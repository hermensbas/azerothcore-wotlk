--- conflicted
+++ resolved
@@ -141,11 +141,7 @@
         uint32 packedGridPos = packTileID(x, y);
         if (mmap->loadedTileRefs.find(packedGridPos) != mmap->loadedTileRefs.end())
         {
-<<<<<<< HEAD
-            LOG_DEBUG("maps", "MMAP:loadMap: Asked to load already loaded navmesh tile. {:03}{:02}{:02}.mmtile", mapId, x, y);
-=======
             LOG_ERROR("maps", "MMAP:loadMap: Asked to load already loaded navmesh tile. {:03}{:02}{:02}.mmtile", mapId, x, y);
->>>>>>> 9f4f8243
             return false;
         }
 
