--- conflicted
+++ resolved
@@ -41,21 +41,10 @@
 #include <sstream>
 #endif
 
-<<<<<<< HEAD
 #ifdef MOD_PLAYERBOTS
 #include "Implementation/PlayerbotsDatabase.h"
 #endif
 
-#if MARIADB_VERSION_ID >= 100600
-#define MIN_MYSQL_SERVER_VERSION 100500u
-#define MIN_MYSQL_CLIENT_VERSION 30203u
-#else
-#define MIN_MYSQL_SERVER_VERSION 50700u
-#define MIN_MYSQL_CLIENT_VERSION 50700u
-#endif
-
-=======
->>>>>>> d0eae390
 class PingOperation : public SQLOperation
 {
     //! Operation for idle delaythreads
