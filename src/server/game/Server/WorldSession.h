/*
 * This file is part of the AzerothCore Project. See AUTHORS file for Copyright information
 *
 * This program is free software; you can redistribute it and/or modify it
 * under the terms of the GNU Affero General Public License as published by the
 * Free Software Foundation; either version 3 of the License, or (at your
 * option) any later version.
 *
 * This program is distributed in the hope that it will be useful, but WITHOUT
 * ANY WARRANTY; without even the implied warranty of MERCHANTABILITY or
 * FITNESS FOR A PARTICULAR PURPOSE. See the GNU Affero General Public License for
 * more details.
 *
 * You should have received a copy of the GNU General Public License along
 * with this program. If not, see <http://www.gnu.org/licenses/>.
 */

/// \addtogroup u2w
/// @{
/// \file

#ifndef __WORLDSESSION_H
#define __WORLDSESSION_H

#include "AccountMgr.h"
#include "AddonMgr.h"
#include "AuthDefines.h"
#include "BanMgr.h"
#include "CircularBuffer.h"
#include "Common.h"
#include "DatabaseEnv.h"
#include "GossipDef.h"
#include "QueryHolder.h"
#include "Packet.h"
#include "SharedDefines.h"
#include "World.h"
#include <map>
#include <utility>

class Creature;
class GameObject;
class InstanceSave;
class Item;
class LoadPetFromDBQueryHolder;
class Object;
class Pet;
class Player;
class Quest;
class SpellCastTargets;
class Unit;
class Warden;
class WorldPacket;
class WorldSocket;
class AsynchPetSummon;
struct AreaTableEntry;
struct AuctionEntry;
struct DeclinedName;
struct ItemTemplate;
struct MovementInfo;

namespace lfg
{
    struct LfgJoinResultData;
    struct LfgPlayerBoot;
    struct LfgProposal;
    struct LfgQueueStatusData;
    struct LfgPlayerRewardData;
    struct LfgRoleCheck;
    struct LfgUpdateData;
}

namespace WorldPackets
{
    namespace LFG
    {
        class LFGJoin;
        class LFGLeave;
    }

    namespace Chat
    {
        class EmoteClient;
    }

    namespace Character
    {
        class LogoutCancel;
        class LogoutRequest;
        class ShowingCloak;
        class ShowingHelm;
        class PlayerLogout;
        class PlayedTimeClient;
    }

    namespace Totem
    {
        class TotemDestroyed;
    }

    namespace Bank
    {
        class AutoBankItem;
        class AutoStoreBankItem;
        class BuyBankSlot;
    }

    namespace Combat
    {
        class SetSheathed;
    }

    namespace Guild
    {
        class QueryGuildInfo;
        class GuildCreate;
        class GuildInviteByName;
        class AcceptGuildInvite;
        class GuildDeclineInvitation;
        class GuildGetInfo;
        class GuildGetRoster;
        class GuildPromoteMember;
        class GuildDemoteMember;
        class GuildOfficerRemoveMember;
        class GuildLeave;
        class GuildDelete;
        class GuildUpdateMotdText;
        class GuildAddRank;
        class GuildDeleteRank;
        class GuildUpdateInfoText;
        class GuildSetMemberNote;
        class GuildEventLogQuery;
        class GuildBankRemainingWithdrawMoneyQuery;
        class GuildPermissionsQuery;
        class GuildSetRankPermissions;
        class GuildBankActivate;
        class GuildBankQueryTab;
        class GuildBankDepositMoney;
        class GuildBankWithdrawMoney;
        class GuildBankSwapItems;
        class GuildBankBuyTab;
        class GuildBankUpdateTab;
        class GuildBankLogQuery;
        class GuildBankTextQuery;
        class GuildBankSetTabText;
        class GuildSetGuildMaster;
        class SaveGuildEmblem;
    }

    namespace Misc
    {
        class RandomRollClient;
    }

    namespace Pet
    {
        class DismissCritter;
        class PetAbandon;
        class PetStopAttack;
        class PetSpellAutocast;
        class RequestPetInfo;
    }
}

enum AccountDataType
{
    GLOBAL_CONFIG_CACHE             = 0,                    // 0x01 g
    PER_CHARACTER_CONFIG_CACHE      = 1,                    // 0x02 p
    GLOBAL_BINDINGS_CACHE           = 2,                    // 0x04 g
    PER_CHARACTER_BINDINGS_CACHE    = 3,                    // 0x08 p
    GLOBAL_MACROS_CACHE             = 4,                    // 0x10 g
    PER_CHARACTER_MACROS_CACHE      = 5,                    // 0x20 p
    PER_CHARACTER_LAYOUT_CACHE      = 6,                    // 0x40 p
    PER_CHARACTER_CHAT_CACHE        = 7,                    // 0x80 p
};

#define NUM_ACCOUNT_DATA_TYPES        8

#define GLOBAL_CACHE_MASK           0x15
#define PER_CHARACTER_CACHE_MASK    0xEA

struct AccountData
{
    AccountData() :  Data("") {}

    time_t Time{0};
    std::string Data;
};

enum PartyOperation
{
    PARTY_OP_INVITE = 0,
    PARTY_OP_UNINVITE = 1,
    PARTY_OP_LEAVE = 2,
    PARTY_OP_SWAP = 4
};

enum BFLeaveReason
{
    BF_LEAVE_REASON_CLOSE     = 0x00000001,
    //BF_LEAVE_REASON_UNK1      = 0x00000002, (not used)
    //BF_LEAVE_REASON_UNK2      = 0x00000004, (not used)
    BF_LEAVE_REASON_EXITED    = 0x00000008,
    BF_LEAVE_REASON_LOW_LEVEL = 0x00000010,
};

enum ChatRestrictionType
{
    ERR_CHAT_RESTRICTED = 0,
    ERR_CHAT_THROTTLED  = 1,
    ERR_USER_SQUELCHED  = 2,
    ERR_YELL_RESTRICTED = 3
};

enum DeclinedNameResult
{
    DECLINED_NAMES_RESULT_SUCCESS = 0,
    DECLINED_NAMES_RESULT_ERROR = 1
};

enum CharterTypes
{
    GUILD_CHARTER_TYPE                            = 9,
    ARENA_TEAM_CHARTER_2v2_TYPE                   = 2,
    ARENA_TEAM_CHARTER_3v3_TYPE                   = 3,
    ARENA_TEAM_CHARTER_5v5_TYPE                   = 5
};

class LoginQueryHolder : public CharacterDatabaseQueryHolder
{
    private:
        uint32 m_accountId;
        ObjectGuid m_guid;

    public:
        LoginQueryHolder(uint32 accountId, ObjectGuid guid);

        ObjectGuid GetGuid() const { return m_guid; }
        uint32 GetAccountId() const { return m_accountId; }
        bool Initialize();
};

//class to deal with packet processing
//allows to determine if next packet is safe to be processed
class PacketFilter
{
public:
    explicit PacketFilter(WorldSession* pSession) : m_pSession(pSession) {}
    virtual ~PacketFilter() = default;

    virtual bool Process(WorldPacket* /*packet*/) { return true; }
    [[nodiscard]] virtual bool ProcessUnsafe() const { return true; }

protected:
    WorldSession* const m_pSession;
};
//process only thread-safe packets in Map::Update()
class MapSessionFilter : public PacketFilter
{
public:
    explicit MapSessionFilter(WorldSession* pSession) : PacketFilter(pSession) {}
    ~MapSessionFilter() override = default;

    bool Process(WorldPacket* packet) override;
    //in Map::Update() we do not process player logout!
    [[nodiscard]] bool ProcessUnsafe() const override { return false; }
};

//class used to filer only thread-unsafe packets from queue
//in order to update only be used in World::UpdateSessions()
class WorldSessionFilter : public PacketFilter
{
public:
    explicit WorldSessionFilter(WorldSession* pSession) : PacketFilter(pSession) {}
    ~WorldSessionFilter() override = default;

    bool Process(WorldPacket* packet) override;
};

// Proxy structure to contain data passed to callback function,
// only to prevent bloating the parameter list
class CharacterCreateInfo
{
    friend class WorldSession;
    friend class Player;

public:
    CharacterCreateInfo(std::string const name = "", uint8 _race = 0, uint8 _class = 0, uint8 gender = 0, uint8 skin = 0, uint8 face = 0,
        uint8 hairStyle = 0, uint8 hairColor = 0, uint8 facialHair = 0)
        : Name(name), Race(_race), Class(_class), Gender(gender), Skin(skin), Face(face), HairStyle(hairStyle), HairColor(hairColor), FacialHair(facialHair) { }

protected:
    /// User specified variables
    std::string Name;
    uint8 Race = 0;
    uint8 Class = 0;
    uint8 Gender = GENDER_NONE;
    uint8 Skin = 0;
    uint8 Face = 0;
    uint8 HairStyle = 0;
    uint8 HairColor = 0;
    uint8 FacialHair = 0;
    uint8 OutfitId = 0;

    /// Server side data
    uint8 CharCount = 0;
};

struct CharacterRenameInfo
{
    friend class WorldSession;

protected:
    ObjectGuid Guid;
    std::string Name;
};

struct CharacterCustomizeInfo : public CharacterRenameInfo
{
    friend class Player;
    friend class WorldSession;

protected:
    uint8 Gender = GENDER_NONE;
    uint8 Skin = 0;
    uint8 Face = 0;
    uint8 HairStyle = 0;
    uint8 HairColor = 0;
    uint8 FacialHair = 0;
};

struct CharacterFactionChangeInfo : public CharacterCustomizeInfo
{
    friend class Player;
    friend class WorldSession;

protected:
    uint8 Race = 0;
    bool FactionChange = false;
};

struct PacketCounter
{
    time_t lastReceiveTime;
    uint32 amountCounter;
};

/// Player session in the World
class WorldSession
{
public:
    WorldSession(uint32 id, std::string&& name, std::shared_ptr<WorldSocket> sock, AccountTypes sec, uint8 expansion, time_t mute_time, LocaleConstant locale,
        uint32 recruiter, bool isARecruiter, bool skipQueue, uint32 TotalTime, bool isBot = false);
    ~WorldSession();

    bool PlayerLoading() const { return m_playerLoading; }
    bool PlayerLogout() const { return m_playerLogout; }
    bool PlayerLogoutWithSave() const { return m_playerLogout && m_playerSave; }

    void ReadAddonsInfo(ByteBuffer& data);
    void SendAddonsInfo();

    void ReadMovementInfo(WorldPacket& data, MovementInfo* mi);
    void WriteMovementInfo(WorldPacket* data, MovementInfo* mi);

    void SendPacket(WorldPacket const* packet);
    void SendNotification(const char* format, ...) ATTR_PRINTF(2, 3);
    void SendNotification(uint32 string_id, ...);
    void SendPetNameInvalid(uint32 error, std::string const& name, DeclinedName* declinedName);
    void SendPartyResult(PartyOperation operation, std::string const& member, PartyResult res, uint32 val = 0);
    void SendAreaTriggerMessage(const char* Text, ...) ATTR_PRINTF(2, 3);
    void SendSetPhaseShift(uint32 phaseShift);
    void SendQueryTimeResponse();

    void SendAuthResponse(uint8 code, bool shortForm, uint32 queuePos = 0);
    void SendClientCacheVersion(uint32 version);

    AccountTypes GetSecurity() const { return _security; }
    bool CanSkipQueue() const { return _skipQueue; }
    uint32 GetAccountId() const { return _accountId; }
    Player* GetPlayer() const { return _player; }
    std::string const& GetPlayerName() const;
    std::string GetPlayerInfo() const;

    uint32 GetCurrentVendor() const { return m_currentVendorEntry; }
    void SetCurrentVendor(uint32 vendorEntry) { m_currentVendorEntry = vendorEntry; }

    ObjectGuid::LowType GetGuidLow() const;
    void SetSecurity(AccountTypes security) { _security = security; }
    std::string const& GetRemoteAddress() { return m_Address; }
    void SetPlayer(Player* player);
    uint8 Expansion() const { return m_expansion; }

    void SetTotalTime(uint32 TotalTime) { m_total_time = TotalTime; }
    uint32 GetTotalTime() const { return m_total_time; }

    void InitWarden(SessionKey const&, std::string const& os);

    /// Session in auth.queue currently
    void SetInQueue(bool state) { m_inQueue = state; }

    /// Is the user engaged in a log out process?
    bool isLogingOut() const { return _logoutTime || m_playerLogout; }

    /// Engage the logout process for the user
    void SetLogoutStartTime(time_t requestTime)
    {
        _logoutTime = requestTime;
    }

    /// Is logout cooldown expired?
    bool ShouldLogOut(time_t currTime) const
    {
        return (_logoutTime > 0 && currTime >= _logoutTime + 20);
    }

    void LogoutPlayer(bool save);
    void KickPlayer(bool setKicked = true) { return this->KickPlayer("Unknown reason", setKicked); }
    void KickPlayer(std::string const& reason, bool setKicked = true);

    // Returns true if all contained hyperlinks are valid
    // May kick player on false depending on world config (handler should abort)
    bool ValidateHyperlinksAndMaybeKick(std::string_view str);
    // Returns true if the message contains no hyperlinks
    // May kick player on false depending on world config (handler should abort)
    bool DisallowHyperlinksAndMaybeKick(std::string_view str);

    void QueuePacket(WorldPacket* new_packet);
    bool Update(uint32 diff, PacketFilter& updater);

    /// Handle the authentication waiting queue (to be completed)
    void SendAuthWaitQueue(uint32 position);

    //void SendTestCreatureQueryOpcode(uint32 entry, ObjectGuid guid, uint32 testvalue);
    void SendNameQueryOpcode(ObjectGuid guid);

    void SendTrainerList(ObjectGuid guid);
    void SendTrainerList(ObjectGuid guid, std::string const& strTitle);
    void SendListInventory(ObjectGuid guid, uint32 vendorEntry = 0);
    void SendShowBank(ObjectGuid guid);
    bool CanOpenMailBox(ObjectGuid guid);
    void SendShowMailBox(ObjectGuid guid);
    void SendTabardVendorActivate(ObjectGuid guid);
    void SendSpiritResurrect();
    void SendBindPoint(Creature* npc);

    void SendAttackStop(Unit const* enemy);

    void SendBattleGroundList(ObjectGuid guid, BattlegroundTypeId bgTypeId = BATTLEGROUND_RB);

    void SendTradeStatus(TradeStatus status);
    void SendUpdateTrade(bool trader_data = true);
    void SendCancelTrade();

    void SendPetitionQueryOpcode(ObjectGuid petitionguid);

    // Spell
    void HandleClientCastFlags(WorldPacket& recvPacket, uint8 castFlags, SpellCastTargets& targets);

    // Pet
    void SendPetNameQuery(ObjectGuid guid, uint32 petnumber);
    void SendStablePet(ObjectGuid guid);
    void SendStablePetCallback(ObjectGuid guid, PreparedQueryResult result);
    void SendStableResult(uint8 guid);
    bool CheckStableMaster(ObjectGuid guid);

    // Account Data
    AccountData* GetAccountData(AccountDataType type) { return &m_accountData[type]; }
    void SetAccountData(AccountDataType type, time_t tm, std::string const& data);
    void SendAccountDataTimes(uint32 mask);
    void LoadAccountData(PreparedQueryResult result, uint32 mask);

    void LoadTutorialsData(PreparedQueryResult result);
    void SendTutorialsData();
    void SaveTutorialsData(CharacterDatabaseTransaction trans);
    uint32 GetTutorialInt(uint8 index) const { return m_Tutorials[index]; }
    void SetTutorialInt(uint8 index, uint32 value)
    {
        if (m_Tutorials[index] != value)
        {
            m_Tutorials[index] = value;
            m_TutorialsChanged = true;
        }
    }
    //auction
    void SendAuctionHello(ObjectGuid guid, Creature* unit);
    void SendAuctionCommandResult(uint32 auctionId, uint32 Action, uint32 ErrorCode, uint32 bidError = 0);
    void SendAuctionBidderNotification(uint32 location, uint32 auctionId, ObjectGuid bidder, uint32 bidSum, uint32 diff, uint32 item_template);
    void SendAuctionOwnerNotification(AuctionEntry* auction);

    //Item Enchantment
    void SendEnchantmentLog(ObjectGuid target, ObjectGuid caster, uint32 itemId, uint32 enchantId);
    void SendItemEnchantTimeUpdate(ObjectGuid Playerguid, ObjectGuid Itemguid, uint32 slot, uint32 Duration);

    //Taxi
    void SendTaxiStatus(ObjectGuid guid);
    void SendTaxiMenu(Creature* unit);
    void SendDoFlight(uint32 mountDisplayId, uint32 path, uint32 pathNode = 0);
    bool SendLearnNewTaxiNode(Creature* unit);
    void SendDiscoverNewTaxiNode(uint32 nodeid);

    // Guild/Arena Team
    void SendArenaTeamCommandResult(uint32 team_action, std::string const& team, std::string const& player, uint32 error_id = 0);
    void SendNotInArenaTeamPacket(uint8 type);
    void SendPetitionShowList(ObjectGuid guid);

    void BuildPartyMemberStatsChangedPacket(Player* player, WorldPacket* data);

    void DoLootRelease(ObjectGuid lguid);

    // Account mute time
    time_t m_muteTime;

    // Locales
    LocaleConstant GetSessionDbcLocale() const { return m_sessionDbcLocale; }
    LocaleConstant GetSessionDbLocaleIndex() const { return m_sessionDbLocaleIndex; }
    char const* GetAcoreString(uint32 entry) const;

    uint32 GetLatency() const { return m_latency; }
    void SetLatency(uint32 latency) { m_latency = latency; }

    std::atomic<time_t> m_timeOutTime;
    void UpdateTimeOutTime(uint32 diff)
    {
        if (time_t(diff) > m_timeOutTime)
            m_timeOutTime = 0;
        else
            m_timeOutTime -= diff;
    }
    void ResetTimeOutTime(bool onlyActive)
    {
        if (GetPlayer())
            m_timeOutTime = int32(sWorld->getIntConfig(CONFIG_SOCKET_TIMEOUTTIME_ACTIVE));
        else if (!onlyActive)
            m_timeOutTime = int32(sWorld->getIntConfig(CONFIG_SOCKET_TIMEOUTTIME));
    }
    bool IsConnectionIdle() const
    {
        return (m_timeOutTime <= 0 && !m_inQueue);
    }

    // Recruit-A-Friend Handling
    uint32 GetRecruiterId() const { return recruiterId; }
    bool IsARecruiter() const { return isRecruiter; }

    // Packets cooldown
    time_t GetCalendarEventCreationCooldown() const { return _calendarEventCreationCooldown; }
    void SetCalendarEventCreationCooldown(time_t cooldown) { _calendarEventCreationCooldown = cooldown; }

    // Time Synchronisation
    void ResetTimeSync();
    void SendTimeSync();

public:                                                 // opcodes handlers
    void Handle_NULL(WorldPacket& null);                // not used
    void Handle_EarlyProccess(WorldPacket& recvPacket); // just mark packets processed in WorldSocket::OnRead
    void Handle_ServerSide(WorldPacket& recvPacket);    // sever side only, can't be accepted from client
    void Handle_Deprecated(WorldPacket& recvPacket);    // never used anymore by client

    void HandleCharEnumOpcode(WorldPacket& recvPacket);
    void HandleCharDeleteOpcode(WorldPacket& recvPacket);
    void HandleCharCreateOpcode(WorldPacket& recvPacket);
    void HandlePlayerLoginOpcode(WorldPacket& recvPacket);
    void HandleCharEnum(PreparedQueryResult result);
    void HandlePlayerLoginFromDB(LoginQueryHolder const& holder);
    void HandlePlayerLoginToCharInWorld(Player* pCurrChar);
    void HandlePlayerLoginToCharOutOfWorld(Player* pCurrChar);
    void HandleCharFactionOrRaceChange(WorldPacket& recvData);
    void HandleCharFactionOrRaceChangeCallback(std::shared_ptr<CharacterFactionChangeInfo> factionChangeInfo, PreparedQueryResult result);

    void SendCharCreate(ResponseCodes result);
    void SendCharDelete(ResponseCodes result);
    void SendCharRename(ResponseCodes result, CharacterRenameInfo const* renameInfo);
    void SendCharCustomize(ResponseCodes result, CharacterCustomizeInfo const* customizeInfo);
    void SendCharFactionChange(ResponseCodes result, CharacterFactionChangeInfo const* factionChangeInfo);
    void SendSetPlayerDeclinedNamesResult(DeclinedNameResult result, ObjectGuid guid);

    // played time
    void HandlePlayedTime(WorldPackets::Character::PlayedTimeClient& packet);

    // new
    void HandleMoveUnRootAck(WorldPacket& recvPacket);
    void HandleMoveRootAck(WorldPacket& recvPacket);

    // new inspect
    void HandleInspectOpcode(WorldPacket& recvPacket);

    // new party stats
    void HandleInspectHonorStatsOpcode(WorldPacket& recvPacket);

    void HandleMoveWaterWalkAck(WorldPacket& recvPacket);
    void HandleFeatherFallAck(WorldPacket& recvData);

    void HandleMoveHoverAck(WorldPacket& recvData);

    void HandleMountSpecialAnimOpcode(WorldPacket& recvdata);

    // character view
    void HandleShowingHelmOpcode(WorldPackets::Character::ShowingHelm& packet);
    void HandleShowingCloakOpcode(WorldPackets::Character::ShowingCloak& packet);

    // repair
    void HandleRepairItemOpcode(WorldPacket& recvPacket);

    // Knockback
    void HandleMoveKnockBackAck(WorldPacket& recvPacket);

    void HandleMoveTeleportAck(WorldPacket& recvPacket);
    void HandleForceSpeedChangeAck(WorldPacket& recvData);

    void HandleRepopRequestOpcode(WorldPacket& recvPacket);
    void HandleAutostoreLootItemOpcode(WorldPacket& recvPacket);
    void HandleLootMoneyOpcode(WorldPacket& recvPacket);
    void HandleLootOpcode(WorldPacket& recvPacket);
    void HandleLootReleaseOpcode(WorldPacket& recvPacket);
    void HandleLootMasterGiveOpcode(WorldPacket& recvPacket);
    void HandleWhoOpcode(WorldPacket& recvPacket);
    void HandleLogoutRequestOpcode(WorldPackets::Character::LogoutRequest& logoutRequest);
    void HandlePlayerLogoutOpcode(WorldPackets::Character::PlayerLogout& playerLogout);
    void HandleLogoutCancelOpcode(WorldPackets::Character::LogoutCancel& logoutCancel);

    // GM Ticket opcodes
    void HandleGMTicketCreateOpcode(WorldPacket& recvPacket);
    void HandleGMTicketUpdateOpcode(WorldPacket& recvPacket);
    void HandleGMTicketDeleteOpcode(WorldPacket& recvPacket);
    void HandleGMTicketGetTicketOpcode(WorldPacket& recvPacket);
    void HandleGMTicketSystemStatusOpcode(WorldPacket& recvPacket);
    void HandleGMSurveySubmit(WorldPacket& recvPacket);
    void HandleReportLag(WorldPacket& recvPacket);
    void HandleGMResponseResolve(WorldPacket& recvPacket);

    void HandleTogglePvP(WorldPacket& recvPacket);

    void HandleZoneUpdateOpcode(WorldPacket& recvPacket);
    void HandleSetSelectionOpcode(WorldPacket& recvPacket);
    void HandleStandStateChangeOpcode(WorldPacket& recvPacket);
    void HandleEmoteOpcode(WorldPackets::Chat::EmoteClient& packet);
    void HandleContactListOpcode(WorldPacket& recvPacket);
    void HandleAddFriendOpcode(WorldPacket& recvPacket);
    void HandleDelFriendOpcode(WorldPacket& recvPacket);
    void HandleAddIgnoreOpcode(WorldPacket& recvPacket);
    void HandleDelIgnoreOpcode(WorldPacket& recvPacket);
    void HandleSetContactNotesOpcode(WorldPacket& recvPacket);
    void HandleBugOpcode(WorldPacket& recvPacket);
    void HandleSetAmmoOpcode(WorldPacket& recvPacket);
    void HandleItemNameQueryOpcode(WorldPacket& recvPacket);

    void HandleAreaTriggerOpcode(WorldPacket& recvPacket);

    void HandleSetFactionAtWar(WorldPacket& recvData);
    void HandleSetFactionCheat(WorldPacket& recvData);
    void HandleSetWatchedFactionOpcode(WorldPacket& recvData);
    void HandleSetFactionInactiveOpcode(WorldPacket& recvData);

    void HandleUpdateAccountData(WorldPacket& recvPacket);
    void HandleRequestAccountData(WorldPacket& recvPacket);
    void HandleSetActionButtonOpcode(WorldPacket& recvPacket);

    void HandleGameObjectUseOpcode(WorldPacket& recPacket);
    void HandleGameobjectReportUse(WorldPacket& recvPacket);

    void HandleNameQueryOpcode(WorldPacket& recvPacket);

    void HandleQueryTimeOpcode(WorldPacket& recvPacket);

    void HandleCreatureQueryOpcode(WorldPacket& recvPacket);

    void HandleGameObjectQueryOpcode(WorldPacket& recvPacket);

    void HandleMoveWorldportAckOpcode(WorldPacket& recvPacket);
    void HandleMoveWorldportAck(); // for server-side calls

    void HandleMovementOpcodes(WorldPacket& recvPacket);
    void HandleSetActiveMoverOpcode(WorldPacket& recvData);
    void HandleMoveNotActiveMover(WorldPacket& recvData);
    void HandleDismissControlledVehicle(WorldPacket& recvData);
    void HandleRequestVehicleExit(WorldPacket& recvData);
    void HandleChangeSeatsOnControlledVehicle(WorldPacket& recvData);
    void HandleMoveTimeSkippedOpcode(WorldPacket& recvData);

    void HandleRequestRaidInfoOpcode(WorldPacket& recvData);

    void HandleBattlefieldStatusOpcode(WorldPacket& recvData);

    void HandleGroupInviteOpcode(WorldPacket& recvPacket);
    void HandleGroupAcceptOpcode(WorldPacket& recvPacket);
    void HandleGroupDeclineOpcode(WorldPacket& recvPacket);
    void HandleGroupUninviteOpcode(WorldPacket& recvPacket);
    void HandleGroupUninviteGuidOpcode(WorldPacket& recvPacket);
    void HandleGroupSetLeaderOpcode(WorldPacket& recvPacket);
    void HandleGroupDisbandOpcode(WorldPacket& recvPacket);
    void HandleOptOutOfLootOpcode(WorldPacket& recvData);
    void HandleLootMethodOpcode(WorldPacket& recvPacket);
    void HandleLootRoll(WorldPacket& recvData);
    void HandleRequestPartyMemberStatsOpcode(WorldPacket& recvData);
    void HandleGroupSwapSubGroupOpcode(WorldPacket& recvData);
    void HandleRaidTargetUpdateOpcode(WorldPacket& recvData);
    void HandleRaidReadyCheckOpcode(WorldPacket& recvData);
    void HandleRaidReadyCheckFinishedOpcode(WorldPacket& recvData);
    void HandleGroupRaidConvertOpcode(WorldPacket& recvData);
    void HandleGroupChangeSubGroupOpcode(WorldPacket& recvData);
    void HandleGroupAssistantLeaderOpcode(WorldPacket& recvData);
    void HandlePartyAssignmentOpcode(WorldPacket& recvData);

    void HandlePetitionBuyOpcode(WorldPacket& recvData);
    void HandlePetitionShowSignOpcode(WorldPacket& recvData);
    void HandlePetitionQueryOpcode(WorldPacket& recvData);
    void HandlePetitionRenameOpcode(WorldPacket& recvData);
    void HandlePetitionSignOpcode(WorldPacket& recvData);
    void HandlePetitionDeclineOpcode(WorldPacket& recvData);
    void HandleOfferPetitionOpcode(WorldPacket& recvData);
    void HandleTurnInPetitionOpcode(WorldPacket& recvData);

    void HandleGuildQueryOpcode(WorldPackets::Guild::QueryGuildInfo& query);
    void HandleGuildCreateOpcode(WorldPackets::Guild::GuildCreate& packet);
    void HandleGuildInviteOpcode(WorldPackets::Guild::GuildInviteByName& packet);
    void HandleGuildRemoveOpcode(WorldPackets::Guild::GuildOfficerRemoveMember& packet);
    void HandleGuildAcceptOpcode(WorldPackets::Guild::AcceptGuildInvite& invite);
    void HandleGuildDeclineOpcode(WorldPackets::Guild::GuildDeclineInvitation& decline);
    void HandleGuildInfoOpcode(WorldPackets::Guild::GuildGetInfo& packet);
    void HandleGuildEventLogQueryOpcode(WorldPackets::Guild::GuildEventLogQuery& packet);
    void HandleGuildRosterOpcode(WorldPackets::Guild::GuildGetRoster& packet);
    void HandleGuildPromoteOpcode(WorldPackets::Guild::GuildPromoteMember& promote);
    void HandleGuildDemoteOpcode(WorldPackets::Guild::GuildDemoteMember& demote);
    void HandleGuildLeaveOpcode(WorldPackets::Guild::GuildLeave& leave);
    void HandleGuildDisbandOpcode(WorldPackets::Guild::GuildDelete& packet);
    void HandleGuildLeaderOpcode(WorldPackets::Guild::GuildSetGuildMaster& packet);
    void HandleGuildMOTDOpcode(WorldPackets::Guild::GuildUpdateMotdText& packet);
    void HandleGuildSetPublicNoteOpcode(WorldPackets::Guild::GuildSetMemberNote& packet);
    void HandleGuildSetOfficerNoteOpcode(WorldPackets::Guild::GuildSetMemberNote& packet);
    void HandleGuildRankOpcode(WorldPackets::Guild::GuildSetRankPermissions& packet);
    void HandleGuildAddRankOpcode(WorldPackets::Guild::GuildAddRank& packet);
    void HandleGuildDelRankOpcode(WorldPackets::Guild::GuildDeleteRank& packet);
    void HandleGuildChangeInfoTextOpcode(WorldPackets::Guild::GuildUpdateInfoText& packet);
    void HandleSaveGuildEmblemOpcode(WorldPackets::Guild::SaveGuildEmblem& packet);

    void HandleTaxiNodeStatusQueryOpcode(WorldPacket& recvPacket);
    void HandleTaxiQueryAvailableNodes(WorldPacket& recvPacket);
    void HandleActivateTaxiOpcode(WorldPacket& recvPacket);
    void HandleActivateTaxiExpressOpcode(WorldPacket& recvPacket);
    void HandleMoveSplineDoneOpcode(WorldPacket& recvPacket);
    void SendActivateTaxiReply(ActivateTaxiReply reply);

    void HandleTabardVendorActivateOpcode(WorldPacket& recvPacket);
    void HandleTrainerListOpcode(WorldPacket& recvPacket);
    void HandleTrainerBuySpellOpcode(WorldPacket& recvPacket);
    void HandlePetitionShowListOpcode(WorldPacket& recvPacket);
    void HandleGossipHelloOpcode(WorldPacket& recvPacket);
    void HandleGossipSelectOptionOpcode(WorldPacket& recvPacket);
    void HandleSpiritHealerActivateOpcode(WorldPacket& recvPacket);
    void HandleNpcTextQueryOpcode(WorldPacket& recvPacket);
    void HandleBinderActivateOpcode(WorldPacket& recvPacket);
    void HandleListStabledPetsOpcode(WorldPacket& recvPacket);
    void HandleStablePet(WorldPacket& recvPacket);
    void HandleUnstablePet(WorldPacket& recvPacket);
    void HandleBuyStableSlot(WorldPacket& recvPacket);
    void HandleStableRevivePet(WorldPacket& recvPacket);
    void HandleStableSwapPet(WorldPacket& recvPacket);
    void HandleOpenWrappedItemCallback(uint8 bagIndex, uint8 slot, ObjectGuid::LowType itemLowGUID, PreparedQueryResult result);
    void HandleLoadActionsSwitchSpec(PreparedQueryResult result);
    void HandleCharacterAuraFrozen(PreparedQueryResult result);

    void HandleDuelAcceptedOpcode(WorldPacket& recvPacket);
    void HandleDuelCancelledOpcode(WorldPacket& recvPacket);

    void HandleAcceptTradeOpcode(WorldPacket& recvPacket);
    void HandleBeginTradeOpcode(WorldPacket& recvPacket);
    void HandleBusyTradeOpcode(WorldPacket& recvPacket);
    void HandleCancelTradeOpcode(WorldPacket& recvPacket);
    void HandleClearTradeItemOpcode(WorldPacket& recvPacket);
    void HandleIgnoreTradeOpcode(WorldPacket& recvPacket);
    void HandleInitiateTradeOpcode(WorldPacket& recvPacket);
    void HandleSetTradeGoldOpcode(WorldPacket& recvPacket);
    void HandleSetTradeItemOpcode(WorldPacket& recvPacket);
    void HandleUnacceptTradeOpcode(WorldPacket& recvPacket);

    void HandleAuctionHelloOpcode(WorldPacket& recvPacket);
    void HandleAuctionListItems(WorldPacket& recvData);
    void HandleAuctionListBidderItems(WorldPacket& recvData);
    void HandleAuctionSellItem(WorldPacket& recvData);
    void HandleAuctionRemoveItem(WorldPacket& recvData);
    void HandleAuctionListOwnerItems(WorldPacket& recvData);
    void HandleAuctionListOwnerItemsEvent(ObjectGuid creatureGuid);
    void HandleAuctionPlaceBid(WorldPacket& recvData);
    void HandleAuctionListPendingSales(WorldPacket& recvData);

    // Bank
    void HandleBankerActivateOpcode(WorldPacket& recvData);
    void HandleAutoBankItemOpcode(WorldPackets::Bank::AutoBankItem& packet);
    void HandleAutoStoreBankItemOpcode(WorldPackets::Bank::AutoStoreBankItem& packet);
    void HandleBuyBankSlotOpcode(WorldPackets::Bank::BuyBankSlot& buyBankSlot);

    void HandleGetMailList(WorldPacket& recvData);
    void HandleSendMail(WorldPacket& recvData);
    void HandleMailTakeMoney(WorldPacket& recvData);
    void HandleMailTakeItem(WorldPacket& recvData);
    void HandleMailMarkAsRead(WorldPacket& recvData);
    void HandleMailReturnToSender(WorldPacket& recvData);
    void HandleMailDelete(WorldPacket& recvData);
    void HandleItemTextQuery(WorldPacket& recvData);
    void HandleMailCreateTextItem(WorldPacket& recvData);
    void HandleQueryNextMailTime(WorldPacket& recvData);
    void HandleCancelChanneling(WorldPacket& recvData);

    void HandleSplitItemOpcode(WorldPacket& recvPacket);
    void HandleSwapInvItemOpcode(WorldPacket& recvPacket);
    void HandleDestroyItemOpcode(WorldPacket& recvPacket);
    void HandleAutoEquipItemOpcode(WorldPacket& recvPacket);
    void HandleItemQuerySingleOpcode(WorldPacket& recvPacket);
    void HandleSellItemOpcode(WorldPacket& recvPacket);
    void HandleBuyItemInSlotOpcode(WorldPacket& recvPacket);
    void HandleBuyItemOpcode(WorldPacket& recvPacket);
    void HandleListInventoryOpcode(WorldPacket& recvPacket);
    void HandleAutoStoreBagItemOpcode(WorldPacket& recvPacket);
    void HandleReadItem(WorldPacket& recvPacket);
    void HandleAutoEquipItemSlotOpcode(WorldPacket& recvPacket);
    void HandleSwapItem(WorldPacket& recvPacket);
    void HandleBuybackItem(WorldPacket& recvPacket);
    void HandleWrapItemOpcode(WorldPacket& recvPacket);

    void HandleAttackSwingOpcode(WorldPacket& recvPacket);
    void HandleAttackStopOpcode(WorldPacket& recvPacket);
    void HandleSetSheathedOpcode(WorldPackets::Combat::SetSheathed& packet);

    void HandleUseItemOpcode(WorldPacket& recvPacket);
    void HandleOpenItemOpcode(WorldPacket& recvPacket);
    void HandleCastSpellOpcode(WorldPacket& recvPacket);
    void HandleCancelCastOpcode(WorldPacket& recvPacket);
    void HandleCancelAuraOpcode(WorldPacket& recvPacket);
    void HandleCancelGrowthAuraOpcode(WorldPacket& recvPacket);
    void HandleCancelAutoRepeatSpellOpcode(WorldPacket& recvPacket);

    void HandleLearnTalentOpcode(WorldPacket& recvPacket);
    void HandleLearnPreviewTalents(WorldPacket& recvPacket);
    void HandleTalentWipeConfirmOpcode(WorldPacket& recvPacket);
    void HandleUnlearnSkillOpcode(WorldPacket& recvPacket);

    void HandleQuestgiverStatusQueryOpcode(WorldPacket& recvPacket);
    void HandleQuestgiverStatusMultipleQuery(WorldPacket& recvPacket);
    void HandleQuestgiverHelloOpcode(WorldPacket& recvPacket);
    void HandleQuestgiverAcceptQuestOpcode(WorldPacket& recvPacket);
    void HandleQuestgiverQueryQuestOpcode(WorldPacket& recvPacket);
    void HandleQuestgiverChooseRewardOpcode(WorldPacket& recvPacket);
    void HandleQuestgiverRequestRewardOpcode(WorldPacket& recvPacket);
    void HandleQuestQueryOpcode(WorldPacket& recvPacket);
    void HandleQuestgiverCancel(WorldPacket& recvData);
    void HandleQuestLogSwapQuest(WorldPacket& recvData);
    void HandleQuestLogRemoveQuest(WorldPacket& recvData);
    void HandleQuestConfirmAccept(WorldPacket& recvData);
    void HandleQuestgiverCompleteQuest(WorldPacket& recvData);
    void HandleQuestgiverQuestAutoLaunch(WorldPacket& recvPacket);
    void HandlePushQuestToParty(WorldPacket& recvPacket);
    void HandleQuestPushResult(WorldPacket& recvPacket);

    void HandleMessagechatOpcode(WorldPacket& recvPacket);
    void SendPlayerNotFoundNotice(std::string const& name);
    void SendPlayerAmbiguousNotice(std::string const& name);
    void SendWrongFactionNotice();
    void SendChatRestrictedNotice(ChatRestrictionType restriction);
    void HandleTextEmoteOpcode(WorldPacket& recvPacket);
    void HandleChatIgnoredOpcode(WorldPacket& recvPacket);

    void HandleReclaimCorpseOpcode(WorldPacket& recvPacket);
    void HandleCorpseQueryOpcode(WorldPacket& recvPacket);
    void HandleCorpseMapPositionQuery(WorldPacket& recvPacket);
    void HandleResurrectResponseOpcode(WorldPacket& recvPacket);
    void HandleSummonResponseOpcode(WorldPacket& recvData);

    void HandleJoinChannel(WorldPacket& recvPacket);
    void HandleLeaveChannel(WorldPacket& recvPacket);
    void HandleChannelList(WorldPacket& recvPacket);
    void HandleChannelPassword(WorldPacket& recvPacket);
    void HandleChannelSetOwner(WorldPacket& recvPacket);
    void HandleChannelOwner(WorldPacket& recvPacket);
    void HandleChannelModerator(WorldPacket& recvPacket);
    void HandleChannelUnmoderator(WorldPacket& recvPacket);
    void HandleChannelMute(WorldPacket& recvPacket);
    void HandleChannelUnmute(WorldPacket& recvPacket);
    void HandleChannelInvite(WorldPacket& recvPacket);
    void HandleChannelKick(WorldPacket& recvPacket);
    void HandleChannelBan(WorldPacket& recvPacket);
    void HandleChannelUnban(WorldPacket& recvPacket);
    void HandleChannelAnnouncements(WorldPacket& recvPacket);
    void HandleChannelModerateOpcode(WorldPacket& recvPacket);
    void HandleChannelDeclineInvite(WorldPacket& recvPacket);
    void HandleChannelDisplayListQuery(WorldPacket& recvPacket);
    void HandleGetChannelMemberCount(WorldPacket& recvPacket);
    void HandleSetChannelWatch(WorldPacket& recvPacket);
    void HandleClearChannelWatch(WorldPacket& recvPacket);

    void HandleCompleteCinematic(WorldPacket& recvPacket);
    void HandleNextCinematicCamera(WorldPacket& recvPacket);

    void HandlePageTextQueryOpcode(WorldPacket& recvPacket);

    void HandleTutorialFlag (WorldPacket& recvData);
    void HandleTutorialClear(WorldPacket& recvData);
    void HandleTutorialReset(WorldPacket& recvData);

    //Pet
    void HandlePetAction(WorldPacket& recvData);
    void HandlePetStopAttack(WorldPackets::Pet::PetStopAttack& packet);
    void HandlePetActionHelper(Unit* pet, ObjectGuid guid1, uint32 spellid, uint16 flag, ObjectGuid guid2);
    void HandlePetNameQuery(WorldPacket& recvData);
    void HandlePetSetAction(WorldPacket& recvData);
    void HandlePetAbandon(WorldPackets::Pet::PetAbandon& packet);
    void HandlePetRename(WorldPacket& recvData);
    void HandlePetCancelAuraOpcode(WorldPacket& recvPacket);
    void HandlePetSpellAutocastOpcode(WorldPackets::Pet::PetSpellAutocast& packet);
    void HandlePetCastSpellOpcode(WorldPacket& recvPacket);
    void HandlePetLearnTalent(WorldPacket& recvPacket);
    void HandleLearnPreviewTalentsPet(WorldPacket& recvPacket);

    void HandleSetActionBarToggles(WorldPacket& recvData);

    void HandleCharRenameOpcode(WorldPacket& recvData);
    void HandleCharRenameCallBack(std::shared_ptr<CharacterRenameInfo> renameInfo, PreparedQueryResult result);
    void HandleSetPlayerDeclinedNames(WorldPacket& recvData);

    void HandleTotemDestroyed(WorldPackets::Totem::TotemDestroyed& totemDestroyed);
    void HandleDismissCritter(WorldPackets::Pet::DismissCritter& dismissCritter);

    //Battleground
    void HandleBattlemasterHelloOpcode(WorldPacket& recvData);
    void HandleBattlemasterJoinOpcode(WorldPacket& recvData);
    void HandleBattlegroundPlayerPositionsOpcode(WorldPacket& recvData);
    void HandlePVPLogDataOpcode(WorldPacket& recvData);
    void HandleBattleFieldPortOpcode(WorldPacket& recvData);
    void HandleBattlefieldListOpcode(WorldPacket& recvData);
    void HandleBattlefieldLeaveOpcode(WorldPacket& recvData);
    void HandleBattlemasterJoinArena(WorldPacket& recvData);
    void HandleReportPvPAFK(WorldPacket& recvData);

    void HandleWardenDataOpcode(WorldPacket& recvData);
    void HandleWorldTeleportOpcode(WorldPacket& recvData);
    void HandleMinimapPingOpcode(WorldPacket& recvData);
    void HandleRandomRollOpcode(WorldPackets::Misc::RandomRollClient& packet);
    void HandleFarSightOpcode(WorldPacket& recvData);
    void HandleSetDungeonDifficultyOpcode(WorldPacket& recvData);
    void HandleSetRaidDifficultyOpcode(WorldPacket& recvData);
    void HandleMoveSetCanFlyAckOpcode(WorldPacket& recvData);
    void HandleSetTitleOpcode(WorldPacket& recvData);
    void HandleRealmSplitOpcode(WorldPacket& recvData);
    void HandleTimeSyncResp(WorldPacket& recvData);
    void HandleWhoisOpcode(WorldPacket& recvData);
    void HandleResetInstancesOpcode(WorldPacket& recvData);
    void HandleHearthAndResurrect(WorldPacket& recvData);
    void HandleInstanceLockResponse(WorldPacket& recvPacket);
    void HandleUpdateMissileTrajectory(WorldPacket& recvPacket);

    // Battlefield
    void SendBfInvitePlayerToWar(uint32 battleId, uint32 zoneId, uint32 time);
    void SendBfInvitePlayerToQueue(uint32 battleId);
    void SendBfQueueInviteResponse(uint32 battleId, uint32 zoneId, bool canQueue = true, bool full = false);
    void SendBfEntered(uint32 battleId);
    void SendBfLeaveMessage(uint32 battleId, BFLeaveReason reason = BF_LEAVE_REASON_EXITED);
    void HandleBfQueueInviteResponse(WorldPacket& recvData);
    void HandleBfEntryInviteResponse(WorldPacket& recvData);
    void HandleBfExitRequest(WorldPacket& recvData);

    // Looking for Dungeon/Raid
    void HandleLfgSetCommentOpcode(WorldPacket& recvData);
    void HandleLfgPlayerLockInfoRequestOpcode(WorldPacket& recvData);
    void HandleLfgPartyLockInfoRequestOpcode(WorldPacket& recvData);
    void HandleLfgJoinOpcode(WorldPackets::LFG::LFGJoin& lfgJoin);
    void HandleLfgLeaveOpcode(WorldPackets::LFG::LFGLeave& lfgleave);
    void HandleLfgSetRolesOpcode(WorldPacket& recvData);
    void HandleLfgProposalResultOpcode(WorldPacket& recvData);
    void HandleLfgSetBootVoteOpcode(WorldPacket& recvData);
    void HandleLfgTeleportOpcode(WorldPacket& recvData);
    void HandleLfrSearchJoinOpcode(WorldPacket& recvData);
    void HandleLfrSearchLeaveOpcode(WorldPacket& recvData);
    void HandleLfgGetStatus(WorldPacket& recvData);

    void SendLfgUpdatePlayer(lfg::LfgUpdateData const& updateData);
    void SendLfgUpdateParty(lfg::LfgUpdateData const& updateData);
    void SendLfgRoleChosen(ObjectGuid guid, uint8 roles);
    void SendLfgRoleCheckUpdate(lfg::LfgRoleCheck const& pRoleCheck);
    void SendLfgLfrList(bool update);
    void SendLfgJoinResult(lfg::LfgJoinResultData const& joinData);
    void SendLfgQueueStatus(lfg::LfgQueueStatusData const& queueData);
    void SendLfgPlayerReward(lfg::LfgPlayerRewardData const& lfgPlayerRewardData);
    void SendLfgBootProposalUpdate(lfg::LfgPlayerBoot const& boot);
    void SendLfgUpdateProposal(lfg::LfgProposal const& proposal);
    void SendLfgDisabled();
    void SendLfgOfferContinue(uint32 dungeonEntry);
    void SendLfgTeleportError(uint8 err);

    // Arena Team
    void HandleInspectArenaTeamsOpcode(WorldPacket& recvData);
    void HandleArenaTeamQueryOpcode(WorldPacket& recvData);
    void HandleArenaTeamRosterOpcode(WorldPacket& recvData);
    void HandleArenaTeamInviteOpcode(WorldPacket& recvData);
    void HandleArenaTeamAcceptOpcode(WorldPacket& recvData);
    void HandleArenaTeamDeclineOpcode(WorldPacket& recvData);
    void HandleArenaTeamLeaveOpcode(WorldPacket& recvData);
    void HandleArenaTeamRemoveOpcode(WorldPacket& recvData);
    void HandleArenaTeamDisbandOpcode(WorldPacket& recvData);
    void HandleArenaTeamLeaderOpcode(WorldPacket& recvData);

    void HandleAreaSpiritHealerQueryOpcode(WorldPacket& recvData);
    void HandleAreaSpiritHealerQueueOpcode(WorldPacket& recvData);
    void HandleCancelMountAuraOpcode(WorldPacket& recvData);
    void HandleSelfResOpcode(WorldPacket& recvData);
    void HandleComplainOpcode(WorldPacket& recvData);
    void HandleRequestPetInfo(WorldPackets::Pet::RequestPetInfo& packet);

    // Socket gem
    void HandleSocketOpcode(WorldPacket& recvData);

    void HandleCancelTempEnchantmentOpcode(WorldPacket& recvData);

    void HandleItemRefundInfoRequest(WorldPacket& recvData);
    void HandleItemRefund(WorldPacket& recvData);

    void HandleChannelVoiceOnOpcode(WorldPacket& recvData);
    void HandleVoiceSessionEnableOpcode(WorldPacket& recvData);
    void HandleSetActiveVoiceChannel(WorldPacket& recvData);
    void HandleSetTaxiBenchmarkOpcode(WorldPacket& recvData);

    // Guild Bank
    void HandleGuildPermissions(WorldPackets::Guild::GuildPermissionsQuery& packet);
    void HandleGuildBankMoneyWithdrawn(WorldPackets::Guild::GuildBankRemainingWithdrawMoneyQuery& packet);
    void HandleGuildBankerActivate(WorldPackets::Guild::GuildBankActivate& packet);
    void HandleGuildBankQueryTab(WorldPackets::Guild::GuildBankQueryTab& packet);
    void HandleGuildBankLogQuery(WorldPackets::Guild::GuildBankLogQuery& packet);
    void HandleGuildBankDepositMoney(WorldPackets::Guild::GuildBankDepositMoney& packet);
    void HandleGuildBankWithdrawMoney(WorldPackets::Guild::GuildBankWithdrawMoney& packet);
    void HandleGuildBankSwapItems(WorldPackets::Guild::GuildBankSwapItems& packet);

    void HandleGuildBankUpdateTab(WorldPackets::Guild::GuildBankUpdateTab& packet);
    void HandleGuildBankBuyTab(WorldPackets::Guild::GuildBankBuyTab& packet);
    void HandleQueryGuildBankTabText(WorldPackets::Guild::GuildBankTextQuery& packet);
    void HandleSetGuildBankTabText(WorldPackets::Guild::GuildBankSetTabText& packet);

    // Refer-a-Friend
    void HandleGrantLevel(WorldPacket& recvData);
    void HandleAcceptGrantLevel(WorldPacket& recvData);

    // Calendar
    void HandleCalendarGetCalendar(WorldPacket& recvData);
    void HandleCalendarGetEvent(WorldPacket& recvData);
    void HandleCalendarGuildFilter(WorldPacket& recvData);
    void HandleCalendarArenaTeam(WorldPacket& recvData);
    void HandleCalendarAddEvent(WorldPacket& recvData);
    void HandleCalendarUpdateEvent(WorldPacket& recvData);
    void HandleCalendarRemoveEvent(WorldPacket& recvData);
    void HandleCalendarCopyEvent(WorldPacket& recvData);
    void HandleCalendarEventInvite(WorldPacket& recvData);
    void HandleCalendarEventRsvp(WorldPacket& recvData);
    void HandleCalendarEventRemoveInvite(WorldPacket& recvData);
    void HandleCalendarEventStatus(WorldPacket& recvData);
    void HandleCalendarEventModeratorStatus(WorldPacket& recvData);
    void HandleCalendarComplain(WorldPacket& recvData);
    void HandleCalendarGetNumPending(WorldPacket& recvData);
    void HandleCalendarEventSignup(WorldPacket& recvData);

    void SendCalendarRaidLockout(InstanceSave const* save, bool add);
    void SendCalendarRaidLockoutUpdated(InstanceSave const* save, bool isExtended);
    void HandleSetSavedInstanceExtend(WorldPacket& recvData);

    void HandleSpellClick(WorldPacket& recvData);
    void HandleMirrorImageDataRequest(WorldPacket& recvData);
    void HandleAlterAppearance(WorldPacket& recvData);
    void HandleRemoveGlyph(WorldPacket& recvData);
    void HandleCharCustomize(WorldPacket& recvData);
    void HandleCharCustomizeCallback(std::shared_ptr<CharacterCustomizeInfo> customizeInfo, PreparedQueryResult result);
    void HandleQueryInspectAchievements(WorldPacket& recvData);
    void HandleEquipmentSetSave(WorldPacket& recvData);
    void HandleEquipmentSetDelete(WorldPacket& recvData);
    void HandleEquipmentSetUse(WorldPacket& recvData);
    void HandleWorldStateUITimerUpdate(WorldPacket& recvData);
    void HandleReadyForAccountDataTimes(WorldPacket& recvData);
    void HandleQueryQuestsCompleted(WorldPacket& recvData);
    void HandleQuestPOIQuery(WorldPacket& recvData);
    void HandleEjectPassenger(WorldPacket& data);
    void HandleEnterPlayerVehicle(WorldPacket& data);
    void HandleUpdateProjectilePosition(WorldPacket& recvPacket);

    uint32 _lastAuctionListItemsMSTime;
    uint32 _lastAuctionListOwnerItemsMSTime;

    void HandleTeleportTimeout(bool updateInSessions);
    bool HandleSocketClosed();
    void SetOfflineTime(uint32 time) { _offlineTime = time; }
    uint32 GetOfflineTime() const { return _offlineTime; }
    bool IsKicked() const { return _kicked; }
    void SetKicked(bool val) { _kicked = val; }
    void SetShouldSetOfflineInDB(bool val) { _shouldSetOfflineInDB = val; }
    bool GetShouldSetOfflineInDB() const { return _shouldSetOfflineInDB; }
    bool IsSocketClosed() const;

    void SetAddress(std::string const& address) { m_Address = address; }

    /*
     * CALLBACKS
     */

    QueryCallbackProcessor& GetQueryProcessor() { return _queryProcessor; }
    TransactionCallback& AddTransactionCallback(TransactionCallback&& callback);
    SQLQueryHolderCallback& AddQueryHolderCallback(SQLQueryHolderCallback&& callback);

<<<<<<< HEAD
    LockedQueue<WorldPacket*>& GetPacketQueue();

    [[nodiscard]] bool IsBot() const
    {
        return _isBot;
    }
=======
    void InitializeSession();
    void InitializeSessionCallback(CharacterDatabaseQueryHolder const& realmHolder, uint32 clientCacheVersion);
>>>>>>> 20da358a

private:
    void ProcessQueryCallbacks();

    QueryCallbackProcessor _queryProcessor;
    AsyncCallbackProcessor<TransactionCallback> _transactionCallbacks;
    AsyncCallbackProcessor<SQLQueryHolderCallback> _queryHolderProcessor;

    friend class World;
protected:
    class DosProtection
    {
        friend class World;
    public:
        DosProtection(WorldSession* s);
        bool EvaluateOpcode(WorldPacket& p, time_t time) const;
    protected:
        enum Policy
        {
            POLICY_LOG,
            POLICY_KICK,
            POLICY_BAN
        };

        uint32 GetMaxPacketCounterAllowed(uint16 opcode) const;

        WorldSession* Session;

    private:
        Policy _policy;
        typedef std::unordered_map<uint16, PacketCounter> PacketThrottlingMap;
        // mark this member as "mutable" so it can be modified even in const functions
        mutable PacketThrottlingMap _PacketThrottlingMap;

        DosProtection(DosProtection const& right) = delete;
        DosProtection& operator=(DosProtection const& right) = delete;
    } AntiDOS;

private:
    // private trade methods
    void moveItems(Item* myItems[], Item* hisItems[]);

    bool CanUseBank(ObjectGuid bankerGUID = ObjectGuid::Empty) const;

    bool recoveryItem(Item* pItem);

    // logging helper
    void LogUnexpectedOpcode(WorldPacket* packet, char const* status, const char* reason);
    void LogUnprocessedTail(WorldPacket* packet);

    // EnumData helpers
    bool IsLegitCharacterForAccount(ObjectGuid guid)
    {
        return _legitCharacters.find(guid) != _legitCharacters.end();
    }

    // this stores the GUIDs of the characters who can login
    // characters who failed on Player::BuildEnumData shouldn't login
    GuidSet _legitCharacters;

    ObjectGuid::LowType m_GUIDLow;
    Player* _player;
    std::shared_ptr<WorldSocket> m_Socket;
    std::string m_Address;

    AccountTypes _security;
    bool _skipQueue;
    uint32 _accountId;
    std::string _accountName;
    uint8 m_expansion;
    uint32 m_total_time;

    typedef std::list<AddonInfo> AddonsList;

    // Warden
    std::unique_ptr<Warden> _warden;                    // Remains nullptr if Warden system is not enabled by config

    time_t _logoutTime;
    bool m_inQueue;                                     // session wait in auth.queue
    bool m_playerLoading;                               // code processed in LoginPlayer
    bool m_playerLogout;                                // code processed in LogoutPlayer
    bool m_playerSave;
    LocaleConstant m_sessionDbcLocale;
    LocaleConstant m_sessionDbLocaleIndex;
    std::atomic<uint32> m_latency;
    AccountData m_accountData[NUM_ACCOUNT_DATA_TYPES];
    uint32 m_Tutorials[MAX_ACCOUNT_TUTORIAL_VALUES];
    bool   m_TutorialsChanged;
    AddonsList m_addonsList;
    uint32 recruiterId;
    bool isRecruiter;
    LockedQueue<WorldPacket*> _recvQueue;
    uint32 m_currentVendorEntry;
    ObjectGuid m_currentBankerGUID;
    uint32 _offlineTime;
    bool _kicked;
    bool _shouldSetOfflineInDB;
    // Packets cooldown
    time_t _calendarEventCreationCooldown;

    // Addon Message count for Metric
    std::atomic<uint32> _addonMessageReceiveCount;

    CircularBuffer<std::pair<int64, uint32>> _timeSyncClockDeltaQueue; // first member: clockDelta. Second member: latency of the packet exchange that was used to compute that clockDelta.
    int64 _timeSyncClockDelta;
    void ComputeNewClockDelta();

    std::map<uint32, uint32> _pendingTimeSyncRequests; // key: counter. value: server time when packet with that counter was sent.
    uint32 _timeSyncNextCounter;
    uint32 _timeSyncTimer;

    bool _isBot;

    WorldSession(WorldSession const& right) = delete;
    WorldSession& operator=(WorldSession const& right) = delete;
};
#endif
/// @}<|MERGE_RESOLUTION|>--- conflicted
+++ resolved
@@ -1099,17 +1099,15 @@
     TransactionCallback& AddTransactionCallback(TransactionCallback&& callback);
     SQLQueryHolderCallback& AddQueryHolderCallback(SQLQueryHolderCallback&& callback);
 
-<<<<<<< HEAD
-    LockedQueue<WorldPacket*>& GetPacketQueue();
-
-    [[nodiscard]] bool IsBot() const
-    {
-        return _isBot;
-    }
-=======
     void InitializeSession();
     void InitializeSessionCallback(CharacterDatabaseQueryHolder const& realmHolder, uint32 clientCacheVersion);
->>>>>>> 20da358a
+
+    LockedQueue<WorldPacket*>& GetPacketQueue();
+
+    [[nodiscard]] bool IsBot() const
+    {
+        return _isBot;
+    }
 
 private:
     void ProcessQueryCallbacks();
