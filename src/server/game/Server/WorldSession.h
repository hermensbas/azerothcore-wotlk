/*
 * This file is part of the AzerothCore Project. See AUTHORS file for Copyright information
 *
 * This program is free software; you can redistribute it and/or modify it
 * under the terms of the GNU Affero General Public License as published by the
 * Free Software Foundation; either version 3 of the License, or (at your
 * option) any later version.
 *
 * This program is distributed in the hope that it will be useful, but WITHOUT
 * ANY WARRANTY; without even the implied warranty of MERCHANTABILITY or
 * FITNESS FOR A PARTICULAR PURPOSE. See the GNU Affero General Public License for
 * more details.
 *
 * You should have received a copy of the GNU General Public License along
 * with this program. If not, see <http://www.gnu.org/licenses/>.
 */

/// \addtogroup u2w
/// @{
/// \file

#ifndef __WORLDSESSION_H
#define __WORLDSESSION_H

#include "AccountMgr.h"
#include "AddonMgr.h"
#include "AuthDefines.h"
#include "CircularBuffer.h"
#include "Common.h"
#include "DatabaseEnv.h"
#include "GossipDef.h"
#include "QueryHolder.h"
#include "Packet.h"
#include "SharedDefines.h"
#include "World.h"
#include <map>
#include <memory>
#include <utility>

class Creature;
class GameObject;
class InstanceSave;
class Item;
class LoadPetFromDBQueryHolder;
class Object;
class Pet;
class Player;
class Quest;
class SpellCastTargets;
class Unit;
class Warden;
class WorldPacket;
class WorldSocket;
class AsynchPetSummon;
struct AreaTableEntry;
struct AuctionEntry;
struct DeclinedName;
struct ItemTemplate;
struct MovementInfo;

namespace lfg
{
    struct LfgJoinResultData;
    struct LfgPlayerBoot;
    struct LfgProposal;
    struct LfgQueueStatusData;
    struct LfgPlayerRewardData;
    struct LfgRoleCheck;
    struct LfgUpdateData;
}

namespace WorldPackets
{
    namespace LFG
    {
        class LFGJoin;
        class LFGLeave;
    }

    namespace Chat
    {
        class EmoteClient;
    }

    namespace Character
    {
        class LogoutCancel;
        class LogoutRequest;
        class ShowingCloak;
        class ShowingHelm;
        class PlayerLogout;
        class PlayedTimeClient;
    }

    namespace Totem
    {
        class TotemDestroyed;
    }

    namespace Bank
    {
        class AutoBankItem;
        class AutoStoreBankItem;
        class BuyBankSlot;
    }

    namespace Combat
    {
        class SetSheathed;
    }

    namespace Guild
    {
        class QueryGuildInfo;
        class GuildCreate;
        class GuildInviteByName;
        class AcceptGuildInvite;
        class GuildDeclineInvitation;
        class GuildGetInfo;
        class GuildGetRoster;
        class GuildPromoteMember;
        class GuildDemoteMember;
        class GuildOfficerRemoveMember;
        class GuildLeave;
        class GuildDelete;
        class GuildUpdateMotdText;
        class GuildAddRank;
        class GuildDeleteRank;
        class GuildUpdateInfoText;
        class GuildSetMemberNote;
        class GuildEventLogQuery;
        class GuildBankRemainingWithdrawMoneyQuery;
        class GuildPermissionsQuery;
        class GuildSetRankPermissions;
        class GuildBankActivate;
        class GuildBankQueryTab;
        class GuildBankDepositMoney;
        class GuildBankWithdrawMoney;
        class GuildBankSwapItems;
        class GuildBankBuyTab;
        class GuildBankUpdateTab;
        class GuildBankLogQuery;
        class GuildBankTextQuery;
        class GuildBankSetTabText;
        class GuildSetGuildMaster;
        class SaveGuildEmblem;
    }

    namespace Misc
    {
        class RandomRollClient;
    }

    namespace Pet
    {
        class DismissCritter;
        class PetAbandon;
        class PetStopAttack;
        class PetSpellAutocast;
        class RequestPetInfo;
    }
}

enum AccountDataType
{
    GLOBAL_CONFIG_CACHE             = 0,                    // 0x01 g
    PER_CHARACTER_CONFIG_CACHE      = 1,                    // 0x02 p
    GLOBAL_BINDINGS_CACHE           = 2,                    // 0x04 g
    PER_CHARACTER_BINDINGS_CACHE    = 3,                    // 0x08 p
    GLOBAL_MACROS_CACHE             = 4,                    // 0x10 g
    PER_CHARACTER_MACROS_CACHE      = 5,                    // 0x20 p
    PER_CHARACTER_LAYOUT_CACHE      = 6,                    // 0x40 p
    PER_CHARACTER_CHAT_CACHE        = 7,                    // 0x80 p
};

#define NUM_ACCOUNT_DATA_TYPES        8

#define GLOBAL_CACHE_MASK           0x15
#define PER_CHARACTER_CACHE_MASK    0xEA

struct AccountData
{
    AccountData() :  Data("") {}

    time_t Time{0};
    std::string Data;
};

enum PartyOperation
{
    PARTY_OP_INVITE = 0,
    PARTY_OP_UNINVITE = 1,
    PARTY_OP_LEAVE = 2,
    PARTY_OP_SWAP = 4
};

enum BFLeaveReason
{
    BF_LEAVE_REASON_CLOSE     = 0x00000001,
    //BF_LEAVE_REASON_UNK1      = 0x00000002, (not used)
    //BF_LEAVE_REASON_UNK2      = 0x00000004, (not used)
    BF_LEAVE_REASON_EXITED    = 0x00000008,
    BF_LEAVE_REASON_LOW_LEVEL = 0x00000010,
};

enum ChatRestrictionType
{
    ERR_CHAT_RESTRICTED = 0,
    ERR_CHAT_THROTTLED  = 1,
    ERR_USER_SQUELCHED  = 2,
    ERR_YELL_RESTRICTED = 3
};

enum DeclinedNameResult
{
    DECLINED_NAMES_RESULT_SUCCESS = 0,
    DECLINED_NAMES_RESULT_ERROR = 1
};

enum CharterTypes
{
    GUILD_CHARTER_TYPE                            = 9,
    ARENA_TEAM_CHARTER_2v2_TYPE                   = 2,
    ARENA_TEAM_CHARTER_3v3_TYPE                   = 3,
    ARENA_TEAM_CHARTER_5v5_TYPE                   = 5
};

class LoginQueryHolder : public CharacterDatabaseQueryHolder
{
    private:
        uint32 m_accountId;
        ObjectGuid m_guid;

    public:
        LoginQueryHolder(uint32 accountId, ObjectGuid guid);

        ObjectGuid GetGuid() const { return m_guid; }
        uint32 GetAccountId() const { return m_accountId; }
        bool Initialize();
};

//class to deal with packet processing
//allows to determine if next packet is safe to be processed
class PacketFilter
{
public:
    explicit PacketFilter(WorldSession* pSession) : m_pSession(pSession) {}
    virtual ~PacketFilter() = default;

    virtual bool Process(WorldPacket* /*packet*/) { return true; }
    [[nodiscard]] virtual bool ProcessUnsafe() const { return true; }

protected:
    WorldSession* const m_pSession;
};
//process only thread-safe packets in Map::Update()
class MapSessionFilter : public PacketFilter
{
public:
    explicit MapSessionFilter(WorldSession* pSession) : PacketFilter(pSession) {}
    ~MapSessionFilter() override = default;

    bool Process(WorldPacket* packet) override;
    //in Map::Update() we do not process player logout!
    [[nodiscard]] bool ProcessUnsafe() const override { return false; }
};

//class used to filer only thread-unsafe packets from queue
//in order to update only be used in World::UpdateSessions()
class WorldSessionFilter : public PacketFilter
{
public:
    explicit WorldSessionFilter(WorldSession* pSession) : PacketFilter(pSession) {}
    ~WorldSessionFilter() override = default;

    bool Process(WorldPacket* packet) override;
};

// Proxy structure to contain data passed to callback function,
// only to prevent bloating the parameter list
class CharacterCreateInfo
{
    friend class WorldSession;
    friend class Player;

public:
    CharacterCreateInfo(std::string const name = "", uint8 _race = 0, uint8 _class = 0, uint8 gender = 0, uint8 skin = 0, uint8 face = 0,
        uint8 hairStyle = 0, uint8 hairColor = 0, uint8 facialHair = 0)
        : Name(name), Race(_race), Class(_class), Gender(gender), Skin(skin), Face(face), HairStyle(hairStyle), HairColor(hairColor), FacialHair(facialHair) { }

protected:
    /// User specified variables
    std::string Name;
    uint8 Race = 0;
    uint8 Class = 0;
    uint8 Gender = GENDER_NONE;
    uint8 Skin = 0;
    uint8 Face = 0;
    uint8 HairStyle = 0;
    uint8 HairColor = 0;
    uint8 FacialHair = 0;
    uint8 OutfitId = 0;

    /// Server side data
    uint8 CharCount = 0;
};

struct CharacterRenameInfo
{
    friend class WorldSession;

protected:
    ObjectGuid Guid;
    std::string Name;
};

struct CharacterCustomizeInfo : public CharacterRenameInfo
{
    friend class Player;
    friend class WorldSession;

protected:
    uint8 Gender = GENDER_NONE;
    uint8 Skin = 0;
    uint8 Face = 0;
    uint8 HairStyle = 0;
    uint8 HairColor = 0;
    uint8 FacialHair = 0;
};

struct CharacterFactionChangeInfo : public CharacterCustomizeInfo
{
    friend class Player;
    friend class WorldSession;

protected:
    uint8 Race = 0;
    bool FactionChange = false;
};

struct PacketCounter
{
    time_t lastReceiveTime;
    uint32 amountCounter;
};

/// Player session in the World
class WorldSession
{
public:
    WorldSession(uint32 id, std::string&& name, std::shared_ptr<WorldSocket> sock, AccountTypes sec, uint8 expansion, time_t mute_time, LocaleConstant locale,
        uint32 recruiter, bool isARecruiter, bool skipQueue, uint32 TotalTime, bool isBot = false);
    ~WorldSession();

    bool IsGMAccount() const;

    bool PlayerLoading() const { return m_playerLoading; }
    bool PlayerLogout() const { return m_playerLogout; }
    bool PlayerRecentlyLoggedOut() const { return m_playerRecentlyLogout; }
    bool PlayerLogoutWithSave() const { return m_playerLogout && m_playerSave; }

    void ReadAddonsInfo(ByteBuffer& data);
    void SendAddonsInfo();

    void ReadMovementInfo(WorldPacket& data, MovementInfo* mi);
    void WriteMovementInfo(WorldPacket* data, MovementInfo* mi);

    void SendPacket(WorldPacket const* packet);
    void SendPetNameInvalid(uint32 error, std::string const& name, DeclinedName* declinedName);
    void SendPartyResult(PartyOperation operation, std::string const& member, PartyResult res, uint32 val = 0);

    void SendAreaTriggerMessage(std::string_view str);

    template<typename... Args>
    void SendAreaTriggerMessage(std::string fmt, Args&&... args)
    {
        if (!m_playerLoading)
            SendAreaTriggerMessage(Acore::StringFormat(fmt, std::forward<Args>(args)...));
    }
    template<typename... Args>
    void SendAreaTriggerMessage(uint32 strId, Args&&... args)
    {
        if (!m_playerLoading)
            SendAreaTriggerMessage(Acore::StringFormat(GetAcoreString(strId), std::forward<Args>(args)...));
    }

    void SendSetPhaseShift(uint32 phaseShift);
    void SendQueryTimeResponse();

    void SendAuthResponse(uint8 code, bool shortForm, uint32 queuePos = 0);
    void SendClientCacheVersion(uint32 version);

    AccountTypes GetSecurity() const { return _security; }
    bool CanSkipQueue() const { return _skipQueue; }
    uint32 GetAccountId() const { return _accountId; }
    Player* GetPlayer() const { return _player; }
    std::string const& GetPlayerName() const;
    std::string GetPlayerInfo() const;

    uint32 GetCurrentVendor() const { return m_currentVendorEntry; }
    void SetCurrentVendor(uint32 vendorEntry) { m_currentVendorEntry = vendorEntry; }

    ObjectGuid::LowType GetGuidLow() const;
    void SetSecurity(AccountTypes security) { _security = security; }
    std::string const& GetRemoteAddress() { return m_Address; }
    void SetPlayer(Player* player);
    uint8 Expansion() const { return m_expansion; }

    void SetTotalTime(uint32 TotalTime) { m_total_time = TotalTime; }
    uint32 GetTotalTime() const { return m_total_time; }

    void InitWarden(SessionKey const&, std::string const& os);
    Warden* GetWarden();

    /// Session in auth.queue currently
    void SetInQueue(bool state) { m_inQueue = state; }

    /// Is the user engaged in a log out process?
    bool isLogingOut() const { return _logoutTime || m_playerLogout; }

    /// Engage the logout process for the user
    void SetLogoutStartTime(time_t requestTime)
    {
        _logoutTime = requestTime;
    }

    /// Is logout cooldown expired?
    bool ShouldLogOut(time_t currTime) const
    {
        return (_logoutTime > 0 && currTime >= _logoutTime + 20);
    }

    void LogoutPlayer(bool save);
    void KickPlayer(bool setKicked = true) { return this->KickPlayer("Unknown reason", setKicked); }
    void KickPlayer(std::string const& reason, bool setKicked = true);

    // Returns true if all contained hyperlinks are valid
    // May kick player on false depending on world config (handler should abort)
    bool ValidateHyperlinksAndMaybeKick(std::string_view str);
    // Returns true if the message contains no hyperlinks
    // May kick player on false depending on world config (handler should abort)
    bool DisallowHyperlinksAndMaybeKick(std::string_view str);

    void QueuePacket(WorldPacket* new_packet);
    bool Update(uint32 diff, PacketFilter& updater);

    /// Handle the authentication waiting queue (to be completed)
    void SendAuthWaitQueue(uint32 position);

    //void SendTestCreatureQueryOpcode(uint32 entry, ObjectGuid guid, uint32 testvalue);
    void SendNameQueryOpcode(ObjectGuid guid);

    void SendTrainerList(ObjectGuid guid);
    void SendTrainerList(ObjectGuid guid, std::string const& strTitle);
    void SendListInventory(ObjectGuid guid, uint32 vendorEntry = 0);
    void SendShowBank(ObjectGuid guid);
    bool CanOpenMailBox(ObjectGuid guid);
    void SendShowMailBox(ObjectGuid guid);
    void SendTabardVendorActivate(ObjectGuid guid);
    void SendSpiritResurrect();
    void SendBindPoint(Creature* npc);

    void SendAttackStop(Unit const* enemy);

    void SendBattleGroundList(ObjectGuid guid, BattlegroundTypeId bgTypeId = BATTLEGROUND_RB);

    void SendTradeStatus(TradeStatus status);
    void SendUpdateTrade(bool trader_data = true);
    void SendCancelTrade();

    void SendPetitionQueryOpcode(ObjectGuid petitionguid);

    // Spell
    void HandleClientCastFlags(WorldPacket& recvPacket, uint8 castFlags, SpellCastTargets& targets);

    // Pet
    void SendPetNameQuery(ObjectGuid guid, uint32 petnumber);
    void SendStablePet(ObjectGuid guid);
    void SendStablePetCallback(ObjectGuid guid, PreparedQueryResult result);
    void SendStableResult(uint8 guid);
    bool CheckStableMaster(ObjectGuid guid);

    // Account Data
    AccountData* GetAccountData(AccountDataType type) { return &m_accountData[type]; }
    void SetAccountData(AccountDataType type, time_t tm, std::string const& data);
    void SendAccountDataTimes(uint32 mask);
    void LoadAccountData(PreparedQueryResult result, uint32 mask);

    void LoadTutorialsData(PreparedQueryResult result);
    void SendTutorialsData();
    void SaveTutorialsData(CharacterDatabaseTransaction trans);
    uint32 GetTutorialInt(uint8 index) const { return m_Tutorials[index]; }
    void SetTutorialInt(uint8 index, uint32 value)
    {
        if (m_Tutorials[index] != value)
        {
            m_Tutorials[index] = value;
            m_TutorialsChanged = true;
        }
    }
    //auction
    void SendAuctionHello(ObjectGuid guid, Creature* unit);
    void SendAuctionCommandResult(uint32 auctionId, uint32 Action, uint32 ErrorCode, uint32 bidError = 0);
    void SendAuctionBidderNotification(uint32 location, uint32 auctionId, ObjectGuid bidder, uint32 bidSum, uint32 diff, uint32 item_template);
    void SendAuctionOwnerNotification(AuctionEntry* auction);

    //Item Enchantment
    void SendEnchantmentLog(ObjectGuid target, ObjectGuid caster, uint32 itemId, uint32 enchantId);
    void SendItemEnchantTimeUpdate(ObjectGuid Playerguid, ObjectGuid Itemguid, uint32 slot, uint32 Duration);

    //Taxi
    void SendTaxiStatus(ObjectGuid guid);
    void SendTaxiMenu(Creature* unit);
    void SendDoFlight(uint32 mountDisplayId, uint32 path, uint32 pathNode = 0);
    bool SendLearnNewTaxiNode(Creature* unit);
    void SendDiscoverNewTaxiNode(uint32 nodeid);

    // Guild/Arena Team
    void SendArenaTeamCommandResult(uint32 team_action, std::string const& team, std::string const& player, uint32 error_id = 0);
    void SendNotInArenaTeamPacket(uint8 type);
    void SendPetitionShowList(ObjectGuid guid);

    void BuildPartyMemberStatsChangedPacket(Player* player, WorldPacket* data);

    void DoLootRelease(ObjectGuid lguid);

    // Account mute time
    time_t m_muteTime;

    // Locales
<<<<<<< HEAD
    LocaleConstant GetSessionDbcLocale() const { return /*_isBot? LOCALE_enUS : */m_sessionDbcLocale; }
    LocaleConstant GetSessionDbLocaleIndex() const { return /*_isBot? LOCALE_enUS : */m_sessionDbLocaleIndex; }
    char const* GetAcoreString(uint32 entry) const;
=======
    LocaleConstant GetSessionDbcLocale() const { return m_sessionDbcLocale; }
    LocaleConstant GetSessionDbLocaleIndex() const { return m_sessionDbLocaleIndex; }
    std::string GetAcoreString(uint32 entry) const;
>>>>>>> 8af593bd
    std::string const* GetModuleString(std::string module, uint32 id) const;

    uint32 GetLatency() const { return m_latency; }
    void SetLatency(uint32 latency) { m_latency = latency; }

    std::atomic<time_t> m_timeOutTime;
    void UpdateTimeOutTime(uint32 diff)
    {
        if (time_t(diff) > m_timeOutTime)
            m_timeOutTime = 0;
        else
            m_timeOutTime -= diff;
    }
    void ResetTimeOutTime(bool onlyActive)
    {
        if (GetPlayer())
            m_timeOutTime = int32(sWorld->getIntConfig(CONFIG_SOCKET_TIMEOUTTIME_ACTIVE));
        else if (!onlyActive)
            m_timeOutTime = int32(sWorld->getIntConfig(CONFIG_SOCKET_TIMEOUTTIME));
    }
    bool IsConnectionIdle() const
    {
        return (m_timeOutTime <= 0 && !m_inQueue);
    }

    // Recruit-A-Friend Handling
    uint32 GetRecruiterId() const { return recruiterId; }
    bool IsARecruiter() const { return isRecruiter; }

    // Packets cooldown
    time_t GetCalendarEventCreationCooldown() const { return _calendarEventCreationCooldown; }
    void SetCalendarEventCreationCooldown(time_t cooldown) { _calendarEventCreationCooldown = cooldown; }

    // Time Synchronisation
    void ResetTimeSync();
    void SendTimeSync();

public:                                                 // opcodes handlers
    void Handle_NULL(WorldPacket& null);                // not used
    void Handle_EarlyProccess(WorldPacket& recvPacket); // just mark packets processed in WorldSocket::OnRead
    void Handle_ServerSide(WorldPacket& recvPacket);    // sever side only, can't be accepted from client
    void Handle_Deprecated(WorldPacket& recvPacket);    // never used anymore by client

    void HandleCharEnumOpcode(WorldPacket& recvPacket);
    void HandleCharDeleteOpcode(WorldPacket& recvPacket);
    void HandleCharCreateOpcode(WorldPacket& recvPacket);
    void HandlePlayerLoginOpcode(WorldPacket& recvPacket);
    void HandleCharEnum(PreparedQueryResult result);
    void HandlePlayerLoginFromDB(LoginQueryHolder const& holder);
    void HandlePlayerLoginToCharInWorld(Player* pCurrChar);
    void HandlePlayerLoginToCharOutOfWorld(Player* pCurrChar);
    void HandleCharFactionOrRaceChange(WorldPacket& recvData);
    void HandleCharFactionOrRaceChangeCallback(std::shared_ptr<CharacterFactionChangeInfo> factionChangeInfo, PreparedQueryResult result);

    void SendCharCreate(ResponseCodes result);
    void SendCharDelete(ResponseCodes result);
    void SendCharRename(ResponseCodes result, CharacterRenameInfo const* renameInfo);
    void SendCharCustomize(ResponseCodes result, CharacterCustomizeInfo const* customizeInfo);
    void SendCharFactionChange(ResponseCodes result, CharacterFactionChangeInfo const* factionChangeInfo);
    void SendSetPlayerDeclinedNamesResult(DeclinedNameResult result, ObjectGuid guid);

    // played time
    void HandlePlayedTime(WorldPackets::Character::PlayedTimeClient& packet);

    // new
    void HandleMoveUnRootAck(WorldPacket& recvPacket);
    void HandleMoveRootAck(WorldPacket& recvPacket);

    // new inspect
    void HandleInspectOpcode(WorldPacket& recvPacket);

    // new party stats
    void HandleInspectHonorStatsOpcode(WorldPacket& recvPacket);

    void HandleMoveWaterWalkAck(WorldPacket& recvPacket);
    void HandleFeatherFallAck(WorldPacket& recvData);

    void HandleMoveHoverAck(WorldPacket& recvData);

    void HandleMountSpecialAnimOpcode(WorldPacket& recvdata);

    // character view
    void HandleShowingHelmOpcode(WorldPackets::Character::ShowingHelm& packet);
    void HandleShowingCloakOpcode(WorldPackets::Character::ShowingCloak& packet);

    // repair
    void HandleRepairItemOpcode(WorldPacket& recvPacket);

    // Knockback
    void HandleMoveKnockBackAck(WorldPacket& recvPacket);

    void HandleMoveTeleportAck(WorldPacket& recvPacket);
    void HandleForceSpeedChangeAck(WorldPacket& recvData);

    void HandleRepopRequestOpcode(WorldPacket& recvPacket);
    void HandleAutostoreLootItemOpcode(WorldPacket& recvPacket);
    void HandleLootMoneyOpcode(WorldPacket& recvPacket);
    void HandleLootOpcode(WorldPacket& recvPacket);
    void HandleLootReleaseOpcode(WorldPacket& recvPacket);
    void HandleLootMasterGiveOpcode(WorldPacket& recvPacket);
    void HandleWhoOpcode(WorldPacket& recvPacket);
    void HandleLogoutRequestOpcode(WorldPackets::Character::LogoutRequest& logoutRequest);
    void HandlePlayerLogoutOpcode(WorldPackets::Character::PlayerLogout& playerLogout);
    void HandleLogoutCancelOpcode(WorldPackets::Character::LogoutCancel& logoutCancel);

    // GM Ticket opcodes
    void HandleGMTicketCreateOpcode(WorldPacket& recvPacket);
    void HandleGMTicketUpdateOpcode(WorldPacket& recvPacket);
    void HandleGMTicketDeleteOpcode(WorldPacket& recvPacket);
    void HandleGMTicketGetTicketOpcode(WorldPacket& recvPacket);
    void HandleGMTicketSystemStatusOpcode(WorldPacket& recvPacket);
    void HandleGMSurveySubmit(WorldPacket& recvPacket);
    void HandleReportLag(WorldPacket& recvPacket);
    void HandleGMResponseResolve(WorldPacket& recvPacket);

    void HandleTogglePvP(WorldPacket& recvPacket);

    void HandleZoneUpdateOpcode(WorldPacket& recvPacket);
    void HandleSetSelectionOpcode(WorldPacket& recvPacket);
    void HandleStandStateChangeOpcode(WorldPacket& recvPacket);
    void HandleEmoteOpcode(WorldPackets::Chat::EmoteClient& packet);
    void HandleContactListOpcode(WorldPacket& recvPacket);
    void HandleAddFriendOpcode(WorldPacket& recvPacket);
    void HandleDelFriendOpcode(WorldPacket& recvPacket);
    void HandleAddIgnoreOpcode(WorldPacket& recvPacket);
    void HandleDelIgnoreOpcode(WorldPacket& recvPacket);
    void HandleSetContactNotesOpcode(WorldPacket& recvPacket);
    void HandleBugOpcode(WorldPacket& recvPacket);
    void HandleSetAmmoOpcode(WorldPacket& recvPacket);
    void HandleItemNameQueryOpcode(WorldPacket& recvPacket);

    void HandleAreaTriggerOpcode(WorldPacket& recvPacket);

    void HandleSetFactionAtWar(WorldPacket& recvData);
    void HandleSetFactionCheat(WorldPacket& recvData);
    void HandleSetWatchedFactionOpcode(WorldPacket& recvData);
    void HandleSetFactionInactiveOpcode(WorldPacket& recvData);

    void HandleUpdateAccountData(WorldPacket& recvPacket);
    void HandleRequestAccountData(WorldPacket& recvPacket);
    void HandleSetActionButtonOpcode(WorldPacket& recvPacket);

    void HandleGameObjectUseOpcode(WorldPacket& recPacket);
    void HandleGameobjectReportUse(WorldPacket& recvPacket);

    void HandleNameQueryOpcode(WorldPacket& recvPacket);

    void HandleQueryTimeOpcode(WorldPacket& recvPacket);

    void HandleCreatureQueryOpcode(WorldPacket& recvPacket);

    void HandleGameObjectQueryOpcode(WorldPacket& recvPacket);

    void HandleMoveWorldportAckOpcode(WorldPacket& recvPacket);
    void HandleMoveWorldportAck(); // for server-side calls

    void HandleMovementOpcodes(WorldPacket& recvPacket);
    void HandleSetActiveMoverOpcode(WorldPacket& recvData);
    void HandleMoveNotActiveMover(WorldPacket& recvData);
    void HandleDismissControlledVehicle(WorldPacket& recvData);
    void HandleRequestVehicleExit(WorldPacket& recvData);
    void HandleChangeSeatsOnControlledVehicle(WorldPacket& recvData);
    void HandleMoveTimeSkippedOpcode(WorldPacket& recvData);

    void HandleRequestRaidInfoOpcode(WorldPacket& recvData);

    void HandleBattlefieldStatusOpcode(WorldPacket& recvData);

    void HandleGroupInviteOpcode(WorldPacket& recvPacket);
    void HandleGroupAcceptOpcode(WorldPacket& recvPacket);
    void HandleGroupDeclineOpcode(WorldPacket& recvPacket);
    void HandleGroupUninviteOpcode(WorldPacket& recvPacket);
    void HandleGroupUninviteGuidOpcode(WorldPacket& recvPacket);
    void HandleGroupSetLeaderOpcode(WorldPacket& recvPacket);
    void HandleGroupDisbandOpcode(WorldPacket& recvPacket);
    void HandleOptOutOfLootOpcode(WorldPacket& recvData);
    void HandleLootMethodOpcode(WorldPacket& recvPacket);
    void HandleLootRoll(WorldPacket& recvData);
    void HandleRequestPartyMemberStatsOpcode(WorldPacket& recvData);
    void HandleGroupSwapSubGroupOpcode(WorldPacket& recvData);
    void HandleRaidTargetUpdateOpcode(WorldPacket& recvData);
    void HandleRaidReadyCheckOpcode(WorldPacket& recvData);
    void HandleRaidReadyCheckFinishedOpcode(WorldPacket& recvData);
    void HandleGroupRaidConvertOpcode(WorldPacket& recvData);
    void HandleGroupChangeSubGroupOpcode(WorldPacket& recvData);
    void HandleGroupAssistantLeaderOpcode(WorldPacket& recvData);
    void HandlePartyAssignmentOpcode(WorldPacket& recvData);

    void HandlePetitionBuyOpcode(WorldPacket& recvData);
    void HandlePetitionShowSignOpcode(WorldPacket& recvData);
    void HandlePetitionQueryOpcode(WorldPacket& recvData);
    void HandlePetitionRenameOpcode(WorldPacket& recvData);
    void HandlePetitionSignOpcode(WorldPacket& recvData);
    void HandlePetitionDeclineOpcode(WorldPacket& recvData);
    void HandleOfferPetitionOpcode(WorldPacket& recvData);
    void HandleTurnInPetitionOpcode(WorldPacket& recvData);

    void HandleGuildQueryOpcode(WorldPackets::Guild::QueryGuildInfo& query);
    void HandleGuildCreateOpcode(WorldPackets::Guild::GuildCreate& packet);
    void HandleGuildInviteOpcode(WorldPackets::Guild::GuildInviteByName& packet);
    void HandleGuildRemoveOpcode(WorldPackets::Guild::GuildOfficerRemoveMember& packet);
    void HandleGuildAcceptOpcode(WorldPackets::Guild::AcceptGuildInvite& invite);
    void HandleGuildDeclineOpcode(WorldPackets::Guild::GuildDeclineInvitation& decline);
    void HandleGuildInfoOpcode(WorldPackets::Guild::GuildGetInfo& packet);
    void HandleGuildEventLogQueryOpcode(WorldPackets::Guild::GuildEventLogQuery& packet);
    void HandleGuildRosterOpcode(WorldPackets::Guild::GuildGetRoster& packet);
    void HandleGuildPromoteOpcode(WorldPackets::Guild::GuildPromoteMember& promote);
    void HandleGuildDemoteOpcode(WorldPackets::Guild::GuildDemoteMember& demote);
    void HandleGuildLeaveOpcode(WorldPackets::Guild::GuildLeave& leave);
    void HandleGuildDisbandOpcode(WorldPackets::Guild::GuildDelete& packet);
    void HandleGuildLeaderOpcode(WorldPackets::Guild::GuildSetGuildMaster& packet);
    void HandleGuildMOTDOpcode(WorldPackets::Guild::GuildUpdateMotdText& packet);
    void HandleGuildSetPublicNoteOpcode(WorldPackets::Guild::GuildSetMemberNote& packet);
    void HandleGuildSetOfficerNoteOpcode(WorldPackets::Guild::GuildSetMemberNote& packet);
    void HandleGuildRankOpcode(WorldPackets::Guild::GuildSetRankPermissions& packet);
    void HandleGuildAddRankOpcode(WorldPackets::Guild::GuildAddRank& packet);
    void HandleGuildDelRankOpcode(WorldPackets::Guild::GuildDeleteRank& packet);
    void HandleGuildChangeInfoTextOpcode(WorldPackets::Guild::GuildUpdateInfoText& packet);
    void HandleSaveGuildEmblemOpcode(WorldPackets::Guild::SaveGuildEmblem& packet);

    void HandleTaxiNodeStatusQueryOpcode(WorldPacket& recvPacket);
    void HandleTaxiQueryAvailableNodes(WorldPacket& recvPacket);
    void HandleActivateTaxiOpcode(WorldPacket& recvPacket);
    void HandleActivateTaxiExpressOpcode(WorldPacket& recvPacket);
    void HandleMoveSplineDoneOpcode(WorldPacket& recvPacket);
    void SendActivateTaxiReply(ActivateTaxiReply reply);

    void HandleTabardVendorActivateOpcode(WorldPacket& recvPacket);
    void HandleTrainerListOpcode(WorldPacket& recvPacket);
    void HandleTrainerBuySpellOpcode(WorldPacket& recvPacket);
    void HandlePetitionShowListOpcode(WorldPacket& recvPacket);
    void HandleGossipHelloOpcode(WorldPacket& recvPacket);
    void HandleGossipSelectOptionOpcode(WorldPacket& recvPacket);
    void HandleSpiritHealerActivateOpcode(WorldPacket& recvPacket);
    void HandleNpcTextQueryOpcode(WorldPacket& recvPacket);
    void HandleBinderActivateOpcode(WorldPacket& recvPacket);
    void HandleListStabledPetsOpcode(WorldPacket& recvPacket);
    void HandleStablePet(WorldPacket& recvPacket);
    void HandleUnstablePet(WorldPacket& recvPacket);
    void HandleBuyStableSlot(WorldPacket& recvPacket);
    void HandleStableRevivePet(WorldPacket& recvPacket);
    void HandleStableSwapPet(WorldPacket& recvPacket);
    void HandleOpenWrappedItemCallback(uint8 bagIndex, uint8 slot, ObjectGuid::LowType itemLowGUID, PreparedQueryResult result);
    void HandleLoadActionsSwitchSpec(PreparedQueryResult result);
    void HandleCharacterAuraFrozen(PreparedQueryResult result);

    void HandleDuelAcceptedOpcode(WorldPacket& recvPacket);
    void HandleDuelCancelledOpcode(WorldPacket& recvPacket);

    void HandleAcceptTradeOpcode(WorldPacket& recvPacket);
    void HandleBeginTradeOpcode(WorldPacket& recvPacket);
    void HandleBusyTradeOpcode(WorldPacket& recvPacket);
    void HandleCancelTradeOpcode(WorldPacket& recvPacket);
    void HandleClearTradeItemOpcode(WorldPacket& recvPacket);
    void HandleIgnoreTradeOpcode(WorldPacket& recvPacket);
    void HandleInitiateTradeOpcode(WorldPacket& recvPacket);
    void HandleSetTradeGoldOpcode(WorldPacket& recvPacket);
    void HandleSetTradeItemOpcode(WorldPacket& recvPacket);
    void HandleUnacceptTradeOpcode(WorldPacket& recvPacket);

    void HandleAuctionHelloOpcode(WorldPacket& recvPacket);
    void HandleAuctionListItems(WorldPacket& recvData);
    void HandleAuctionListBidderItems(WorldPacket& recvData);
    void HandleAuctionSellItem(WorldPacket& recvData);
    void HandleAuctionRemoveItem(WorldPacket& recvData);
    void HandleAuctionListOwnerItems(WorldPacket& recvData);
    void HandleAuctionPlaceBid(WorldPacket& recvData);
    void HandleAuctionListPendingSales(WorldPacket& recvData);

    // Bank
    void HandleBankerActivateOpcode(WorldPacket& recvData);
    void HandleAutoBankItemOpcode(WorldPackets::Bank::AutoBankItem& packet);
    void HandleAutoStoreBankItemOpcode(WorldPackets::Bank::AutoStoreBankItem& packet);
    void HandleBuyBankSlotOpcode(WorldPackets::Bank::BuyBankSlot& buyBankSlot);

    void HandleGetMailList(WorldPacket& recvData);
    void HandleSendMail(WorldPacket& recvData);
    void HandleMailTakeMoney(WorldPacket& recvData);
    void HandleMailTakeItem(WorldPacket& recvData);
    void HandleMailMarkAsRead(WorldPacket& recvData);
    void HandleMailReturnToSender(WorldPacket& recvData);
    void HandleMailDelete(WorldPacket& recvData);
    void HandleItemTextQuery(WorldPacket& recvData);
    void HandleMailCreateTextItem(WorldPacket& recvData);
    void HandleQueryNextMailTime(WorldPacket& recvData);
    void HandleCancelChanneling(WorldPacket& recvData);

    void HandleSplitItemOpcode(WorldPacket& recvPacket);
    void HandleSwapInvItemOpcode(WorldPacket& recvPacket);
    void HandleDestroyItemOpcode(WorldPacket& recvPacket);
    void HandleAutoEquipItemOpcode(WorldPacket& recvPacket);
    void HandleItemQuerySingleOpcode(WorldPacket& recvPacket);
    void HandleSellItemOpcode(WorldPacket& recvPacket);
    void HandleBuyItemInSlotOpcode(WorldPacket& recvPacket);
    void HandleBuyItemOpcode(WorldPacket& recvPacket);
    void HandleListInventoryOpcode(WorldPacket& recvPacket);
    void HandleAutoStoreBagItemOpcode(WorldPacket& recvPacket);
    void HandleReadItem(WorldPacket& recvPacket);
    void HandleAutoEquipItemSlotOpcode(WorldPacket& recvPacket);
    void HandleSwapItem(WorldPacket& recvPacket);
    void HandleBuybackItem(WorldPacket& recvPacket);
    void HandleWrapItemOpcode(WorldPacket& recvPacket);

    void HandleAttackSwingOpcode(WorldPacket& recvPacket);
    void HandleAttackStopOpcode(WorldPacket& recvPacket);
    void HandleSetSheathedOpcode(WorldPackets::Combat::SetSheathed& packet);

    void HandleUseItemOpcode(WorldPacket& recvPacket);
    void HandleOpenItemOpcode(WorldPacket& recvPacket);
    void HandleCastSpellOpcode(WorldPacket& recvPacket);
    void HandleCancelCastOpcode(WorldPacket& recvPacket);
    void HandleCancelAuraOpcode(WorldPacket& recvPacket);
    void HandleCancelGrowthAuraOpcode(WorldPacket& recvPacket);
    void HandleCancelAutoRepeatSpellOpcode(WorldPacket& recvPacket);

    void HandleLearnTalentOpcode(WorldPacket& recvPacket);
    void HandleLearnPreviewTalents(WorldPacket& recvPacket);
    void HandleTalentWipeConfirmOpcode(WorldPacket& recvPacket);
    void HandleUnlearnSkillOpcode(WorldPacket& recvPacket);

    void HandleQuestgiverStatusQueryOpcode(WorldPacket& recvPacket);
    void HandleQuestgiverStatusMultipleQuery(WorldPacket& recvPacket);
    void HandleQuestgiverHelloOpcode(WorldPacket& recvPacket);
    void HandleQuestgiverAcceptQuestOpcode(WorldPacket& recvPacket);
    void HandleQuestgiverQueryQuestOpcode(WorldPacket& recvPacket);
    void HandleQuestgiverChooseRewardOpcode(WorldPacket& recvPacket);
    void HandleQuestgiverRequestRewardOpcode(WorldPacket& recvPacket);
    void HandleQuestQueryOpcode(WorldPacket& recvPacket);
    void HandleQuestgiverCancel(WorldPacket& recvData);
    void HandleQuestLogSwapQuest(WorldPacket& recvData);
    void HandleQuestLogRemoveQuest(WorldPacket& recvData);
    void HandleQuestConfirmAccept(WorldPacket& recvData);
    void HandleQuestgiverCompleteQuest(WorldPacket& recvData);
    void HandleQuestgiverQuestAutoLaunch(WorldPacket& recvPacket);
    void HandlePushQuestToParty(WorldPacket& recvPacket);
    void HandleQuestPushResult(WorldPacket& recvPacket);

    void HandleMessagechatOpcode(WorldPacket& recvPacket);
    void SendPlayerNotFoundNotice(std::string const& name);
    void SendPlayerAmbiguousNotice(std::string const& name);
    void SendWrongFactionNotice();
    void SendChatRestrictedNotice(ChatRestrictionType restriction);
    void HandleTextEmoteOpcode(WorldPacket& recvPacket);
    void HandleChatIgnoredOpcode(WorldPacket& recvPacket);

    void HandleReclaimCorpseOpcode(WorldPacket& recvPacket);
    void HandleCorpseQueryOpcode(WorldPacket& recvPacket);
    void HandleCorpseMapPositionQuery(WorldPacket& recvPacket);
    void HandleResurrectResponseOpcode(WorldPacket& recvPacket);
    void HandleSummonResponseOpcode(WorldPacket& recvData);

    void HandleJoinChannel(WorldPacket& recvPacket);
    void HandleLeaveChannel(WorldPacket& recvPacket);
    void HandleChannelList(WorldPacket& recvPacket);
    void HandleChannelPassword(WorldPacket& recvPacket);
    void HandleChannelSetOwner(WorldPacket& recvPacket);
    void HandleChannelOwner(WorldPacket& recvPacket);
    void HandleChannelModerator(WorldPacket& recvPacket);
    void HandleChannelUnmoderator(WorldPacket& recvPacket);
    void HandleChannelMute(WorldPacket& recvPacket);
    void HandleChannelUnmute(WorldPacket& recvPacket);
    void HandleChannelInvite(WorldPacket& recvPacket);
    void HandleChannelKick(WorldPacket& recvPacket);
    void HandleChannelBan(WorldPacket& recvPacket);
    void HandleChannelUnban(WorldPacket& recvPacket);
    void HandleChannelAnnouncements(WorldPacket& recvPacket);
    void HandleChannelModerateOpcode(WorldPacket& recvPacket);
    void HandleChannelDeclineInvite(WorldPacket& recvPacket);
    void HandleChannelDisplayListQuery(WorldPacket& recvPacket);
    void HandleGetChannelMemberCount(WorldPacket& recvPacket);
    void HandleSetChannelWatch(WorldPacket& recvPacket);
    void HandleClearChannelWatch(WorldPacket& recvPacket);

    void HandleCompleteCinematic(WorldPacket& recvPacket);
    void HandleNextCinematicCamera(WorldPacket& recvPacket);

    void HandlePageTextQueryOpcode(WorldPacket& recvPacket);

    void HandleTutorialFlag (WorldPacket& recvData);
    void HandleTutorialClear(WorldPacket& recvData);
    void HandleTutorialReset(WorldPacket& recvData);

    //Pet
    void HandlePetAction(WorldPacket& recvData);
    void HandlePetStopAttack(WorldPackets::Pet::PetStopAttack& packet);
    void HandlePetActionHelper(Unit* pet, ObjectGuid guid1, uint32 spellid, uint16 flag, ObjectGuid guid2);
    void HandlePetNameQuery(WorldPacket& recvData);
    void HandlePetSetAction(WorldPacket& recvData);
    void HandlePetAbandon(WorldPackets::Pet::PetAbandon& packet);
    void HandlePetRename(WorldPacket& recvData);
    void HandlePetCancelAuraOpcode(WorldPacket& recvPacket);
    void HandlePetSpellAutocastOpcode(WorldPackets::Pet::PetSpellAutocast& packet);
    void HandlePetCastSpellOpcode(WorldPacket& recvPacket);
    void HandlePetLearnTalent(WorldPacket& recvPacket);
    void HandleLearnPreviewTalentsPet(WorldPacket& recvPacket);

    void HandleSetActionBarToggles(WorldPacket& recvData);

    void HandleCharRenameOpcode(WorldPacket& recvData);
    void HandleCharRenameCallBack(std::shared_ptr<CharacterRenameInfo> renameInfo, PreparedQueryResult result);
    void HandleSetPlayerDeclinedNames(WorldPacket& recvData);

    void HandleTotemDestroyed(WorldPackets::Totem::TotemDestroyed& totemDestroyed);
    void HandleDismissCritter(WorldPackets::Pet::DismissCritter& dismissCritter);

    //Battleground
    void HandleBattlemasterHelloOpcode(WorldPacket& recvData);
    void HandleBattlemasterJoinOpcode(WorldPacket& recvData);
    void HandleBattlegroundPlayerPositionsOpcode(WorldPacket& recvData);
    void HandlePVPLogDataOpcode(WorldPacket& recvData);
    void HandleBattleFieldPortOpcode(WorldPacket& recvData);
    void HandleBattlefieldListOpcode(WorldPacket& recvData);
    void HandleBattlefieldLeaveOpcode(WorldPacket& recvData);
    void HandleBattlemasterJoinArena(WorldPacket& recvData);
    void HandleReportPvPAFK(WorldPacket& recvData);

    void HandleWardenDataOpcode(WorldPacket& recvData);
    void HandleWorldTeleportOpcode(WorldPacket& recvData);
    void HandleMinimapPingOpcode(WorldPacket& recvData);
    void HandleRandomRollOpcode(WorldPackets::Misc::RandomRollClient& packet);
    void HandleFarSightOpcode(WorldPacket& recvData);
    void HandleSetDungeonDifficultyOpcode(WorldPacket& recvData);
    void HandleSetRaidDifficultyOpcode(WorldPacket& recvData);
    void HandleMoveSetCanFlyAckOpcode(WorldPacket& recvData);
    void HandleSetTitleOpcode(WorldPacket& recvData);
    void HandleRealmSplitOpcode(WorldPacket& recvData);
    void HandleTimeSyncResp(WorldPacket& recvData);
    void HandleWhoisOpcode(WorldPacket& recvData);
    void HandleResetInstancesOpcode(WorldPacket& recvData);
    void HandleHearthAndResurrect(WorldPacket& recvData);
    void HandleInstanceLockResponse(WorldPacket& recvPacket);
    void HandleUpdateMissileTrajectory(WorldPacket& recvPacket);

    // Battlefield
    void SendBfInvitePlayerToWar(uint32 battleId, uint32 zoneId, uint32 time);
    void SendBfInvitePlayerToQueue(uint32 battleId);
    void SendBfQueueInviteResponse(uint32 battleId, uint32 zoneId, bool canQueue = true, bool full = false);
    void SendBfEntered(uint32 battleId);
    void SendBfLeaveMessage(uint32 battleId, BFLeaveReason reason = BF_LEAVE_REASON_EXITED);
    void HandleBfQueueInviteResponse(WorldPacket& recvData);
    void HandleBfEntryInviteResponse(WorldPacket& recvData);
    void HandleBfExitRequest(WorldPacket& recvData);

    // Looking for Dungeon/Raid
    void HandleLfgSetCommentOpcode(WorldPacket& recvData);
    void HandleLfgPlayerLockInfoRequestOpcode(WorldPacket& recvData);
    void HandleLfgPartyLockInfoRequestOpcode(WorldPacket& recvData);
    void HandleLfgJoinOpcode(WorldPackets::LFG::LFGJoin& lfgJoin);
    void HandleLfgLeaveOpcode(WorldPackets::LFG::LFGLeave& lfgleave);
    void HandleLfgSetRolesOpcode(WorldPacket& recvData);
    void HandleLfgProposalResultOpcode(WorldPacket& recvData);
    void HandleLfgSetBootVoteOpcode(WorldPacket& recvData);
    void HandleLfgTeleportOpcode(WorldPacket& recvData);
    void HandleLfrSearchJoinOpcode(WorldPacket& recvData);
    void HandleLfrSearchLeaveOpcode(WorldPacket& recvData);
    void HandleLfgGetStatus(WorldPacket& recvData);

    void SendLfgUpdatePlayer(lfg::LfgUpdateData const& updateData);
    void SendLfgUpdateParty(lfg::LfgUpdateData const& updateData);
    void SendLfgRoleChosen(ObjectGuid guid, uint8 roles);
    void SendLfgRoleCheckUpdate(lfg::LfgRoleCheck const& pRoleCheck);
    void SendLfgLfrList(bool update);
    void SendLfgJoinResult(lfg::LfgJoinResultData const& joinData);
    void SendLfgQueueStatus(lfg::LfgQueueStatusData const& queueData);
    void SendLfgPlayerReward(lfg::LfgPlayerRewardData const& lfgPlayerRewardData);
    void SendLfgBootProposalUpdate(lfg::LfgPlayerBoot const& boot);
    void SendLfgUpdateProposal(lfg::LfgProposal const& proposal);
    void SendLfgDisabled();
    void SendLfgOfferContinue(uint32 dungeonEntry);
    void SendLfgTeleportError(uint8 err);

    // Arena Team
    void HandleInspectArenaTeamsOpcode(WorldPacket& recvData);
    void HandleArenaTeamQueryOpcode(WorldPacket& recvData);
    void HandleArenaTeamRosterOpcode(WorldPacket& recvData);
    void HandleArenaTeamInviteOpcode(WorldPacket& recvData);
    void HandleArenaTeamAcceptOpcode(WorldPacket& recvData);
    void HandleArenaTeamDeclineOpcode(WorldPacket& recvData);
    void HandleArenaTeamLeaveOpcode(WorldPacket& recvData);
    void HandleArenaTeamRemoveOpcode(WorldPacket& recvData);
    void HandleArenaTeamDisbandOpcode(WorldPacket& recvData);
    void HandleArenaTeamLeaderOpcode(WorldPacket& recvData);

    void HandleAreaSpiritHealerQueryOpcode(WorldPacket& recvData);
    void HandleAreaSpiritHealerQueueOpcode(WorldPacket& recvData);
    void HandleCancelMountAuraOpcode(WorldPacket& recvData);
    void HandleSelfResOpcode(WorldPacket& recvData);
    void HandleComplainOpcode(WorldPacket& recvData);
    void HandleRequestPetInfo(WorldPackets::Pet::RequestPetInfo& packet);

    // Socket gem
    void HandleSocketOpcode(WorldPacket& recvData);

    void HandleCancelTempEnchantmentOpcode(WorldPacket& recvData);

    void HandleItemRefundInfoRequest(WorldPacket& recvData);
    void HandleItemRefund(WorldPacket& recvData);

    void HandleChannelVoiceOnOpcode(WorldPacket& recvData);
    void HandleVoiceSessionEnableOpcode(WorldPacket& recvData);
    void HandleSetActiveVoiceChannel(WorldPacket& recvData);
    void HandleSetTaxiBenchmarkOpcode(WorldPacket& recvData);

    // Guild Bank
    void HandleGuildPermissions(WorldPackets::Guild::GuildPermissionsQuery& packet);
    void HandleGuildBankMoneyWithdrawn(WorldPackets::Guild::GuildBankRemainingWithdrawMoneyQuery& packet);
    void HandleGuildBankerActivate(WorldPackets::Guild::GuildBankActivate& packet);
    void HandleGuildBankQueryTab(WorldPackets::Guild::GuildBankQueryTab& packet);
    void HandleGuildBankLogQuery(WorldPackets::Guild::GuildBankLogQuery& packet);
    void HandleGuildBankDepositMoney(WorldPackets::Guild::GuildBankDepositMoney& packet);
    void HandleGuildBankWithdrawMoney(WorldPackets::Guild::GuildBankWithdrawMoney& packet);
    void HandleGuildBankSwapItems(WorldPackets::Guild::GuildBankSwapItems& packet);

    void HandleGuildBankUpdateTab(WorldPackets::Guild::GuildBankUpdateTab& packet);
    void HandleGuildBankBuyTab(WorldPackets::Guild::GuildBankBuyTab& packet);
    void HandleQueryGuildBankTabText(WorldPackets::Guild::GuildBankTextQuery& packet);
    void HandleSetGuildBankTabText(WorldPackets::Guild::GuildBankSetTabText& packet);

    // Refer-a-Friend
    void HandleGrantLevel(WorldPacket& recvData);
    void HandleAcceptGrantLevel(WorldPacket& recvData);

    // Calendar
    void HandleCalendarGetCalendar(WorldPacket& recvData);
    void HandleCalendarGetEvent(WorldPacket& recvData);
    void HandleCalendarGuildFilter(WorldPacket& recvData);
    void HandleCalendarArenaTeam(WorldPacket& recvData);
    void HandleCalendarAddEvent(WorldPacket& recvData);
    void HandleCalendarUpdateEvent(WorldPacket& recvData);
    void HandleCalendarRemoveEvent(WorldPacket& recvData);
    void HandleCalendarCopyEvent(WorldPacket& recvData);
    void HandleCalendarEventInvite(WorldPacket& recvData);
    void HandleCalendarEventRsvp(WorldPacket& recvData);
    void HandleCalendarEventRemoveInvite(WorldPacket& recvData);
    void HandleCalendarEventStatus(WorldPacket& recvData);
    void HandleCalendarEventModeratorStatus(WorldPacket& recvData);
    void HandleCalendarComplain(WorldPacket& recvData);
    void HandleCalendarGetNumPending(WorldPacket& recvData);
    void HandleCalendarEventSignup(WorldPacket& recvData);

    void SendCalendarRaidLockout(InstanceSave const* save, bool add);
    void SendCalendarRaidLockoutUpdated(InstanceSave const* save, bool isExtended);
    void HandleSetSavedInstanceExtend(WorldPacket& recvData);

    void HandleSpellClick(WorldPacket& recvData);
    void HandleMirrorImageDataRequest(WorldPacket& recvData);
    void HandleAlterAppearance(WorldPacket& recvData);
    void HandleRemoveGlyph(WorldPacket& recvData);
    void HandleCharCustomize(WorldPacket& recvData);
    void HandleCharCustomizeCallback(std::shared_ptr<CharacterCustomizeInfo> customizeInfo, PreparedQueryResult result);
    void HandleQueryInspectAchievements(WorldPacket& recvData);
    void HandleEquipmentSetSave(WorldPacket& recvData);
    void HandleEquipmentSetDelete(WorldPacket& recvData);
    void HandleEquipmentSetUse(WorldPacket& recvData);
    void HandleWorldStateUITimerUpdate(WorldPacket& recvData);
    void HandleReadyForAccountDataTimes(WorldPacket& recvData);
    void HandleQueryQuestsCompleted(WorldPacket& recvData);
    void HandleQuestPOIQuery(WorldPacket& recvData);
    void HandleEjectPassenger(WorldPacket& data);
    void HandleEnterPlayerVehicle(WorldPacket& data);
    void HandleUpdateProjectilePosition(WorldPacket& recvPacket);

    void HandleTeleportTimeout(bool updateInSessions);
    bool HandleSocketClosed();
    void SetOfflineTime(uint32 time) { _offlineTime = time; }
    uint32 GetOfflineTime() const { return _offlineTime; }
    bool IsKicked() const { return _kicked; }
    void SetKicked(bool val) { _kicked = val; }
    bool IsSocketClosed() const;

    void SetAddress(std::string const& address) { m_Address = address; }

    /*
     * CALLBACKS
     */

    QueryCallbackProcessor& GetQueryProcessor() { return _queryProcessor; }
    TransactionCallback& AddTransactionCallback(TransactionCallback&& callback);
    SQLQueryHolderCallback& AddQueryHolderCallback(SQLQueryHolderCallback&& callback);

    void InitializeSession();
    void InitializeSessionCallback(CharacterDatabaseQueryHolder const& realmHolder, uint32 clientCacheVersion);

    LockedQueue<WorldPacket*>& GetPacketQueue();

    [[nodiscard]] bool IsBot() const
    {
        return _isBot;
    }

private:
    void ProcessQueryCallbacks();

    QueryCallbackProcessor _queryProcessor;
    AsyncCallbackProcessor<TransactionCallback> _transactionCallbacks;
    AsyncCallbackProcessor<SQLQueryHolderCallback> _queryHolderProcessor;

    friend class World;
protected:
    class DosProtection
    {
        friend class World;
    public:
        DosProtection(WorldSession* s);
        bool EvaluateOpcode(WorldPacket& p, time_t time) const;
    protected:
        enum Policy
        {
            POLICY_LOG,
            POLICY_KICK,
            POLICY_BAN
        };

        uint32 GetMaxPacketCounterAllowed(uint16 opcode) const;

        WorldSession* Session;

    private:
        Policy _policy;
        typedef std::unordered_map<uint16, PacketCounter> PacketThrottlingMap;
        // mark this member as "mutable" so it can be modified even in const functions
        mutable PacketThrottlingMap _PacketThrottlingMap;

        DosProtection(DosProtection const& right) = delete;
        DosProtection& operator=(DosProtection const& right) = delete;
    } AntiDOS;

private:
    // private trade methods
    void moveItems(Item* myItems[], Item* hisItems[]);

    bool CanUseBank(ObjectGuid bankerGUID = ObjectGuid::Empty) const;

    bool recoveryItem(Item* pItem);

    // logging helper
    void LogUnexpectedOpcode(WorldPacket* packet, char const* status, const char* reason);
    void LogUnprocessedTail(WorldPacket* packet);

    // EnumData helpers
    bool IsLegitCharacterForAccount(ObjectGuid guid)
    {
        return _legitCharacters.find(guid) != _legitCharacters.end();
    }

    // this stores the GUIDs of the characters who can login
    // characters who failed on Player::BuildEnumData shouldn't login
    GuidSet _legitCharacters;

    ObjectGuid::LowType m_GUIDLow;                     // set logined or recently logout player (while m_playerRecentlyLogout set)
    Player* _player;
    std::shared_ptr<WorldSocket> m_Socket;
    std::string m_Address;

    AccountTypes _security;
    bool _skipQueue;
    uint32 _accountId;
    std::string _accountName;
    uint8 m_expansion;
    uint32 m_total_time;

    typedef std::list<AddonInfo> AddonsList;

    // Warden
    std::unique_ptr<Warden> _warden;                    // Remains nullptr if Warden system is not enabled by config

    time_t _logoutTime;
    bool m_inQueue;                                     // session wait in auth.queue
    bool m_playerLoading;                               // code processed in LoginPlayer
    bool m_playerLogout;                                // code processed in LogoutPlayer
    bool m_playerRecentlyLogout;
    bool m_playerSave;
    LocaleConstant m_sessionDbcLocale;
    LocaleConstant m_sessionDbLocaleIndex;
    std::atomic<uint32> m_latency;
    AccountData m_accountData[NUM_ACCOUNT_DATA_TYPES];
    uint32 m_Tutorials[MAX_ACCOUNT_TUTORIAL_VALUES];
    bool   m_TutorialsChanged;
    AddonsList m_addonsList;
    uint32 recruiterId;
    bool isRecruiter;
    LockedQueue<WorldPacket*> _recvQueue;
    uint32 m_currentVendorEntry;
    ObjectGuid m_currentBankerGUID;
    uint32 _offlineTime;
    bool _kicked;
    // Packets cooldown
    time_t _calendarEventCreationCooldown;

    // Addon Message count for Metric
    std::atomic<uint32> _addonMessageReceiveCount;

    CircularBuffer<std::pair<int64, uint32>> _timeSyncClockDeltaQueue; // first member: clockDelta. Second member: latency of the packet exchange that was used to compute that clockDelta.
    int64 _timeSyncClockDelta;
    void ComputeNewClockDelta();

    std::map<uint32, uint32> _pendingTimeSyncRequests; // key: counter. value: server time when packet with that counter was sent.
    uint32 _timeSyncNextCounter;
    uint32 _timeSyncTimer;

    bool _isBot;

    WorldSession(WorldSession const& right) = delete;
    WorldSession& operator=(WorldSession const& right) = delete;
};
#endif
/// @}<|MERGE_RESOLUTION|>--- conflicted
+++ resolved
@@ -528,15 +528,9 @@
     time_t m_muteTime;
 
     // Locales
-<<<<<<< HEAD
-    LocaleConstant GetSessionDbcLocale() const { return /*_isBot? LOCALE_enUS : */m_sessionDbcLocale; }
-    LocaleConstant GetSessionDbLocaleIndex() const { return /*_isBot? LOCALE_enUS : */m_sessionDbLocaleIndex; }
-    char const* GetAcoreString(uint32 entry) const;
-=======
     LocaleConstant GetSessionDbcLocale() const { return m_sessionDbcLocale; }
     LocaleConstant GetSessionDbLocaleIndex() const { return m_sessionDbLocaleIndex; }
     std::string GetAcoreString(uint32 entry) const;
->>>>>>> 8af593bd
     std::string const* GetModuleString(std::string module, uint32 id) const;
 
     uint32 GetLatency() const { return m_latency; }
