--- conflicted
+++ resolved
@@ -6180,11 +6180,8 @@
 
 void Player::_LoadMail(PreparedQueryResult mailsResult, PreparedQueryResult mailItemsResult)
 {
-<<<<<<< HEAD
-=======
     time_t cur_time = GameTime::GetGameTime().count();
 
->>>>>>> 9f4f8243
     m_mail.clear();
 
     std::unordered_map<uint32, Mail*> mailById;
@@ -6209,15 +6206,12 @@
             m->checked        = fields[10].Get<uint8>();
             m->stationery     = fields[11].Get<uint8>();
             m->mailTemplateId = fields[12].Get<int16>();
-<<<<<<< HEAD
-=======
 
             if (cur_time > m->expire_time)
             {
                 LOG_DEBUG("entities.player", "Player::_LoadMail: Mail ({}) has expired - ignored.", m->messageID);
                 continue;
             }
->>>>>>> 9f4f8243
 
             if (m->mailTemplateId && !sMailTemplateStore.LookupEntry(m->mailTemplateId))
             {
@@ -7318,9 +7312,7 @@
 
     // update enchantment durations
     for (EnchantDurationList::iterator itr = m_enchantDuration.begin(); itr != m_enchantDuration.end(); ++itr)
-    {
         itr->item->SetEnchantmentDuration(itr->slot, itr->leftduration, this);
-    }
 
     // if no changes
     if (m_itemUpdateQueue.empty())
