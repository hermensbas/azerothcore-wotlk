/*
 * This file is part of the AzerothCore Project. See AUTHORS file for Copyright information
 *
 * This program is free software; you can redistribute it and/or modify it
 * under the terms of the GNU Affero General Public License as published by the
 * Free Software Foundation; either version 3 of the License, or (at your
 * option) any later version.
 *
 * This program is distributed in the hope that it will be useful, but WITHOUT
 * ANY WARRANTY; without even the implied warranty of MERCHANTABILITY or
 * FITNESS FOR A PARTICULAR PURPOSE. See the GNU Affero General Public License for
 * more details.
 *
 * You should have received a copy of the GNU General Public License along
 * with this program. If not, see <http://www.gnu.org/licenses/>.
 */

#ifndef AZEROTHCORE_CREATURE_H
#define AZEROTHCORE_CREATURE_H

#include "Cell.h"
#include "Common.h"
#include "CreatureData.h"
#include "DatabaseEnv.h"
#include "ItemTemplate.h"
#include "LootMgr.h"
#include "Unit.h"
#include "UpdateMask.h"
#include "World.h"
#include <list>

class SpellInfo;

class CreatureAI;
class Quest;
class Player;
class WorldSession;
class CreatureGroup;

// max different by z coordinate for creature aggro reaction
#define CREATURE_Z_ATTACK_RANGE 3

#define MAX_VENDOR_ITEMS 150                                // Limitation in 3.x.x item count in SMSG_LIST_INVENTORY

class Creature : public Unit, public GridObject<Creature>, public MovableMapObject
{
public:
    explicit Creature(bool isWorldObject = false);
    ~Creature() override;

    void AddToWorld() override;
    void RemoveFromWorld() override;

    void SetObjectScale(float scale) override;
    void SetDisplayId(uint32 modelId) override;

    void DisappearAndDie();

    [[nodiscard]] bool isVendorWithIconSpeak() const;

    bool Create(ObjectGuid::LowType guidlow, Map* map, uint32 phaseMask, uint32 Entry, uint32 vehId, float x, float y, float z, float ang, const CreatureData* data = nullptr);
    bool LoadCreaturesAddon(bool reload = false);
    void SelectLevel(bool changelevel = true);
    void LoadEquipment(int8 id = 1, bool force = false);

    [[nodiscard]] ObjectGuid::LowType GetSpawnId() const { return m_spawnId; }

    void Update(uint32 time) override;                         // overwrited Unit::Update
    void GetRespawnPosition(float& x, float& y, float& z, float* ori = nullptr, float* dist = nullptr) const;

    void SetCorpseDelay(uint32 delay) { m_corpseDelay = delay; }
    void SetCorpseRemoveTime(uint32 delay);
    [[nodiscard]] uint32 GetCorpseDelay() const { return m_corpseDelay; }
    [[nodiscard]] bool IsRacialLeader() const { return GetCreatureTemplate()->RacialLeader; }
    [[nodiscard]] bool IsCivilian() const { return GetCreatureTemplate()->flags_extra & CREATURE_FLAG_EXTRA_CIVILIAN; }
    [[nodiscard]] bool IsTrigger() const { return GetCreatureTemplate()->flags_extra & CREATURE_FLAG_EXTRA_TRIGGER; }
    [[nodiscard]] bool IsGuard() const { return GetCreatureTemplate()->flags_extra & CREATURE_FLAG_EXTRA_GUARD; }
    CreatureMovementData const& GetMovementTemplate() const;
    [[nodiscard]] bool CanWalk() const { return GetMovementTemplate().IsGroundAllowed(); }
    [[nodiscard]] bool CanSwim() const override;
    [[nodiscard]] bool CanEnterWater() const override;
    [[nodiscard]] bool CanFly()  const override { return GetMovementTemplate().IsFlightAllowed() || IsFlying(); }
    [[nodiscard]] bool CanHover() const { return GetMovementTemplate().Ground == CreatureGroundMovementType::Hover || IsHovering(); }

    MovementGeneratorType GetDefaultMovementType() const override { return m_defaultMovementType; }
    void SetDefaultMovementType(MovementGeneratorType mgt) { m_defaultMovementType = mgt; }

    void SetReactState(ReactStates st) { m_reactState = st; }
    [[nodiscard]] ReactStates GetReactState() const { return m_reactState; }
    [[nodiscard]] bool HasReactState(ReactStates state) const { return (m_reactState == state); }
    void InitializeReactState();

    ///// TODO RENAME THIS!!!!!
    bool isCanInteractWithBattleMaster(Player* player, bool msg) const;
    bool isCanTrainingAndResetTalentsOf(Player* player) const;
    [[nodiscard]] bool IsValidTrainerForPlayer(Player* player, uint32* npcFlags = nullptr) const;
    bool CanCreatureAttack(Unit const* victim, bool skipDistCheck = false) const;
    void LoadSpellTemplateImmunity();
    bool IsImmunedToSpell(SpellInfo const* spellInfo) override;

    [[nodiscard]] bool HasMechanicTemplateImmunity(uint32 mask) const;
    // redefine Unit::IsImmunedToSpell
    bool IsImmunedToSpellEffect(SpellInfo const* spellInfo, uint32 index) const override;
    // redefine Unit::IsImmunedToSpellEffect
    [[nodiscard]] bool isElite() const
    {
        if (IsPet())
            return false;

        uint32 rank = GetCreatureTemplate()->rank;
        return rank != CREATURE_ELITE_NORMAL && rank != CREATURE_ELITE_RARE;
    }

    [[nodiscard]] bool isWorldBoss() const
    {
        if (IsPet())
            return false;

        return GetCreatureTemplate()->type_flags & CREATURE_TYPE_FLAG_BOSS_MOB;
    }

    [[nodiscard]] bool IsDungeonBoss() const;
    [[nodiscard]] bool IsImmuneToKnockback() const;
    [[nodiscard]] bool IsAvoidingAOE() const { return GetCreatureTemplate()->flags_extra & CREATURE_FLAG_EXTRA_AVOID_AOE; }

    uint8 getLevelForTarget(WorldObject const* target) const override; // overwrite Unit::getLevelForTarget for boss level support

    [[nodiscard]] bool IsInEvadeMode() const { return HasUnitState(UNIT_STATE_EVADE); }
    [[nodiscard]] bool IsEvadingAttacks() const { return IsInEvadeMode() || CanNotReachTarget(); }

    bool AIM_Initialize(CreatureAI* ai = nullptr);
    void Motion_Initialize();

    [[nodiscard]] CreatureAI* AI() const { return (CreatureAI*)i_AI; }

    bool SetWalk(bool enable) override;
    bool SetDisableGravity(bool disable, bool packetOnly = false, bool updateAnimationTier = true) override;
    bool SetSwim(bool enable) override;
    bool SetCanFly(bool enable, bool packetOnly = false) override;
    bool SetWaterWalking(bool enable, bool packetOnly = false) override;
    bool SetFeatherFall(bool enable, bool packetOnly = false) override;
    bool SetHover(bool enable, bool packetOnly = false, bool updateAnimationTier = true) override;
    bool HasSpellFocus(Spell const* focusSpell = nullptr) const;

    struct
    {
        ::Spell const* Spell = nullptr;
        uint32 Delay = 0;         // ms until the creature's target should snap back (0 = no snapback scheduled)
        ObjectGuid Target;        // the creature's "real" target while casting
        float Orientation = 0.0f; // the creature's "real" orientation while casting
    } _spellFocusInfo;

    [[nodiscard]] uint32 GetShieldBlockValue() const override
    {
        return (getLevel() / 2 + uint32(GetStat(STAT_STRENGTH) / 20));
    }

    [[nodiscard]] SpellSchoolMask GetMeleeDamageSchoolMask() const override { return m_meleeDamageSchoolMask; }
    void SetMeleeDamageSchool(SpellSchools school) { m_meleeDamageSchoolMask = SpellSchoolMask(1 << school); }

    void _AddCreatureSpellCooldown(uint32 spell_id, uint16 categoryId, uint32 end_time);
    void AddSpellCooldown(uint32 spell_id, uint32 /*itemid*/, uint32 end_time, bool needSendToClient = false, bool forceSendToSpectator = false) override;
    [[nodiscard]] bool HasSpellCooldown(uint32 spell_id) const override;
    [[nodiscard]] uint32 GetSpellCooldown(uint32 spell_id) const;
    void ProhibitSpellSchool(SpellSchoolMask idSchoolMask, uint32 unTimeMs) override;
    [[nodiscard]] bool IsSpellProhibited(SpellSchoolMask idSchoolMask) const;

    [[nodiscard]] bool HasSpell(uint32 spellID) const override;

    void UpdateMovementFlags();
    uint32 GetRandomId(uint32 id1, uint32 id2, uint32 id3);
    bool UpdateEntry(uint32 entry, const CreatureData* data = nullptr, bool changelevel = true, bool updateAI = false);
    bool UpdateEntry(uint32 entry, bool updateAI) { return UpdateEntry(entry, nullptr, true, updateAI); }
    bool UpdateStats(Stats stat) override;
    bool UpdateAllStats() override;
    void UpdateResistances(uint32 school) override;
    void UpdateArmor() override;
    void UpdateMaxHealth() override;
    void UpdateMaxPower(Powers power) override;
    void UpdateAttackPowerAndDamage(bool ranged = false) override;
    void CalculateMinMaxDamage(WeaponAttackType attType, bool normalized, bool addTotalPct, float& minDamage, float& maxDamage) override;

    void SetCanDualWield(bool value) override;
    [[nodiscard]] int8 GetOriginalEquipmentId() const { return m_originalEquipmentId; }
    uint8 GetCurrentEquipmentId() { return m_equipmentId; }
    void SetCurrentEquipmentId(uint8 id) { m_equipmentId = id; }

    float GetSpellDamageMod(int32 Rank);

    [[nodiscard]] VendorItemData const* GetVendorItems() const;
    uint32 GetVendorItemCurrentCount(VendorItem const* vItem);
    uint32 UpdateVendorItemCurrentCount(VendorItem const* vItem, uint32 used_count);

    [[nodiscard]] TrainerSpellData const* GetTrainerSpells() const;

    [[nodiscard]] CreatureTemplate const* GetCreatureTemplate() const { return m_creatureInfo; }
    [[nodiscard]] CreatureData const* GetCreatureData() const { return m_creatureData; }
    void SetDetectionDistance(float dist){ m_detectionDistance = dist; }
    [[nodiscard]] CreatureAddon const* GetCreatureAddon() const;

    [[nodiscard]] std::string const& GetAIName() const;
    [[nodiscard]] std::string GetScriptName() const;
    [[nodiscard]] uint32 GetScriptId() const;

    // override WorldObject function for proper name localization
    [[nodiscard]] std::string const& GetNameForLocaleIdx(LocaleConstant locale_idx) const override;

    void setDeathState(DeathState s, bool despawn = false) override;                   // override virtual Unit::setDeathState

    bool LoadFromDB(ObjectGuid::LowType guid, Map* map, bool allowDuplicate = false) { return LoadCreatureFromDB(guid, map, false, true, allowDuplicate); }
    bool LoadCreatureFromDB(ObjectGuid::LowType guid, Map* map, bool addToMap = true, bool gridLoad = false, bool allowDuplicate = false);
    void SaveToDB();
    // overriden in Pet
    virtual void SaveToDB(uint32 mapid, uint8 spawnMask, uint32 phaseMask);
    virtual void DeleteFromDB();                        // overriden in Pet

    Loot loot;
    [[nodiscard]] ObjectGuid GetLootRecipientGUID() const { return m_lootRecipient; }
    [[nodiscard]] Player* GetLootRecipient() const;
    [[nodiscard]] ObjectGuid::LowType GetLootRecipientGroupGUID() const { return m_lootRecipientGroup; }
    [[nodiscard]] Group* GetLootRecipientGroup() const;
    [[nodiscard]] bool hasLootRecipient() const { return m_lootRecipient || m_lootRecipientGroup; }
    bool isTappedBy(Player const* player) const;                          // return true if the creature is tapped by the player or a member of his party.
    [[nodiscard]] bool CanGeneratePickPocketLoot() const;
    void SetPickPocketLootTime();
    void ResetPickPocketLootTime() { lootPickPocketRestoreTime = 0; }

    void SetLootRecipient (Unit* unit, bool withGroup = true);
    void AllLootRemovedFromCorpse();

    [[nodiscard]] uint16 GetLootMode() const { return m_LootMode; }
    [[nodiscard]] bool HasLootMode(uint16 lootMode) const { return m_LootMode & lootMode; }
    void SetLootMode(uint16 lootMode) { m_LootMode = lootMode; }
    void AddLootMode(uint16 lootMode) { m_LootMode |= lootMode; }
    void RemoveLootMode(uint16 lootMode) { m_LootMode &= ~lootMode; }
    void ResetLootMode() { m_LootMode = LOOT_MODE_DEFAULT; }

    SpellInfo const* reachWithSpellAttack(Unit* victim);
    SpellInfo const* reachWithSpellCure(Unit* victim);

    uint32 m_spells[MAX_CREATURE_SPELLS];
    CreatureSpellCooldowns m_CreatureSpellCooldowns;
    uint32 m_ProhibitSchoolTime[7];

    bool CanStartAttack(Unit const* u) const;
    float GetAggroRange(Unit const* target) const;
    float GetAttackDistance(Unit const* player) const;
    [[nodiscard]] float GetDetectionRange() const { return m_detectionDistance; }

    void SendAIReaction(AiReaction reactionType);

    [[nodiscard]] Unit* SelectNearestTarget(float dist = 0, bool playerOnly = false) const;
    [[nodiscard]] Unit* SelectNearestTargetInAttackDistance(float dist) const;

    void DoFleeToGetAssistance();
    void CallForHelp(float fRadius, Unit* target = nullptr);
    void CallAssistance(Unit* target = nullptr);
    void SetNoCallAssistance(bool val) { m_AlreadyCallAssistance = val; }
    void SetNoSearchAssistance(bool val) { m_AlreadySearchedAssistance = val; }
    bool HasSearchedAssistance() { return m_AlreadySearchedAssistance; }
    bool CanAssistTo(Unit const* u, Unit const* enemy, bool checkfaction = true) const;
    bool _IsTargetAcceptable(Unit const* target) const;
    [[nodiscard]] bool CanIgnoreFeignDeath() const { return (GetCreatureTemplate()->flags_extra & CREATURE_FLAG_EXTRA_IGNORE_FEIGN_DEATH) != 0; }

    // pussywizard: updated at faction change, disable move in line of sight if actual faction is not hostile to anyone
    void UpdateMoveInLineOfSightState();
    bool IsMoveInLineOfSightDisabled() { return m_moveInLineOfSightDisabled; }
    bool IsMoveInLineOfSightStrictlyDisabled() { return m_moveInLineOfSightStrictlyDisabled; }

    void RemoveCorpse(bool setSpawnTime = true, bool skipVisibility = false);

    void DespawnOrUnsummon(Milliseconds msTimeToDespawn, Seconds forcedRespawnTimer);
    void DespawnOrUnsummon(uint32 msTimeToDespawn = 0) { DespawnOrUnsummon(Milliseconds(msTimeToDespawn), 0s); };
    void DespawnOnEvade();
    void RespawnOnEvade();

    [[nodiscard]] time_t const& GetRespawnTime() const { return m_respawnTime; }
    [[nodiscard]] time_t GetRespawnTimeEx() const;
    void SetRespawnTime(uint32 respawn);
    void Respawn(bool force = false);
    void SaveRespawnTime() override;

    [[nodiscard]] uint32 GetRespawnDelay() const { return m_respawnDelay; }
    void SetRespawnDelay(uint32 delay) { m_respawnDelay = delay; }

    [[nodiscard]] float GetWanderDistance() const { return m_wanderDistance; }
    void SetWanderDistance(float dist) { m_wanderDistance = dist; }

    void DoImmediateBoundaryCheck() { m_boundaryCheckTime = 0; }

    uint32 m_groupLootTimer;                            // (msecs)timer used for group loot
    uint32 lootingGroupLowGUID;                         // used to find group which is looting corpse

    void SendZoneUnderAttackMessage(Player* attacker);

    void SetInCombatWithZone();

    [[nodiscard]] bool hasQuest(uint32 quest_id) const override;
    [[nodiscard]] bool hasInvolvedQuest(uint32 quest_id)  const override;

    bool isRegeneratingHealth() { return m_regenHealth; }
    void SetRegeneratingHealth(bool c) { m_regenHealth = c; }
    void SetRegeneratingPower(bool c) { m_regenPower = c; }
    [[nodiscard]] virtual uint8 GetPetAutoSpellSize() const { return MAX_SPELL_CHARM; }
    [[nodiscard]] virtual uint32 GetPetAutoSpellOnPos(uint8 pos) const
    {
        if (pos >= MAX_SPELL_CHARM || m_charmInfo->GetCharmSpell(pos)->GetType() != ACT_ENABLED)
            return 0;
        else
            return m_charmInfo->GetCharmSpell(pos)->GetAction();
    }

<<<<<<< HEAD
    bool SetCannotReachTarget(bool cannotReach, bool isChase = true) override;
    [[nodiscard]] bool IsNotReachable() const { return (m_cannotReachTimer >= (sWorld->getIntConfig(CONFIG_NPC_EVADE_IF_NOT_REACHABLE) * IN_MILLISECONDS)) && m_cannotReachTarget; }
    [[nodiscard]] bool IsNotReachableAndNeedRegen() const { return (m_cannotReachTimer >= (sWorld->getIntConfig(CONFIG_NPC_REGEN_TIME_IF_NOT_REACHABLE_IN_RAID) * IN_MILLISECONDS)) && m_cannotReachTarget; }
=======
    void SetCannotReachTarget(ObjectGuid const& target = ObjectGuid::Empty);
    [[nodiscard]] bool CanNotReachTarget() const;
    [[nodiscard]] bool IsNotReachableAndNeedRegen() const;
>>>>>>> bad616c6

    void SetPosition(float x, float y, float z, float o);
    void SetPosition(const Position& pos) { SetPosition(pos.GetPositionX(), pos.GetPositionY(), pos.GetPositionZ(), pos.GetOrientation()); }

    void SetHomePosition(float x, float y, float z, float o) { m_homePosition.Relocate(x, y, z, o); }
    void SetHomePosition(const Position& pos) { m_homePosition.Relocate(pos); }
    void GetHomePosition(float& x, float& y, float& z, float& ori) const { m_homePosition.GetPosition(x, y, z, ori); }
    [[nodiscard]] Position const& GetHomePosition() const { return m_homePosition; }

    void SetTransportHomePosition(float x, float y, float z, float o) { m_transportHomePosition.Relocate(x, y, z, o); }
    void SetTransportHomePosition(const Position& pos) { m_transportHomePosition.Relocate(pos); }
    void GetTransportHomePosition(float& x, float& y, float& z, float& ori) const { m_transportHomePosition.GetPosition(x, y, z, ori); }
    [[nodiscard]] Position const& GetTransportHomePosition() const { return m_transportHomePosition; }

    [[nodiscard]] uint32 GetWaypointPath() const { return m_path_id; }
    void LoadPath(uint32 pathid) { m_path_id = pathid; }

    [[nodiscard]] uint32 GetCurrentWaypointID() const { return m_waypointID; }
    void UpdateWaypointID(uint32 wpID) { m_waypointID = wpID; }

    void SearchFormation();
    [[nodiscard]] CreatureGroup const* GetFormation() const { return m_formation; }
    [[nodiscard]] CreatureGroup* GetFormation() { return m_formation; }
    void SetFormation(CreatureGroup* formation) { m_formation = formation; }

    Unit* SelectVictim();

    void SetDisableReputationGain(bool disable) { DisableReputationGain = disable; }
    [[nodiscard]] bool IsReputationGainDisabled() const { return DisableReputationGain; }
    [[nodiscard]] bool IsDamageEnoughForLootingAndReward() const;
    void LowerPlayerDamageReq(uint32 unDamage, bool damagedByPlayer = true);
    void ResetPlayerDamageReq();
    [[nodiscard]] uint32 GetPlayerDamageReq() const;

    [[nodiscard]] uint32 GetOriginalEntry() const { return m_originalEntry; }
    void SetOriginalEntry(uint32 entry) { m_originalEntry = entry; }

    static float _GetDamageMod(int32 Rank);

    float m_SightDistance, m_CombatDistance;

    bool m_isTempWorldObject; //true when possessed

    // Handling caster facing during spellcast
    void SetTarget(ObjectGuid guid = ObjectGuid::Empty) override;
    void FocusTarget(Spell const* focusSpell, WorldObject const* target);
    void ReleaseFocus(Spell const* focusSpell);
    [[nodiscard]] bool IsMovementPreventedByCasting() const override;

    // Part of Evade mechanics
    [[nodiscard]] time_t GetLastDamagedTime() const;
    [[nodiscard]] std::shared_ptr<time_t> const& GetLastDamagedTimePtr() const;
    void SetLastDamagedTime(time_t val);
    void SetLastDamagedTimePtr(std::shared_ptr<time_t> const& val);

    bool IsFreeToMove();
    static constexpr uint32 MOVE_CIRCLE_CHECK_INTERVAL = 3000;
    static constexpr uint32 MOVE_BACKWARDS_CHECK_INTERVAL = 2000;
    uint32 m_moveCircleMovementTime = MOVE_CIRCLE_CHECK_INTERVAL;
    uint32 m_moveBackwardsMovementTime = MOVE_BACKWARDS_CHECK_INTERVAL;

    [[nodiscard]] bool HasSwimmingFlagOutOfCombat() const
    {
        return !_isMissingSwimmingFlagOutOfCombat;
    }
    void RefreshSwimmingFlag(bool recheck = false);

    void SetAssistanceTimer(uint32 value) { m_assistanceTimer = value; }

    void ModifyThreatPercentTemp(Unit* victim, int32 percent, Milliseconds duration);

protected:
    bool CreateFromProto(ObjectGuid::LowType guidlow, uint32 Entry, uint32 vehId, const CreatureData* data = nullptr);
    bool InitEntry(uint32 entry, const CreatureData* data = nullptr);

    // vendor items
    VendorItemCounts m_vendorItemCounts;

    static float _GetHealthMod(int32 Rank);

    ObjectGuid m_lootRecipient;
    ObjectGuid::LowType m_lootRecipientGroup;

    /// Timers
    time_t m_corpseRemoveTime;                          // (secs) timer for death or corpse disappearance
    time_t m_respawnTime;                               // (secs) time of next respawn
    time_t m_respawnedTime;                             // (secs) time when creature respawned
    uint32 m_respawnDelay;                              // (secs) delay between corpse disappearance and respawning
    uint32 m_corpseDelay;                               // (secs) delay between death and corpse disappearance
    float m_wanderDistance;
    uint32 m_boundaryCheckTime;                         // (msecs) remaining time for next evade boundary check
    uint16 m_transportCheckTimer;
    uint32 lootPickPocketRestoreTime;

    ReactStates m_reactState;                           // for AI, not charmInfo
    void RegenerateHealth();
    void Regenerate(Powers power);
    MovementGeneratorType m_defaultMovementType;
    ObjectGuid::LowType m_spawnId;                      ///< For new or temporary creatures is 0 for saved it is lowguid
    uint8 m_equipmentId;
    int8 m_originalEquipmentId; // can be -1

    bool m_AlreadyCallAssistance;
    bool m_AlreadySearchedAssistance;
    bool m_regenHealth;
    bool m_regenPower;
    bool m_AI_locked;

    SpellSchoolMask m_meleeDamageSchoolMask;
    uint32 m_originalEntry;

    bool m_moveInLineOfSightDisabled;
    bool m_moveInLineOfSightStrictlyDisabled;

    Position m_homePosition;
    Position m_transportHomePosition;

    bool DisableReputationGain;

    CreatureTemplate const* m_creatureInfo;                 // in difficulty mode > 0 can different from sObjectMgr->GetCreatureTemplate(GetEntry())
    CreatureData const* m_creatureData;

    float m_detectionDistance;
    uint16 m_LootMode;                                  // bitmask, default LOOT_MODE_DEFAULT, determines what loot will be lootable

    [[nodiscard]] bool IsInvisibleDueToDespawn() const override;
    bool CanAlwaysSee(WorldObject const* obj) const override;
    bool IsAlwaysDetectableFor(WorldObject const* seer) const override;

private:
    void ForcedDespawn(uint32 timeMSToDespawn = 0, Seconds forcedRespawnTimer = 0s);

    [[nodiscard]] bool CanPeriodicallyCallForAssistance() const;

    //WaypointMovementGenerator vars
    uint32 m_waypointID;
    uint32 m_path_id;

    //Formation var
    CreatureGroup* m_formation;
    bool TriggerJustRespawned;

    mutable std::shared_ptr<time_t> _lastDamagedTime; // Part of Evade mechanics

    ObjectGuid m_cannotReachTarget;
    uint32 m_cannotReachTimer;

    Spell const* _focusSpell;   ///> Locks the target during spell cast for proper facing

    bool _isMissingSwimmingFlagOutOfCombat;

    uint32 m_assistanceTimer;

    uint32 _playerDamageReq;
    bool _damagedByPlayer;
};

class AssistDelayEvent : public BasicEvent
{
public:
    AssistDelayEvent(ObjectGuid victim, Creature* owner) : BasicEvent(), m_victim(victim), m_owner(owner) { }

    bool Execute(uint64 e_time, uint32 p_time) override;
    void AddAssistant(ObjectGuid guid) { m_assistants.push_back(guid); }

private:
    AssistDelayEvent();

    ObjectGuid        m_victim;
    GuidList          m_assistants;
    Creature*         m_owner;
};

class ForcedDespawnDelayEvent : public BasicEvent
{
public:
    ForcedDespawnDelayEvent(Creature& owner, Seconds respawnTimer) : BasicEvent(), m_owner(owner), m_respawnTimer(respawnTimer) { }
    bool Execute(uint64 e_time, uint32 p_time) override;

private:
    Creature& m_owner;
    Seconds const m_respawnTimer;
};

class TemporaryThreatModifierEvent : public BasicEvent
{
public:
    TemporaryThreatModifierEvent(Creature& owner, ObjectGuid threatVictimGUID, float threatValue) : BasicEvent(), m_owner(owner), m_threatVictimGUID(threatVictimGUID), m_threatValue(threatValue) { }
    bool Execute(uint64 e_time, uint32 p_time) override;

private:
    Creature& m_owner;
    ObjectGuid m_threatVictimGUID;
    float m_threatValue;
};

#endif<|MERGE_RESOLUTION|>--- conflicted
+++ resolved
@@ -310,15 +310,9 @@
             return m_charmInfo->GetCharmSpell(pos)->GetAction();
     }
 
-<<<<<<< HEAD
     bool SetCannotReachTarget(bool cannotReach, bool isChase = true) override;
     [[nodiscard]] bool IsNotReachable() const { return (m_cannotReachTimer >= (sWorld->getIntConfig(CONFIG_NPC_EVADE_IF_NOT_REACHABLE) * IN_MILLISECONDS)) && m_cannotReachTarget; }
     [[nodiscard]] bool IsNotReachableAndNeedRegen() const { return (m_cannotReachTimer >= (sWorld->getIntConfig(CONFIG_NPC_REGEN_TIME_IF_NOT_REACHABLE_IN_RAID) * IN_MILLISECONDS)) && m_cannotReachTarget; }
-=======
-    void SetCannotReachTarget(ObjectGuid const& target = ObjectGuid::Empty);
-    [[nodiscard]] bool CanNotReachTarget() const;
-    [[nodiscard]] bool IsNotReachableAndNeedRegen() const;
->>>>>>> bad616c6
 
     void SetPosition(float x, float y, float z, float o);
     void SetPosition(const Position& pos) { SetPosition(pos.GetPositionX(), pos.GetPositionY(), pos.GetPositionZ(), pos.GetOrientation()); }
