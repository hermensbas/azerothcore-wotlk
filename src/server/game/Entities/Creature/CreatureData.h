/*
 * This file is part of the AzerothCore Project. See AUTHORS file for Copyright information
 *
 * This program is free software; you can redistribute it and/or modify it
 * under the terms of the GNU Affero General Public License as published by the
 * Free Software Foundation; either version 3 of the License, or (at your
 * option) any later version.
 *
 * This program is distributed in the hope that it will be useful, but WITHOUT
 * ANY WARRANTY; without even the implied warranty of MERCHANTABILITY or
 * FITNESS FOR A PARTICULAR PURPOSE. See the GNU Affero General Public License for
 * more details.
 *
 * You should have received a copy of the GNU General Public License along
 * with this program. If not, see <http://www.gnu.org/licenses/>.
 */

#ifndef AZEROTHCORE_CREATUREDATA_H
#define AZEROTHCORE_CREATUREDATA_H

#include "Cell.h"
#include "Common.h"
#include "DBCEnums.h"
#include "DatabaseEnv.h"
#include "ItemTemplate.h"
#include "LootMgr.h"
#include "Unit.h"
#include "UpdateMask.h"
#include "World.h"
#include <list>

#define MAX_AGGRO_RESET_TIME 10 // in seconds

#define MAX_KILL_CREDIT 2
#define CREATURE_REGEN_INTERVAL 2 * IN_MILLISECONDS

#define MAX_CREATURE_QUEST_ITEMS 6

#define MAX_EQUIPMENT_ITEMS 3

constexpr Milliseconds PET_FOCUS_REGEN_INTERVAL = 4s;

enum class VisibilityDistanceType : uint8;

// TODO: Implement missing flags from TC in places that custom flags from xinef&pussywizzard use flag values.
// EnumUtils: DESCRIBE THIS
enum CreatureFlagsExtra : uint32
{
    CREATURE_FLAG_EXTRA_INSTANCE_BIND                   = 0x00000001,   // creature kill bind instance with killer and killer's group
    CREATURE_FLAG_EXTRA_CIVILIAN                        = 0x00000002,   // not aggro (ignore faction/reputation hostility)
    CREATURE_FLAG_EXTRA_NO_PARRY                        = 0x00000004,   // creature can't parry
    CREATURE_FLAG_EXTRA_NO_PARRY_HASTEN                 = 0x00000008,   // creature can't counter-attack at parry
    CREATURE_FLAG_EXTRA_NO_BLOCK                        = 0x00000010,   // creature can't block
    CREATURE_FLAG_EXTRA_NO_CRUSHING_BLOWS               = 0x00000020,   // creature can't do crush attacks
    CREATURE_FLAG_EXTRA_NO_XP                           = 0x00000040,   // creature kill does not provide XP
    CREATURE_FLAG_EXTRA_TRIGGER                         = 0x00000080,   // trigger creature
    CREATURE_FLAG_EXTRA_NO_TAUNT                        = 0x00000100,   // creature is immune to taunt auras and 'attack me' effects
    CREATURE_FLAG_EXTRA_NO_MOVE_FLAGS_UPDATE            = 0x00000200,   // creature won't update movement flags
    CREATURE_FLAG_EXTRA_GHOST_VISIBILITY                = 0x00000400,   // creature will only be visible to dead players
    CREATURE_FLAG_EXTRA_UNUSED_12                       = 0x00000800,   // TODO: Implement CREATURE_FLAG_EXTRA_USE_OFFHAND_ATTACK (creature will use offhand attacks)
    CREATURE_FLAG_EXTRA_NO_SELL_VENDOR                  = 0x00001000,   // players can't sell items to this vendor
    CREATURE_FLAG_EXTRA_IGNORE_COMBAT                   = 0x00002000,
    CREATURE_FLAG_EXTRA_WORLDEVENT                      = 0x00004000,   // custom flag for world event creatures (left room for merging)
    CREATURE_FLAG_EXTRA_GUARD                           = 0x00008000,   // Creature is guard
    CREATURE_FLAG_EXTRA_IGNORE_FEIGN_DEATH              = 0x00010000,   // creature ignores feign death
    CREATURE_FLAG_EXTRA_NO_CRIT                         = 0x00020000,   // creature can't do critical strikes
    CREATURE_FLAG_EXTRA_NO_SKILL_GAINS                  = 0x00040000,   // creature won't increase weapon skills
    CREATURE_FLAG_EXTRA_OBEYS_TAUNT_DIMINISHING_RETURNS = 0x00080000,   // Taunt is subject to diminishing returns on this creature
    CREATURE_FLAG_EXTRA_ALL_DIMINISH                    = 0x00100000,   // creature is subject to all diminishing returns as players are
    CREATURE_FLAG_EXTRA_NO_PLAYER_DAMAGE_REQ            = 0x00200000,   // creature does not need to take player damage for kill credit
    CREATURE_FLAG_EXTRA_AVOID_AOE                       = 0x00400000,   // pussywizard: ignored by aoe attacks (for icc blood prince council npc - Dark Nucleus)
    CREATURE_FLAG_EXTRA_NO_DODGE                        = 0x00800000,   // xinef: target cannot dodge
    CREATURE_FLAG_EXTRA_UNUSED_25                       = 0x01000000,
    CREATURE_FLAG_EXTRA_UNUSED_26                       = 0x02000000,
    CREATURE_FLAG_EXTRA_UNUSED_27                       = 0x04000000,
    CREATURE_FLAG_EXTRA_UNUSED_28                       = 0x08000000,
    CREATURE_FLAG_EXTRA_DUNGEON_BOSS                    = 0x10000000,   // creature is a dungeon boss (SET DYNAMICALLY, DO NOT ADD IN DB)
    CREATURE_FLAG_EXTRA_IGNORE_PATHFINDING              = 0x20000000,   // creature ignore pathfinding
    CREATURE_FLAG_EXTRA_IMMUNITY_KNOCKBACK              = 0x40000000,   // creature is immune to knockback effects
    CREATURE_FLAG_EXTRA_HARD_RESET                      = 0x80000000,

    // Masks
    CREATURE_FLAG_EXTRA_UNUSED                          = (CREATURE_FLAG_EXTRA_UNUSED_12 | CREATURE_FLAG_EXTRA_UNUSED_25 | CREATURE_FLAG_EXTRA_UNUSED_26 |
                                                           CREATURE_FLAG_EXTRA_UNUSED_27 | CREATURE_FLAG_EXTRA_UNUSED_28), // SKIP

    CREATURE_FLAG_EXTRA_DB_ALLOWED                      = (0xFFFFFFFF & ~(CREATURE_FLAG_EXTRA_UNUSED | CREATURE_FLAG_EXTRA_DUNGEON_BOSS)) // SKIP
};

enum class CreatureGroundMovementType : uint8
{
    None,
    Run,
    Hover,

    Max
};

enum class CreatureFlightMovementType : uint8
{
    None,
    DisableGravity,
    CanFly,

    Max
};

enum class CreatureChaseMovementType : uint8
{
    Run,
    CanWalk,
    AlwaysWalk,

    Max
};

enum class CreatureRandomMovementType : uint8
{
    Walk,
    CanRun,
    AlwaysRun,

    Max
};

struct CreatureMovementData
{
    CreatureMovementData();

    CreatureGroundMovementType Ground;
    CreatureFlightMovementType Flight;
    bool                       Swim;
    bool                       Rooted;
    CreatureChaseMovementType  Chase;
    CreatureRandomMovementType Random;
    uint32                     InteractionPauseTimer;

    bool IsGroundAllowed() const
    {
        return Ground != CreatureGroundMovementType::None;
    }

    bool IsSwimAllowed() const
    {
        return Swim;
    }

    bool IsFlightAllowed() const
    {
        return Flight != CreatureFlightMovementType::None;
    }

    bool IsRooted() const
    {
        return Rooted;
    }

    CreatureChaseMovementType GetChase() const
    {
        return Chase;
    }

    CreatureRandomMovementType GetRandom() const
    {
        return Random;
    }

    uint32 GetInteractionPauseTimer() const
    {
        return InteractionPauseTimer;
    }

    std::string ToString() const;
};

// from `creature_template` table
struct CreatureTemplate
{
    uint32  Entry;
    uint32  DifficultyEntry[MAX_DIFFICULTY - 1];
    uint32  KillCredit[MAX_KILL_CREDIT];
    uint32  Modelid1;
    uint32  Modelid2;
    uint32  Modelid3;
    uint32  Modelid4;
    std::string  Name;
    std::string  SubName;
    std::string  IconName;
    uint32  GossipMenuId;
    uint8   minlevel;
    uint8   maxlevel;
    uint32  expansion;
    uint32  faction;
    uint32  npcflag;
    float   speed_walk;
    float   speed_run;
    float   speed_swim;
    float   speed_flight;
    float   detection_range;                                // Detection Range for Line of Sight aggro
    float   scale;
    uint32  rank;
    uint32  dmgschool;
    float   DamageModifier;
    uint32  BaseAttackTime;
    uint32  RangeAttackTime;
    float   BaseVariance;
    float   RangeVariance;
    uint32  unit_class;                                     // enum Classes. Note only 4 classes are known for creatures.
    uint32  unit_flags;                                     // enum UnitFlags mask values
    uint32  unit_flags2;                                    // enum UnitFlags2 mask values
    uint32  dynamicflags;
    uint32  family;                                         // enum CreatureFamily values (optional)
    uint32  trainer_type;
    uint32  trainer_spell;
    uint32  trainer_class;
    uint32  trainer_race;
    uint32  type;                                           // enum CreatureType values
    uint32  type_flags;                                     // enum CreatureTypeFlags mask values
    uint32  lootid;
    uint32  pickpocketLootId;
    uint32  SkinLootId;
    int32   resistance[MAX_SPELL_SCHOOL];
    uint32  spells[MAX_CREATURE_SPELLS];
    uint32  PetSpellDataId;
    uint32  VehicleId;
    uint32  mingold;
    uint32  maxgold;
    std::string AIName;
    uint32  MovementType;
    CreatureMovementData  Movement;
    float   HoverHeight;
    float   ModHealth;
    float   ModMana;
    float   ModArmor;
    float   ModExperience;
    bool    RacialLeader;
    uint32  movementId;
    bool    RegenHealth;
    uint32  MechanicImmuneMask;
    uint8   SpellSchoolImmuneMask;
    uint32  flags_extra;
    uint32  ScriptID;
    WorldPacket queryData; // pussywizard
    [[nodiscard]] uint32  GetRandomValidModelId() const;
    [[nodiscard]] uint32  GetFirstValidModelId() const;

    // helpers
    [[nodiscard]] SkillType GetRequiredLootSkill() const
    {
        if (type_flags & CREATURE_TYPE_FLAG_SKIN_WITH_HERBALISM)
            return SKILL_HERBALISM;
        else if (type_flags & CREATURE_TYPE_FLAG_SKIN_WITH_MINING)
            return SKILL_MINING;
        else if (type_flags & CREATURE_TYPE_FLAG_SKIN_WITH_ENGINEERING)
            return SKILL_ENGINEERING;
        else
            return SKILL_SKINNING;                          // normal case
    }

    [[nodiscard]] bool IsExotic() const
    {
        return (type_flags & CREATURE_TYPE_FLAG_TAMEABLE_EXOTIC) != 0;
    }

    [[nodiscard]] bool IsTameable(bool exotic) const
    {
        if (type != CREATURE_TYPE_BEAST || family == 0 || (type_flags & CREATURE_TYPE_FLAG_TAMEABLE) == 0)
            return false;

        // if can tame exotic then can tame any tameable
        return exotic || (type_flags & CREATURE_TYPE_FLAG_TAMEABLE_EXOTIC) == 0;
    }

    [[nodiscard]] bool HasFlagsExtra (uint32 flag) const { return (flags_extra & flag) != 0; }

    void InitializeQueryData();
};

typedef std::vector<uint32> CreatureQuestItemList;
typedef std::unordered_map<uint32, CreatureQuestItemList> CreatureQuestItemMap;

// Benchmarked: Faster than std::map (insert/find)
typedef std::unordered_map<uint32, CreatureTemplate> CreatureTemplateContainer;

// GCC have alternative #pragma pack(N) syntax and old gcc version not support pack(push, N), also any gcc version not support it at some platform
#if defined(__GNUC__)
#pragma pack(1)
#else
#pragma pack(push, 1)
#endif

// Defines base stats for creatures (used to calculate HP/mana/armor/attackpower/rangedattackpower/all damage).
struct CreatureBaseStats
{
    uint32 BaseHealth[MAX_EXPANSIONS];
    uint32 BaseMana;
    uint32 BaseArmor;
    uint32 AttackPower;
    uint32 RangedAttackPower;
    float BaseDamage[MAX_EXPANSIONS];

    // Helpers

    uint32 GenerateHealth(CreatureTemplate const* info) const
    {
        return uint32(std::ceil(BaseHealth[info->expansion] * info->ModHealth));
    }

    uint32 GenerateMana(CreatureTemplate const* info) const
    {
        // Mana can be 0.
        if (!BaseMana)
            return 0;

        return uint32(std::ceil(BaseMana * info->ModMana));
    }

    uint32 GenerateArmor(CreatureTemplate const* info) const
    {
        return uint32(std::ceil(BaseArmor * info->ModArmor));
    }

    float GenerateBaseDamage(CreatureTemplate const* info) const
    {
        return BaseDamage[info->expansion];
    }

    static CreatureBaseStats const* GetBaseStats(uint8 level, uint8 unitClass);
};

typedef std::unordered_map<uint16, CreatureBaseStats> CreatureBaseStatsContainer;

struct CreatureLocale
{
    std::vector<std::string> Name;
    std::vector<std::string> Title;
};

struct GossipMenuItemsLocale
{
    std::vector<std::string> OptionText;
    std::vector<std::string> BoxText;
};

struct PointOfInterestLocale
{
    std::vector<std::string> Name;
};

struct EquipmentInfo
{
    uint32  ItemEntry[MAX_EQUIPMENT_ITEMS];
};

// Benchmarked: Faster than std::map (insert/find)
typedef std::unordered_map<uint8, EquipmentInfo> EquipmentInfoContainerInternal;
typedef std::unordered_map<uint32, EquipmentInfoContainerInternal> EquipmentInfoContainer;

// from `creature` table
struct CreatureData
{
    CreatureData() = default;
<<<<<<< HEAD
    ObjectGuid::LowType spawnId{0};
=======
>>>>>>> 9f4f8243
    uint32 id1{0};                                             // entry in creature_template
    uint32 id2{0};                                             // entry in creature_template
    uint32 id3{0};                                             // entry in creature_template
    uint16 mapid{0};
    uint32 phaseMask{0};
    uint32 displayid{0};
    int8 equipmentId{0};
    float posX{0.0f};
    float posY{0.0f};
    float posZ{0.0f};
    float orientation{0.0f};
    uint32 spawntimesecs{0};
    float wander_distance{0.0f};
    uint32 currentwaypoint{0};
    uint32 curhealth{0};
    uint32 curmana{0};
    uint8 movementType{0};
    uint8 spawnMask{0};
    uint32 npcflag{0};
    uint32 unit_flags{0};                                      // enum UnitFlags mask values
    uint32 dynamicflags{0};
    uint32 ScriptId;
    bool dbData{true};
    bool overwrittenZ{false};
};

struct CreatureModelInfo
{
    float bounding_radius;
    float combat_reach;
    uint8 gender;
    uint32 modelid_other_gender;
};

// Benchmarked: Faster than std::map (insert/find)
typedef std::unordered_map<uint16, CreatureModelInfo> CreatureModelContainer;

enum InhabitTypeValues
{
    INHABIT_GROUND = 1,
    INHABIT_WATER  = 2,
    INHABIT_AIR    = 4,
    INHABIT_ROOT   = 8,
    INHABIT_ANYWHERE = INHABIT_GROUND | INHABIT_WATER | INHABIT_AIR | INHABIT_ROOT
};

// Enums used by StringTextData::Type (CreatureEventAI)
enum ChatType
{
    CHAT_TYPE_SAY               = 0,
    CHAT_TYPE_YELL              = 1,
    CHAT_TYPE_TEXT_EMOTE        = 2,
    CHAT_TYPE_BOSS_EMOTE        = 3,
    CHAT_TYPE_WHISPER           = 4,
    CHAT_TYPE_BOSS_WHISPER      = 5,
    CHAT_TYPE_ZONE_YELL         = 6,
    CHAT_TYPE_END               = 255
};

// GCC have alternative #pragma pack() syntax and old gcc version not support pack(pop), also any gcc version not support it at some platform
#if defined(__GNUC__)
#pragma pack()
#else
#pragma pack(pop)
#endif

// `creature_addon` table
struct CreatureAddon
{
    uint32 path_id;
    uint32 mount;
    uint32 bytes1;
    uint32 bytes2;
    uint32 emote;
    std::vector<uint32> auras;
    VisibilityDistanceType visibilityDistanceType;
};

typedef std::unordered_map<uint32, CreatureAddon> CreatureAddonContainer;

// Vendors
struct VendorItem
{
    VendorItem(uint32 _item, int32 _maxcount, uint32 _incrtime, uint32 _ExtendedCost)
        : item(_item), maxcount(_maxcount), incrtime(_incrtime), ExtendedCost(_ExtendedCost) {}

    uint32 item;
    uint32  maxcount;                                       // 0 for infinity item amount
    uint32 incrtime;                                        // time for restore items amount if maxcount != 0
    uint32 ExtendedCost;

    //helpers
    bool IsGoldRequired(ItemTemplate const* pProto) const { return pProto->Flags2 & ITEM_FLAGS_EXTRA_EXT_COST_REQUIRES_GOLD || !ExtendedCost; }
};
typedef std::vector<VendorItem*> VendorItemList;

struct VendorItemData
{
    VendorItemList m_items;

    [[nodiscard]] VendorItem* GetItem(uint32 slot) const
    {
        if (slot >= m_items.size())
            return nullptr;

        return m_items[slot];
    }
    [[nodiscard]] bool Empty() const { return m_items.empty(); }
    [[nodiscard]] uint8 GetItemCount() const { return m_items.size(); }
    void AddItem(uint32 item, int32 maxcount, uint32 ptime, uint32 ExtendedCost)
    {
        m_items.push_back(new VendorItem(item, maxcount, ptime, ExtendedCost));
    }
    bool RemoveItem(uint32 item_id);
    [[nodiscard]] VendorItem const* FindItemCostPair(uint32 item_id, uint32 extendedCost) const;
    void Clear()
    {
        for (VendorItemList::const_iterator itr = m_items.begin(); itr != m_items.end(); ++itr)
            delete (*itr);
        m_items.clear();
    }
};

struct VendorItemCount
{
    explicit VendorItemCount(uint32 _item, uint32 _count);

    uint32 itemId;
    uint32 count;
    time_t lastIncrementTime;
};

typedef std::list<VendorItemCount> VendorItemCounts;

struct TrainerSpell
{
    TrainerSpell()
    {
        for (unsigned int & i : learnedSpell)
            i = 0;
    }

    uint32 spell{0};
    uint32 spellCost{0};
    uint32 reqSkill{0};
    uint32 reqSkillValue{0};
    uint32 reqLevel{0};
    uint32 learnedSpell[3];
    uint32 reqSpell{0};

    // helpers
    [[nodiscard]] bool IsCastable() const { return learnedSpell[0] != spell; }
};

typedef std::unordered_map<uint32 /*spellid*/, TrainerSpell> TrainerSpellMap;

struct TrainerSpellData
{
    TrainerSpellData()  = default;
    ~TrainerSpellData() { spellList.clear(); }

    TrainerSpellMap spellList;
    uint32 trainerType{0};                                     // trainer type based at trainer spells, can be different from creature_template value.
    // req. for correct show non-prof. trainers like weaponmaster, allowed values 0 and 2.
    [[nodiscard]] TrainerSpell const* Find(uint32 spell_id) const;
};

struct CreatureSpellCooldown
{
    CreatureSpellCooldown()  = default;
    CreatureSpellCooldown(uint16 categoryId, uint32 endTime) : category(categoryId), end(endTime) { }

    uint16 category{0};
    uint32 end{0};
};

typedef std::map<uint32, CreatureSpellCooldown> CreatureSpellCooldowns;

#endif // AZEROTHCORE_CREATUREDATA_H<|MERGE_RESOLUTION|>--- conflicted
+++ resolved
@@ -359,10 +359,6 @@
 struct CreatureData
 {
     CreatureData() = default;
-<<<<<<< HEAD
-    ObjectGuid::LowType spawnId{0};
-=======
->>>>>>> 9f4f8243
     uint32 id1{0};                                             // entry in creature_template
     uint32 id2{0};                                             // entry in creature_template
     uint32 id3{0};                                             // entry in creature_template
