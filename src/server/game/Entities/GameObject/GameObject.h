/*
 * This file is part of the AzerothCore Project. See AUTHORS file for Copyright information
 *
 * This program is free software; you can redistribute it and/or modify it
 * under the terms of the GNU Affero General Public License as published by the
 * Free Software Foundation; either version 3 of the License, or (at your
 * option) any later version.
 *
 * This program is distributed in the hope that it will be useful, but WITHOUT
 * ANY WARRANTY; without even the implied warranty of MERCHANTABILITY or
 * FITNESS FOR A PARTICULAR PURPOSE. See the GNU Affero General Public License for
 * more details.
 *
 * You should have received a copy of the GNU General Public License along
 * with this program. If not, see <http://www.gnu.org/licenses/>.
 */

#ifndef AZEROTHCORE_GAMEOBJECT_H
#define AZEROTHCORE_GAMEOBJECT_H

#include "Common.h"
#include "DatabaseEnv.h"
#include "G3D/Quat.h"
#include "LootMgr.h"
#include "Object.h"
#include "SharedDefines.h"
#include "GameObjectData.h"
#include "Unit.h"
#include <array>

class GameObjectAI;
class Transport;
class StaticTransport;
class MotionTransport;
class OPvPCapturePoint;
class Unit;
class GameObjectModel;

struct TransportAnimation;

typedef void(*goEventFlag)(Player*, GameObject*, Battleground*);

// Benchmarked: Faster than std::map (insert/find)
typedef std::unordered_map<uint32, GameObjectTemplate> GameObjectTemplateContainer;
typedef std::unordered_map<uint32, GameObjectTemplateAddon> GameObjectTemplateAddonContainer;

typedef std::unordered_map<uint32, GameObjectAddon> GameObjectAddonContainer;
typedef std::vector<uint32> GameObjectQuestItemList;
typedef std::unordered_map<uint32, GameObjectQuestItemList> GameObjectQuestItemMap;

union GameObjectValue
{
    //11 GAMEOBJECT_TYPE_TRANSPORT
    struct
    {
        uint32 PathProgress;
        TransportAnimation const* AnimationInfo;
    } Transport;
    //25 GAMEOBJECT_TYPE_FISHINGHOLE
    struct
    {
        uint32 MaxOpens;
    } FishingHole;
    //29 GAMEOBJECT_TYPE_CAPTURE_POINT
    struct
    {
        OPvPCapturePoint* OPvPObj;
    } CapturePoint;
    //33 GAMEOBJECT_TYPE_DESTRUCTIBLE_BUILDING
    struct
    {
        uint32 Health;
        uint32 MaxHealth;
    } Building;
};

enum class GameObjectActions : uint32
{
    // Name from client executable      // Comments
    None,                           // -NONE-
    AnimateCustom0,                 // Animate Custom0
    AnimateCustom1,                 // Animate Custom1
    AnimateCustom2,                 // Animate Custom2
    AnimateCustom3,                 // Animate Custom3
    Disturb,                        // Disturb                          // Triggers trap
    Unlock,                         // Unlock                           // Resets GO_FLAG_LOCKED
    Lock,                           // Lock                             // Sets GO_FLAG_LOCKED
    Open,                           // Open                             // Sets GO_STATE_ACTIVE
    OpenAndUnlock,                  // Open + Unlock                    // Sets GO_STATE_ACTIVE and resets GO_FLAG_LOCKED
    Close,                          // Close                            // Sets GO_STATE_READY
    ToggleOpen,                     // Toggle Open
    Destroy,                        // Destroy                          // Sets GO_STATE_DESTROYED
    Rebuild,                        // Rebuild                          // Resets from GO_STATE_DESTROYED
    Creation,                       // Creation
    Despawn,                        // Despawn
    MakeInert,                      // Make Inert                       // Disables interactions
    MakeActive,                     // Make Active                      // Enables interactions
    CloseAndLock,                   // Close + Lock                     // Sets GO_STATE_READY and sets GO_FLAG_LOCKED
    UseArtKit0,                     // Use ArtKit0                      // 46904: 121
    UseArtKit1,                     // Use ArtKit1                      // 36639: 81, 46903: 122
    UseArtKit2,                     // Use ArtKit2
    UseArtKit3,                     // Use ArtKit3
    SetTapList,                     // Set Tap List
};

<<<<<<< HEAD
// from `gameobject`
struct GameObjectData
{
    explicit GameObjectData()  = default;
    ObjectGuid::LowType spawnId{0};
    uint32 id{0};                                              // entry in gamobject_template
    uint16 mapid{0};
    uint32 phaseMask{0};
    float posX{0.0f};
    float posY{0.0f};
    float posZ{0.0f};
    float orientation{0.0f};
    G3D::Quat rotation;
    int32  spawntimesecs{0};
    uint32 ScriptId;
    uint32 animprogress{0};
    GOState go_state{GO_STATE_ACTIVE};
    uint8 spawnMask{0};
    uint8 artKit{0};
    bool dbData{true};
};

typedef std::vector<uint32> GameObjectQuestItemList;
typedef std::unordered_map<uint32, GameObjectQuestItemList> GameObjectQuestItemMap;

=======
>>>>>>> fdfa8809
// For containers:  [GO_NOT_READY]->GO_READY (close)->GO_ACTIVATED (open) ->GO_JUST_DEACTIVATED->GO_READY        -> ...
// For bobber:      GO_NOT_READY  ->GO_READY (close)->GO_ACTIVATED (open) ->GO_JUST_DEACTIVATED-><deleted>
// For door(closed):[GO_NOT_READY]->GO_READY (close)->GO_ACTIVATED (open) ->GO_JUST_DEACTIVATED->GO_READY(close) -> ...
// For door(open):  [GO_NOT_READY]->GO_READY (open) ->GO_ACTIVATED (close)->GO_JUST_DEACTIVATED->GO_READY(open)  -> ...
enum LootState
{
    GO_NOT_READY,
    GO_READY,                                               // can be ready but despawned, and then not possible activate until spawn
    GO_ACTIVATED,
    GO_JUST_DEACTIVATED
};

// 5 sec for bobber catch
#define FISHING_BOBBER_READY_TIME 5

class GameObject : public WorldObject, public GridObject<GameObject>, public MovableMapObject
{
public:
    explicit GameObject();
    ~GameObject() override;

    void BuildValuesUpdate(uint8 updatetype, ByteBuffer* data, Player* target) const override;

    void AddToWorld() override;
    void RemoveFromWorld() override;
    void CleanupsBeforeDelete(bool finalCleanup = true) override;

    uint32 GetDynamicFlags() const override { return GetUInt32Value(GAMEOBJECT_DYNAMIC); }
    void ReplaceAllDynamicFlags(uint32 flag) override { SetUInt32Value(GAMEOBJECT_DYNAMIC, flag); }

    virtual bool Create(ObjectGuid::LowType guidlow, uint32 name_id, Map* map, uint32 phaseMask, float x, float y, float z, float ang, G3D::Quat const& rotation, uint32 animprogress, GOState go_state, uint32 artKit = 0);
    void Update(uint32 p_time) override;
    [[nodiscard]] GameObjectTemplate const* GetGOInfo() const { return m_goInfo; }
    [[nodiscard]] GameObjectTemplateAddon const* GetTemplateAddon() const;
    [[nodiscard]] GameObjectData const* GetGameObjectData() const { return m_goData; }
    [[nodiscard]] GameObjectValue const* GetGOValue() const { return &m_goValue; }

    [[nodiscard]] bool IsTransport() const;
    [[nodiscard]] bool IsDestructibleBuilding() const;

    [[nodiscard]] ObjectGuid::LowType GetSpawnId() const { return m_spawnId; }

    // z_rot, y_rot, x_rot - rotation angles around z, y and x axes
    void SetLocalRotationAngles(float z_rot, float y_rot, float x_rot);
    void SetLocalRotation(G3D::Quat const& rot);
    void SetTransportPathRotation(float qx, float qy, float qz, float qw);
    [[nodiscard]] G3D::Quat const& GetLocalRotation() const { return m_localRotation; }
    [[nodiscard]] int64 GetPackedLocalRotation() const { return m_packedRotation; }
    [[nodiscard]] G3D::Quat GetWorldRotation() const;

    // overwrite WorldObject function for proper name localization
    [[nodiscard]] std::string const& GetNameForLocaleIdx(LocaleConstant locale_idx) const override;

    void SaveToDB(bool saveAddon = false);
    void SaveToDB(uint32 mapid, uint8 spawnMask, uint32 phaseMask, bool saveAddon = false);
    bool LoadFromDB(ObjectGuid::LowType guid, Map* map) { return LoadGameObjectFromDB(guid, map, false); }
    bool LoadGameObjectFromDB(ObjectGuid::LowType guid, Map* map, bool addToMap = true);
    void DeleteFromDB();

    void SetOwnerGUID(ObjectGuid owner)
    {
        // Owner already found and different than expected owner - remove object from old owner
        if (owner && GetOwnerGUID() && GetOwnerGUID() != owner)
        {
            ABORT();
        }
        m_spawnedByDefault = false;                     // all object with owner is despawned after delay
        SetGuidValue(OBJECT_FIELD_CREATED_BY, owner);
    }
    [[nodiscard]] ObjectGuid GetOwnerGUID() const { return GetGuidValue(OBJECT_FIELD_CREATED_BY); }
    [[nodiscard]] Unit* GetOwner() const;

    void SetSpellId(uint32 id)
    {
        m_spawnedByDefault = false;                     // all summoned object is despawned after delay
        m_spellId = id;
    }
    [[nodiscard]] uint32 GetSpellId() const { return m_spellId;}

    [[nodiscard]] time_t GetRespawnTime() const { return m_respawnTime; }
    [[nodiscard]] time_t GetRespawnTimeEx() const;

    void SetRespawnTime(int32 respawn);
    void SetRespawnDelay(int32 respawn);
    void Respawn();
    [[nodiscard]] bool isSpawned() const
    {
        return m_respawnDelayTime == 0 ||
               (m_respawnTime > 0 && !m_spawnedByDefault) ||
               (m_respawnTime == 0 && m_spawnedByDefault);
    }
    [[nodiscard]] bool isSpawnedByDefault() const { return m_spawnedByDefault; }
    void SetSpawnedByDefault(bool b) { m_spawnedByDefault = b; }
    [[nodiscard]] uint32 GetRespawnDelay() const { return m_respawnDelayTime; }
    void Refresh();
    void DespawnOrUnsummon(Milliseconds delay = 0ms, Seconds forcedRespawnTime = 0s);
    void Delete();
    void GetFishLoot(Loot* loot, Player* loot_owner);
    void GetFishLootJunk(Loot* loot, Player* loot_owner);
    [[nodiscard]] GameobjectTypes GetGoType() const { return GameobjectTypes(GetByteValue(GAMEOBJECT_BYTES_1, 1)); }
    void SetGoType(GameobjectTypes type) { SetByteValue(GAMEOBJECT_BYTES_1, 1, type); }
    [[nodiscard]] GOState GetGoState() const { return GOState(GetByteValue(GAMEOBJECT_BYTES_1, 0)); }
    void SetGoState(GOState state);
    [[nodiscard]] uint8 GetGoArtKit() const { return GetByteValue(GAMEOBJECT_BYTES_1, 2); }
    void SetGoArtKit(uint8 artkit);
    [[nodiscard]] uint8 GetGoAnimProgress() const { return GetByteValue(GAMEOBJECT_BYTES_1, 3); }
    void SetGoAnimProgress(uint8 animprogress) { SetByteValue(GAMEOBJECT_BYTES_1, 3, animprogress); }
    static void SetGoArtKit(uint8 artkit, GameObject* go, ObjectGuid::LowType lowguid = 0);

    void SetPhaseMask(uint32 newPhaseMask, bool update) override;
    void EnableCollision(bool enable);

    GameObjectFlags GetGameObjectFlags() const { return GameObjectFlags(GetUInt32Value(GAMEOBJECT_FLAGS)); }
    bool HasGameObjectFlag(GameObjectFlags flags) const { return HasFlag(GAMEOBJECT_FLAGS, flags) != 0; }
    void SetGameObjectFlag(GameObjectFlags flags) { SetFlag(GAMEOBJECT_FLAGS, flags); }
    void RemoveGameObjectFlag(GameObjectFlags flags) { RemoveFlag(GAMEOBJECT_FLAGS, flags); }
    void ReplaceAllGameObjectFlags(GameObjectFlags flags) { SetUInt32Value(GAMEOBJECT_FLAGS, flags); }

    void Use(Unit* user);

    [[nodiscard]] LootState getLootState() const { return m_lootState; }
    // Note: unit is only used when s = GO_ACTIVATED
    void SetLootState(LootState s, Unit* unit = nullptr);

    [[nodiscard]] uint16 GetLootMode() const { return m_LootMode; }
    [[nodiscard]] bool HasLootMode(uint16 lootMode) const { return m_LootMode & lootMode; }
    void SetLootMode(uint16 lootMode) { m_LootMode = lootMode; }
    void AddLootMode(uint16 lootMode) { m_LootMode |= lootMode; }
    void RemoveLootMode(uint16 lootMode) { m_LootMode &= ~lootMode; }
    void ResetLootMode() { m_LootMode = LOOT_MODE_DEFAULT; }

    void AddToSkillupList(ObjectGuid playerGuid);
    [[nodiscard]] bool IsInSkillupList(ObjectGuid playerGuid) const;

    void AddUniqueUse(Player* player);
    void AddUse() { ++m_usetimes; }

    [[nodiscard]] uint32 GetUseCount() const { return m_usetimes; }
    [[nodiscard]] uint32 GetUniqueUseCount() const { return m_unique_users.size(); }

    void SaveRespawnTime() override { SaveRespawnTime(0); }
    void SaveRespawnTime(uint32 forceDelay);

    Loot        loot;

    [[nodiscard]] Player* GetLootRecipient() const;
    [[nodiscard]] Group* GetLootRecipientGroup() const;
    void SetLootRecipient(Creature* creature);
    void SetLootRecipient(Map* map);
    bool IsLootAllowedFor(Player const* player) const;
    [[nodiscard]] bool HasLootRecipient() const { return m_lootRecipient || m_lootRecipientGroup; }
    uint32 m_groupLootTimer;                            // (msecs)timer used for group loot
    uint32 lootingGroupLowGUID;                         // used to find group which is looting
    void SetLootGenerationTime();
    [[nodiscard]] uint32 GetLootGenerationTime() const { return m_lootGenerationTime; }

    [[nodiscard]] GameObject* GetLinkedTrap();
    void SetLinkedTrap(GameObject* linkedTrap) { m_linkedTrap = linkedTrap->GetGUID(); }

    [[nodiscard]] bool hasQuest(uint32 quest_id) const override;
    [[nodiscard]] bool hasInvolvedQuest(uint32 quest_id) const override;
    bool ActivateToQuest(Player* target) const;
    void UseDoorOrButton(uint32 time_to_restore = 0, bool alternative = false, Unit* user = nullptr);
    // 0 = use `gameobject`.`spawntimesecs`
    void ResetDoorOrButton();

    void TriggeringLinkedGameObject(uint32 trapEntry, Unit* target);

    [[nodiscard]] bool IsNeverVisible() const override;
    bool IsAlwaysVisibleFor(WorldObject const* seer) const override;
    [[nodiscard]] bool IsInvisibleDueToDespawn() const override;

    uint8 getLevelForTarget(WorldObject const* target) const override
    {
        if (Unit* owner = GetOwner())
            return owner->getLevelForTarget(target);

        return 1;
    }

    GameObject* LookupFishingHoleAround(float range);

    void CastSpell(Unit* target, uint32 spell);
    void SendCustomAnim(uint32 anim);
    [[nodiscard]] bool IsInRange(float x, float y, float z, float radius) const;

    void SendMessageToSetInRange(WorldPacket const* data, float dist, bool /*self*/, bool includeMargin = false, Player const* skipped_rcvr = nullptr) const override; // pussywizard!

    void ModifyHealth(int32 change, Unit* attackerOrHealer = nullptr, uint32 spellId = 0);
    void SetDestructibleBuildingModifyState(bool allow) { m_allowModifyDestructibleBuilding = allow; }
    // sets GameObject type 33 destruction flags and optionally default health for that state
    void SetDestructibleState(GameObjectDestructibleState state, Player* eventInvoker = nullptr, bool setHealth = false);
    [[nodiscard]] GameObjectDestructibleState GetDestructibleState() const
    {
        if (HasGameObjectFlag(GO_FLAG_DESTROYED))
            return GO_DESTRUCTIBLE_DESTROYED;
        if (HasGameObjectFlag(GO_FLAG_DAMAGED))
            return GO_DESTRUCTIBLE_DAMAGED;
        return GO_DESTRUCTIBLE_INTACT;
    }

    void EventInform(uint32 eventId);

    [[nodiscard]] virtual uint32 GetScriptId() const;
    [[nodiscard]] GameObjectAI* AI() const { return m_AI; }

    [[nodiscard]] std::string const& GetAIName() const;
    void SetDisplayId(uint32 displayid);
    [[nodiscard]] uint32 GetDisplayId() const { return GetUInt32Value(GAMEOBJECT_DISPLAYID); }

    GameObjectModel* m_model;
    void GetRespawnPosition(float& x, float& y, float& z, float* ori = nullptr) const;

    void SetPosition(float x, float y, float z, float o);
    void SetPosition(const Position& pos) { SetPosition(pos.GetPositionX(), pos.GetPositionY(), pos.GetPositionZ(), pos.GetOrientation()); }

    [[nodiscard]] bool IsStaticTransport() const { return GetGOInfo()->type == GAMEOBJECT_TYPE_TRANSPORT; }
    [[nodiscard]] bool IsMotionTransport() const { return GetGOInfo()->type == GAMEOBJECT_TYPE_MO_TRANSPORT; }

    Transport* ToTransport() { if (GetGOInfo()->type == GAMEOBJECT_TYPE_MO_TRANSPORT || GetGOInfo()->type == GAMEOBJECT_TYPE_TRANSPORT) return reinterpret_cast<Transport*>(this); else return nullptr; }
    [[nodiscard]] Transport const* ToTransport() const { if (GetGOInfo()->type == GAMEOBJECT_TYPE_MO_TRANSPORT || GetGOInfo()->type == GAMEOBJECT_TYPE_TRANSPORT) return reinterpret_cast<Transport const*>(this); else return nullptr; }

    StaticTransport* ToStaticTransport() { if (GetGOInfo()->type == GAMEOBJECT_TYPE_TRANSPORT) return reinterpret_cast<StaticTransport*>(this); else return nullptr; }
    [[nodiscard]] StaticTransport const* ToStaticTransport() const { if (GetGOInfo()->type == GAMEOBJECT_TYPE_TRANSPORT) return reinterpret_cast<StaticTransport const*>(this); else return nullptr; }

    MotionTransport* ToMotionTransport() { if (GetGOInfo()->type == GAMEOBJECT_TYPE_MO_TRANSPORT) return reinterpret_cast<MotionTransport*>(this); else return nullptr; }
    [[nodiscard]] MotionTransport const* ToMotionTransport() const { if (GetGOInfo()->type == GAMEOBJECT_TYPE_MO_TRANSPORT) return reinterpret_cast<MotionTransport const*>(this); else return nullptr; }

    [[nodiscard]] float GetStationaryX() const override { if (GetGOInfo()->type != GAMEOBJECT_TYPE_MO_TRANSPORT) return m_stationaryPosition.GetPositionX(); return GetPositionX(); }
    [[nodiscard]] float GetStationaryY() const override { if (GetGOInfo()->type != GAMEOBJECT_TYPE_MO_TRANSPORT) return m_stationaryPosition.GetPositionY(); return GetPositionY(); }
    [[nodiscard]] float GetStationaryZ() const override { if (GetGOInfo()->type != GAMEOBJECT_TYPE_MO_TRANSPORT) return m_stationaryPosition.GetPositionZ(); return GetPositionZ(); }
    [[nodiscard]] float GetStationaryO() const override { if (GetGOInfo()->type != GAMEOBJECT_TYPE_MO_TRANSPORT) return m_stationaryPosition.GetOrientation(); return GetOrientation(); }

    [[nodiscard]] float GetInteractionDistance() const;

    void UpdateModelPosition();

    [[nodiscard]] bool IsAtInteractDistance(Position const& pos, float radius) const;
    [[nodiscard]] bool IsAtInteractDistance(Player const* player, SpellInfo const* spell = nullptr) const;

    [[nodiscard]] bool IsWithinDistInMap(Player const* player) const;
    using WorldObject::IsWithinDistInMap;

    [[nodiscard]] SpellInfo const* GetSpellForLock(Player const* player) const;

    static std::unordered_map<int, goEventFlag> gameObjectToEventFlag; // Gameobject -> event flag

    void SaveInstanceData(uint8 state);
    void UpdateInstanceData(uint8 state);
    bool FindStateSavedOnInstance();
    bool ValidateGameobjectType();
    uint8 GetStateSavedOnInstance();
    bool IsInstanceGameobject();
    uint8 GameobjectStateToInt(GOState* state);

    /* A check to verify if this object is available to be saved on the DB when
     * a state change occurs
     */
    bool IsAbleToSaveOnDb();

    /* Enable or Disable the ability to save on the database this gameobject's state
     * whenever it changes
     */
    void UpdateSaveToDb(bool enable);

    void SavingStateOnDB();

    std::string GetDebugInfo() const override;
protected:
    bool AIM_Initialize();
    GameObjectModel* CreateModel();
    void UpdateModel();                                 // updates model in case displayId were changed
    uint32      m_spellId;
    time_t      m_respawnTime;                          // (secs) time of next respawn (or despawn if GO have owner()),
    uint32      m_respawnDelayTime;                     // (secs) if 0 then current GO state no dependent from timer
    uint32      m_despawnDelay;
    Seconds     m_despawnRespawnTime;                   // override respawn time after delayed despawn
    Seconds     m_restockTime;
    LootState   m_lootState;
    bool        m_spawnedByDefault;
    uint32      m_cooldownTime;                         // used as internal reaction delay time store (not state change reaction).
    // For traps this: spell casting cooldown, for doors/buttons: reset time.
    std::unordered_map<ObjectGuid, int32> m_SkillupList;

    ObjectGuid m_ritualOwnerGUID;                       // used for GAMEOBJECT_TYPE_SUMMONING_RITUAL where GO is not summoned (no owner)
    GuidSet m_unique_users;
    uint32 m_usetimes;

    typedef std::map<uint32, ObjectGuid> ChairSlotAndUser;
    ChairSlotAndUser ChairListSlots;

    ObjectGuid::LowType m_spawnId;                            ///< For new or temporary gameobjects is 0 for saved it is lowguid
    GameObjectTemplate const* m_goInfo;
    GameObjectData const* m_goData;
    GameObjectValue m_goValue;
    bool m_allowModifyDestructibleBuilding;

    int64 m_packedRotation;
    G3D::Quat m_localRotation;
    Position m_stationaryPosition;

    ObjectGuid m_lootRecipient;
    ObjectGuid::LowType m_lootRecipientGroup;
    uint16 m_LootMode;                                  // bitmask, default LOOT_MODE_DEFAULT, determines what loot will be lootable
    uint32 m_lootGenerationTime;

    ObjectGuid m_linkedTrap;

    ObjectGuid _lootStateUnitGUID;

private:
    void CheckRitualList();
    void ClearRitualList();
    void RemoveFromOwner();
    void SwitchDoorOrButton(bool activate, bool alternative = false);
    void UpdatePackedRotation();

    //! Object distance/size - overridden from Object::_IsWithinDist. Needs to take in account proper GO size.
    bool _IsWithinDist(WorldObject const* obj, float dist2compare, bool /*is3D*/, bool /*useBoundingRadius = true*/) const override
    {
        //! Following check does check 3d distance
        dist2compare += obj->GetObjectSize();
        return IsInRange(obj->GetPositionX(), obj->GetPositionY(), obj->GetPositionZ(), dist2compare);
    }
    GameObjectAI* m_AI;

    bool m_saveStateOnDb = false;
};
#endif<|MERGE_RESOLUTION|>--- conflicted
+++ resolved
@@ -103,7 +103,6 @@
     SetTapList,                     // Set Tap List
 };
 
-<<<<<<< HEAD
 // from `gameobject`
 struct GameObjectData
 {
@@ -129,8 +128,6 @@
 typedef std::vector<uint32> GameObjectQuestItemList;
 typedef std::unordered_map<uint32, GameObjectQuestItemList> GameObjectQuestItemMap;
 
-=======
->>>>>>> fdfa8809
 // For containers:  [GO_NOT_READY]->GO_READY (close)->GO_ACTIVATED (open) ->GO_JUST_DEACTIVATED->GO_READY        -> ...
 // For bobber:      GO_NOT_READY  ->GO_READY (close)->GO_ACTIVATED (open) ->GO_JUST_DEACTIVATED-><deleted>
 // For door(closed):[GO_NOT_READY]->GO_READY (close)->GO_ACTIVATED (open) ->GO_JUST_DEACTIVATED->GO_READY(close) -> ...
