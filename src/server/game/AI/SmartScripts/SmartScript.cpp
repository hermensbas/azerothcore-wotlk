/*
 * This file is part of the AzerothCore Project. See AUTHORS file for Copyright information
 *
 * This program is free software; you can redistribute it and/or modify it
 * under the terms of the GNU Affero General Public License as published by the
 * Free Software Foundation; either version 3 of the License, or (at your
 * option) any later version.
 *
 * This program is distributed in the hope that it will be useful, but WITHOUT
 * ANY WARRANTY; without even the implied warranty of MERCHANTABILITY or
 * FITNESS FOR A PARTICULAR PURPOSE. See the GNU Affero General Public License for
 * more details.
 *
 * You should have received a copy of the GNU General Public License along
 * with this program. If not, see <http://www.gnu.org/licenses/>.
 */

#include "SmartScript.h"
#include "Cell.h"
#include "CellImpl.h"
#include "ChatTextBuilder.h"
#include "CreatureTextMgr.h"
#include "GameEventMgr.h"
#include "GossipDef.h"
#include "GridDefines.h"
#include "GridNotifiers.h"
#include "GridNotifiersImpl.h"
#include "Group.h"
#include "InstanceScript.h"
#include "Language.h"
#include "MoveSplineInit.h"
#include "ObjectDefines.h"
#include "ObjectMgr.h"
#include "ScriptedCreature.h"
#include "ScriptedGossip.h"
#include "SmartAI.h"
#include "SpellMgr.h"
#include "Vehicle.h"

SmartScript::SmartScript()
{
    go = nullptr;
    me = nullptr;
    trigger = nullptr;
    mEventPhase = 0;
    mPathId = 0;
    mTargetStorage = new ObjectListMap();
    mTextTimer = 0;
    mLastTextID = 0;
    mUseTextTimer = false;
    mTalkerEntry = 0;
    mTemplate = SMARTAI_TEMPLATE_BASIC;
    mScriptType = SMART_SCRIPT_TYPE_CREATURE;
    isProcessingTimedActionList = false;

    // Xinef: Fix Combat Movement
    mActualCombatDist = 0;
    mMaxCombatDist = 0;

    smartCasterActualDist = 0.0f;
    smartCasterMaxDist = 0.0f;
    smartCasterPowerType = POWER_MANA;

    _allowPhaseReset = true;
}

SmartScript::~SmartScript()
{
    for (ObjectListMap::iterator itr = mTargetStorage->begin(); itr != mTargetStorage->end(); ++itr)
        delete itr->second;

    delete mTargetStorage;
    mCounterList.clear();
}

void SmartScript::OnReset()
{
    // xinef: check if we allow phase reset
    if (AllowPhaseReset())
        SetPhase(0);

    ResetBaseObject();
    for (SmartAIEventList::iterator i = mEvents.begin(); i != mEvents.end(); ++i)
    {
        if (!((*i).event.event_flags & SMART_EVENT_FLAG_DONT_RESET))
        {
            InitTimer((*i));
            (*i).runOnce = false;
        }
    }
    ProcessEventsFor(SMART_EVENT_RESET);
    mLastInvoker.Clear();
    mCounterList.clear();

    // Xinef: Fix Combat Movement
    RestoreMaxCombatDist();
    RestoreCasterMaxDist();
}

void SmartScript::ProcessEventsFor(SMART_EVENT e, Unit* unit, uint32 var0, uint32 var1, bool bvar, SpellInfo const* spell, GameObject* gob)
{
    for (SmartAIEventList::iterator i = mEvents.begin(); i != mEvents.end(); ++i)
    {
        SMART_EVENT eventType = SMART_EVENT((*i).GetEventType());
        if (eventType == SMART_EVENT_LINK)//special handling
            continue;

        if (eventType == e/* && (!(*i).event.event_phase_mask || IsInPhase((*i).event.event_phase_mask)) && !((*i).event.event_flags & SMART_EVENT_FLAG_NOT_REPEATABLE && (*i).runOnce)*/)
        {
            ConditionList conds = sConditionMgr->GetConditionsForSmartEvent((*i).entryOrGuid, (*i).event_id, (*i).source_type);
            ConditionSourceInfo info = ConditionSourceInfo(unit, GetBaseObject(), me ? me->GetVictim() : nullptr);

            if (sConditionMgr->IsObjectMeetToConditions(info, conds))
                ProcessEvent(*i, unit, var0, var1, bvar, spell, gob);
        }
    }
}

void SmartScript::ProcessAction(SmartScriptHolder& e, Unit* unit, uint32 var0, uint32 var1, bool bvar, SpellInfo const* spell, GameObject* gob)
{
    //calc random
    if (e.GetEventType() != SMART_EVENT_LINK && e.event.event_chance < 100 && e.event.event_chance)
    {
        uint32 rnd = urand(0, 100);
        if (e.event.event_chance <= rnd)
            return;
    }
    e.runOnce = true;//used for repeat check

    if (unit)
        mLastInvoker = unit->GetGUID();

    if (Unit* tempInvoker = GetLastInvoker())
        LOG_DEBUG("sql.sql", "SmartScript::ProcessAction: Invoker: {} ({})", tempInvoker->GetName(), tempInvoker->GetGUID().ToString());

    bool isControlled = e.action.moveToPos.controlled > 0;

    switch (e.GetActionType())
    {
        case SMART_ACTION_TALK:
            {
                ObjectList* targets = GetTargets(e, unit);
                Creature* talker = e.target.type == 0 ? me : nullptr;
                Unit* talkTarget = nullptr;
                if (targets)
                {
                    for (ObjectList::const_iterator itr = targets->begin(); itr != targets->end(); ++itr)
                    {
                        if (IsCreature((*itr)) && !(*itr)->ToCreature()->IsPet()) // Prevented sending text to pets.
                        {
                            if (e.action.talk.useTalkTarget)
                            {
                                talker = me;
                                talkTarget = (*itr)->ToCreature();
                            }
                            else
                                talker = (*itr)->ToCreature();
                            break;
                        }
                        else if (IsPlayer((*itr)))
                        {
                            talker = me; // xinef: added
                            talkTarget = (*itr)->ToPlayer();
                            break;
                        }
                    }

                    delete targets;
                }

                if (!talkTarget)
                    talkTarget = GetLastInvoker();

                if (!talker)
                    break;

                if (!sCreatureTextMgr->TextExist(talker->GetEntry(), uint8(e.action.talk.textGroupID)))
                {
                    LOG_ERROR("sql.sql", "SmartScript::ProcessAction: SMART_ACTION_TALK: EntryOrGuid {} SourceType {} EventType {} TargetType {} using non-existent Text id {} for talker {}, ignored.", e.entryOrGuid, e.GetScriptType(), e.GetEventType(), e.GetTargetType(), e.action.talk.textGroupID, talker->GetEntry());
                    break;
                }

                mTalkerEntry = talker->GetEntry();
                mLastTextID = e.action.talk.textGroupID;
                mTextTimer = e.action.talk.duration;
                mUseTextTimer = true;
                sCreatureTextMgr->SendChat(talker, uint8(e.action.talk.textGroupID), talkTarget);
                LOG_DEBUG("sql.sql", "SmartScript::ProcessAction: SMART_ACTION_TALK: talker: {} ({}), textId: {}", talker->GetName(), talker->GetGUID().ToString(), mLastTextID);
                break;
            }
        case SMART_ACTION_SIMPLE_TALK:
            {
                ObjectList* targets = GetTargets(e, unit);
                if (targets)
                {
                    for (ObjectList::const_iterator itr = targets->begin(); itr != targets->end(); ++itr)
                    {
                        if (IsCreature(*itr))
                            sCreatureTextMgr->SendChat((*itr)->ToCreature(), uint8(e.action.simpleTalk.textGroupID), IsPlayer(GetLastInvoker()) ? GetLastInvoker() : 0);
                        else if (IsPlayer(*itr) && me)
                        {
                            Unit* templastInvoker = GetLastInvoker();
                            sCreatureTextMgr->SendChat(me, uint8(e.action.simpleTalk.textGroupID), IsPlayer(templastInvoker) ? templastInvoker : 0, CHAT_MSG_ADDON, LANG_ADDON, TEXT_RANGE_NORMAL, 0, TEAM_NEUTRAL, false, (*itr)->ToPlayer());
                        }

                        LOG_DEBUG("sql.sql", "SmartScript::ProcessAction:: SMART_ACTION_SIMPLE_TALK: talker: {} ({}), textGroupId: {}",
                                       (*itr)->GetName(), (*itr)->GetGUID().ToString(), uint8(e.action.simpleTalk.textGroupID));
                    }

                    delete targets;
                }
                break;
            }
        case SMART_ACTION_PLAY_EMOTE:
            {
                ObjectList* targets = GetTargets(e, unit);
                if (targets)
                {
                    for (ObjectList::const_iterator itr = targets->begin(); itr != targets->end(); ++itr)
                    {
                        if (IsUnit(*itr))
                        {
                            (*itr)->ToUnit()->HandleEmoteCommand(e.action.emote.emote);
                            LOG_DEBUG("sql.sql", "SmartScript::ProcessAction:: SMART_ACTION_PLAY_EMOTE: target: {} ({}), emote: {}",
                                           (*itr)->GetName(), (*itr)->GetGUID().ToString(), e.action.emote.emote);
                        }
                    }

                    delete targets;
                }
                break;
            }
        case SMART_ACTION_SOUND:
            {
                ObjectList* targets = GetTargets(e, unit);
                if (targets)
                {
                    for (auto& target : *targets)
                    {
                        if (IsUnit(target))
                        {
                            if (e.action.sound.distance == 1)
                                target->PlayDistanceSound(e.action.sound.sound, e.action.sound.onlySelf ? target->ToPlayer() : nullptr);
                            else
                                target->PlayDirectSound(e.action.sound.sound, e.action.sound.onlySelf ? target->ToPlayer() : nullptr);
                            LOG_DEBUG("sql.sql", "SmartScript::ProcessAction:: SMART_ACTION_SOUND: target: {} ({}), sound: {}, onlyself: {}",
                                           target->GetName(), target->GetGUID().ToString(), e.action.sound.sound, e.action.sound.onlySelf);
                        }
                    }

                    delete targets;
                }
                break;
            }
        case SMART_ACTION_RANDOM_SOUND:
            {
                ObjectList* targets = GetTargets(e, unit);
                if (!targets)
                    break;

                uint32 sounds[4];
                sounds[0] = e.action.randomSound.sound1;
                sounds[1] = e.action.randomSound.sound2;
                sounds[2] = e.action.randomSound.sound3;
                sounds[3] = e.action.randomSound.sound4;
                uint32 temp[4];
                uint32 count = 0;
                for (uint8 i = 0; i < 4; i++)
                {
                    if (sounds[i])
                    {
                        temp[count] = sounds[i];
                        ++count;
                    }
                }

                if (count == 0)
                {
                    delete targets;
                    break;
                }

                for (auto& target : *targets)
                {
                    if (IsUnit(target))
                    {
                        uint32 sound = temp[urand(0, count - 1)];
                        if (e.action.randomSound.distance == 1)
                            target->PlayDistanceSound(sound, e.action.randomSound.onlySelf ? target->ToPlayer() : nullptr);
                        else
                            target->PlayDirectSound(sound, e.action.randomSound.onlySelf ? target->ToPlayer() : nullptr);
                        LOG_DEBUG("sql.sql", "SmartScript::ProcessAction:: SMART_ACTION_RANDOM_SOUND: target: {} ({}), sound: {}, onlyself: {}",
                                       target->GetName(), target->GetGUID().ToString(), sound, e.action.randomSound.onlySelf);
                    }
                }

                delete targets;
                break;
            }
        case SMART_ACTION_MUSIC:
            {
                ObjectList* targets = nullptr;

                if (e.action.music.type > 0)
                {
                    if (me && me->FindMap())
                    {
                        Map::PlayerList const& players = me->GetMap()->GetPlayers();
                        targets = new ObjectList();

                        if (!players.IsEmpty())
                        {
                            for (Map::PlayerList::const_iterator i = players.begin(); i != players.end(); ++i)
                                if (Player* player = i->GetSource())
                                {
                                    if (player->GetZoneId() == me->GetZoneId())
                                    {
                                        if (e.action.music.type > 1)
                                        {
                                            if (player->GetAreaId() == me->GetAreaId())
                                                targets->push_back(player);
                                        }
                                        else
                                            targets->push_back(player);
                                    }
                                }
                        }
                    }
                }
                else
                    targets = GetTargets(e, unit);

                if (targets)
                {
                    for (ObjectList::const_iterator itr = targets->begin(); itr != targets->end(); ++itr)
                    {
                        if (IsUnit(*itr))
                        {
                            (*itr)->SendPlayMusic(e.action.music.sound, e.action.music.onlySelf > 0);
                            LOG_DEBUG("sql.sql", "SmartScript::ProcessAction:: SMART_ACTION_MUSIC: target: {} ({}), sound: {}, onlySelf: {}, type: {}",
                                           (*itr)->GetName(), (*itr)->GetGUID().ToString(), e.action.music.sound, e.action.music.onlySelf, e.action.music.type);
                        }
                    }

                    delete targets;
                }
                break;
            }
        case SMART_ACTION_RANDOM_MUSIC:
            {
                ObjectList* targets = nullptr;

                if (e.action.randomMusic.type > 0)
                {
                    if (me && me->FindMap())
                    {
                        Map::PlayerList const& players = me->GetMap()->GetPlayers();
                        targets = new ObjectList();

                        if (!players.IsEmpty())
                        {
                            for (Map::PlayerList::const_iterator i = players.begin(); i != players.end(); ++i)
                                if (Player* player = i->GetSource())
                                {
                                    if (player->GetZoneId() == me->GetZoneId())
                                    {
                                        if (e.action.randomMusic.type > 1)
                                        {
                                            if (player->GetAreaId() == me->GetAreaId())
                                                targets->push_back(player);
                                        }
                                        else
                                            targets->push_back(player);
                                    }
                                }
                        }
                    }
                }
                else
                    targets = GetTargets(e, unit);

                if (!targets)
                    break;

                uint32 sounds[4];
                sounds[0] = e.action.randomMusic.sound1;
                sounds[1] = e.action.randomMusic.sound2;
                sounds[2] = e.action.randomMusic.sound3;
                sounds[3] = e.action.randomMusic.sound4;
                uint32 temp[4];
                uint32 count = 0;
                for (uint8 i = 0; i < 4; i++)
                {
                    if (sounds[i])
                    {
                        temp[count] = sounds[i];
                        ++count;
                    }
                }

                if (count == 0)
                {
                    delete targets;
                    break;
                }

                for (ObjectList::const_iterator itr = targets->begin(); itr != targets->end(); ++itr)
                {
                    if (IsUnit(*itr))
                    {
                        uint32 sound = temp[urand(0, count - 1)];
                        (*itr)->SendPlayMusic(sound, e.action.randomMusic.onlySelf > 0);
                        LOG_DEBUG("sql.sql", "SmartScript::ProcessAction:: SMART_ACTION_RANDOM_MUSIC: target: {} ({}), sound: {}, onlyself: {}, type: {}",
                                       (*itr)->GetName(), (*itr)->GetGUID().ToString(), sound, e.action.randomMusic.onlySelf, e.action.randomMusic.type);
                    }
                }

                delete targets;
                break;
            }
        case SMART_ACTION_SET_FACTION:
            {
                ObjectList* targets = GetTargets(e, unit);
                if (targets)
                {
                    for (ObjectList::const_iterator itr = targets->begin(); itr != targets->end(); ++itr)
                    {
                        if (IsCreature(*itr))
                        {
                            if (e.action.faction.factionID)
                            {
                                (*itr)->ToCreature()->SetFaction(e.action.faction.factionID);
                                LOG_DEBUG("sql.sql", "SmartScript::ProcessAction:: SMART_ACTION_SET_FACTION: Creature entry {} ({}) set faction to {}",
                                               (*itr)->GetEntry(), (*itr)->GetGUID().ToString(), e.action.faction.factionID);
                            }
                            else
                            {
                                if (CreatureTemplate const* ci = sObjectMgr->GetCreatureTemplate((*itr)->ToCreature()->GetEntry()))
                                {
                                    if ((*itr)->ToCreature()->GetFaction() != ci->faction)
                                    {
                                        (*itr)->ToCreature()->SetFaction(ci->faction);
                                        LOG_DEBUG("sql.sql", "SmartScript::ProcessAction:: SMART_ACTION_SET_FACTION: Creature entry {} ({}) set faction to {}",
                                                       (*itr)->GetEntry(), (*itr)->GetGUID().ToString(), ci->faction);
                                    }
                                }
                            }
                        }
                    }

                    delete targets;
                }
                break;
            }
        case SMART_ACTION_MORPH_TO_ENTRY_OR_MODEL:
            {
                ObjectList* targets = GetTargets(e, unit);
                if (!targets)
                    break;

                for (ObjectList::const_iterator itr = targets->begin(); itr != targets->end(); ++itr)
                {
                    if (!IsCreature(*itr))
                        continue;

                    if (e.action.morphOrMount.creature || e.action.morphOrMount.model)
                    {
                        //set model based on entry from creature_template
                        if (e.action.morphOrMount.creature)
                        {
                            if (CreatureTemplate const* ci = sObjectMgr->GetCreatureTemplate(e.action.morphOrMount.creature))
                            {
                                uint32 displayId = ObjectMgr::ChooseDisplayId(ci);
                                (*itr)->ToCreature()->SetDisplayId(displayId);
                                LOG_DEBUG("sql.sql", "SmartScript::ProcessAction:: SMART_ACTION_MORPH_TO_ENTRY_OR_MODEL: Creature entry {} ({}) set displayid to {}",
                                               (*itr)->GetEntry(), (*itr)->GetGUID().ToString(), displayId);
                            }
                        }
                        //if no param1, then use value from param2 (modelId)
                        else
                        {
                            (*itr)->ToCreature()->SetDisplayId(e.action.morphOrMount.model);
                            LOG_DEBUG("sql.sql", "SmartScript::ProcessAction:: SMART_ACTION_MORPH_TO_ENTRY_OR_MODEL: Creature entry {} ({}) set displayid to {}",
                                           (*itr)->GetEntry(), (*itr)->GetGUID().ToString(), e.action.morphOrMount.model);
                        }
                    }
                    else
                    {
                        (*itr)->ToCreature()->DeMorph();
                        LOG_DEBUG("sql.sql", "SmartScript::ProcessAction:: SMART_ACTION_MORPH_TO_ENTRY_OR_MODEL: Creature entry {} ({}) demorphs.",
                                       (*itr)->GetEntry(), (*itr)->GetGUID().ToString());
                    }
                }

                delete targets;
                break;
            }
        case SMART_ACTION_FAIL_QUEST:
            {
                ObjectList* targets = GetTargets(e, unit);
                if (!targets)
                    break;

                for (ObjectList::const_iterator itr = targets->begin(); itr != targets->end(); ++itr)
                {
                    if (IsPlayer(*itr))
                    {
                        (*itr)->ToPlayer()->FailQuest(e.action.quest.quest);
                        LOG_DEBUG("sql.sql", "SmartScript::ProcessAction:: SMART_ACTION_FAIL_QUEST: Player {} fails quest {}",
                                       (*itr)->GetGUID().ToString(), e.action.quest.quest);
                    }
                }

                delete targets;
                break;
            }
        case SMART_ACTION_OFFER_QUEST:
            {
                ObjectList* targets = GetTargets(e, unit);
                if (!targets)
                    break;

                for (ObjectList::const_iterator itr = targets->begin(); itr != targets->end(); ++itr)
                {
                    if (Player* pTarget = (*itr)->ToPlayer())
                    {
                        if (Quest const* q = sObjectMgr->GetQuestTemplate(e.action.questOffer.questID))
                        {
                            if (me && e.action.questOffer.directAdd == 0)
                            {
                                if (pTarget->CanTakeQuest(q, true))
                                    if (WorldSession* session = pTarget->GetSession())
                                    {
                                        PlayerMenu menu(session);
                                        menu.SendQuestGiverQuestDetails(q, me->GetGUID(), true);
                                        LOG_DEBUG("sql.sql", "SmartScript::ProcessAction:: SMART_ACTION_OFFER_QUEST: Player {}- offering quest {}",
                                            (*itr)->GetGUID().ToString(), e.action.questOffer.questID);
                                    }
                            }
                            else
                            {
                                (*itr)->ToPlayer()->AddQuestAndCheckCompletion(q, nullptr);
                               LOG_DEBUG("sql.sql", "SmartScript::ProcessAction:: SMART_ACTION_OFFER_QUEST: Player {} - quest {} added",
                                    (*itr)->GetGUID().ToString(), e.action.questOffer.questID);
                            }
                        }
                    }
                }

                delete targets;
                break;
            }
        case SMART_ACTION_SET_REACT_STATE:
            {
                ObjectList* targets = GetTargets(e, unit);
                if (!targets)
                    break;

                for (ObjectList::const_iterator itr = targets->begin(); itr != targets->end(); ++itr)
                {
                    if (!IsCreature(*itr))
                        continue;

                    (*itr)->ToCreature()->SetReactState(ReactStates(e.action.react.state));
                }

                delete targets;
                break;
            }
        case SMART_ACTION_RANDOM_EMOTE:
            {
                ObjectList* targets = GetTargets(e, unit);
                if (!targets)
                    break;

                uint32 emotes[SMART_ACTION_PARAM_COUNT];
                emotes[0] = e.action.randomEmote.emote1;
                emotes[1] = e.action.randomEmote.emote2;
                emotes[2] = e.action.randomEmote.emote3;
                emotes[3] = e.action.randomEmote.emote4;
                emotes[4] = e.action.randomEmote.emote5;
                emotes[5] = e.action.randomEmote.emote6;
                uint32 temp[SMART_ACTION_PARAM_COUNT];
                uint32 count = 0;
                for (uint8 i = 0; i < SMART_ACTION_PARAM_COUNT; i++)
                {
                    if (emotes[i])
                    {
                        temp[count] = emotes[i];
                        ++count;
                    }
                }

                if (count == 0)
                {
                    delete targets;
                    break;
                }

                for (ObjectList::const_iterator itr = targets->begin(); itr != targets->end(); ++itr)
                {
                    if (IsUnit(*itr))
                    {
                        uint32 emote = temp[urand(0, count - 1)];
                        (*itr)->ToUnit()->HandleEmoteCommand(emote);
                        LOG_DEBUG("sql.sql", "SmartScript::ProcessAction:: SMART_ACTION_RANDOM_EMOTE: Creature {} handle random emote {}",
                                       (*itr)->GetGUID().ToString(), emote);
                    }
                }

                delete targets;
                break;
            }
        case SMART_ACTION_THREAT_ALL_PCT:
            {
                if (!me)
                    break;

                ThreatContainer::StorageType threatList = me->getThreatMgr().getThreatList();
                for (ThreatContainer::StorageType::const_iterator i = threatList.begin(); i != threatList.end(); ++i)
                {
                    if (Unit* target = ObjectAccessor::GetUnit(*me, (*i)->getUnitGuid()))
                    {
                        me->getThreatMgr().modifyThreatPercent(target, e.action.threatPCT.threatINC ? (int32)e.action.threatPCT.threatINC : -(int32)e.action.threatPCT.threatDEC);
                        LOG_DEBUG("sql.sql", "SmartScript::ProcessAction:: SMART_ACTION_THREAT_ALL_PCT: Creature {} modify threat for unit {}, value {}",
                                       me->GetGUID().ToString(), target->GetGUID().ToString(), e.action.threatPCT.threatINC ? (int32)e.action.threatPCT.threatINC : -(int32)e.action.threatPCT.threatDEC);
                    }
                }
                break;
            }
        case SMART_ACTION_THREAT_SINGLE_PCT:
            {
                if (!me)
                    break;

                ObjectList* targets = GetTargets(e, unit);
                if (!targets)
                    break;

                for (ObjectList::const_iterator itr = targets->begin(); itr != targets->end(); ++itr)
                {
                    if (IsUnit(*itr))
                    {
                        me->getThreatMgr().modifyThreatPercent((*itr)->ToUnit(), e.action.threatPCT.threatINC ? (int32)e.action.threatPCT.threatINC : -(int32)e.action.threatPCT.threatDEC);
                        LOG_DEBUG("sql.sql", "SmartScript::ProcessAction:: SMART_ACTION_THREAT_SINGLE_PCT: Creature {} modify threat for unit {}, value {}",
                                       me->GetGUID().ToString(), (*itr)->GetGUID().ToString(), e.action.threatPCT.threatINC ? (int32)e.action.threatPCT.threatINC : -(int32)e.action.threatPCT.threatDEC);
                    }
                }

                delete targets;
                break;
            }
        case SMART_ACTION_CALL_AREAEXPLOREDOREVENTHAPPENS:
            {
                ObjectList* targets = GetTargets(e, unit);
                if (!targets)
                    break;

                for (ObjectList::const_iterator itr = targets->begin(); itr != targets->end(); ++itr)
                {
                    // Special handling for vehicles
                    if (IsUnit(*itr))
                    {
                        if (Vehicle* vehicle = (*itr)->ToUnit()->GetVehicleKit())
                            for (SeatMap::iterator it = vehicle->Seats.begin(); it != vehicle->Seats.end(); ++it)
                                if (Player* player = ObjectAccessor::GetPlayer(*(*itr), it->second.Passenger.Guid))
                                    player->AreaExploredOrEventHappens(e.action.quest.quest);

                        if (Player* player = (*itr)->ToUnit()->GetCharmerOrOwnerPlayerOrPlayerItself())
                        {
                            player->GroupEventHappens(e.action.quest.quest, GetBaseObject());
                            LOG_DEBUG("sql.sql", "SmartScript::ProcessAction:: SMART_ACTION_CALL_AREAEXPLOREDOREVENTHAPPENS: Player {} credited quest {}",
                                           (*itr)->GetGUID().ToString(), e.action.quest.quest);
                        }
                    }
                }

                delete targets;
                break;
            }
        case SMART_ACTION_CAST:
            {
                ObjectList* targets = GetTargets(e, unit);
                if (!targets)
                    break;

                Unit* caster = me;
                // Areatrigger Cast!
                if (e.GetScriptType() == SMART_SCRIPT_TYPE_AREATRIGGER)
                    caster = unit->SummonTrigger(unit->GetPositionX(), unit->GetPositionY(), unit->GetPositionZ(), unit->GetOrientation(), 5000);

                if (e.action.cast.targetsLimit > 0 && targets->size() > e.action.cast.targetsLimit)
                    Acore::Containers::RandomResize(*targets, e.action.cast.targetsLimit);

                for (ObjectList::const_iterator itr = targets->begin(); itr != targets->end(); ++itr)
                {
                    if (go)
                    {
                        // Xinef: may be nullptr!
                        go->CastSpell((*itr)->ToUnit(), e.action.cast.spell);
                    }

                    if (!IsUnit(*itr))
                        continue;

                    if (caster && caster != me) // Areatrigger cast
                    {
                        caster->CastSpell((*itr)->ToUnit(), e.action.cast.spell, (e.action.cast.flags & SMARTCAST_TRIGGERED));
                    }
                    else if (me && (!(e.action.cast.flags & SMARTCAST_AURA_NOT_PRESENT) || !(*itr)->ToUnit()->HasAura(e.action.cast.spell)))
                    {
                        if (e.action.cast.flags & SMARTCAST_INTERRUPT_PREVIOUS)
                            me->InterruptNonMeleeSpells(false);

                        // Xinef: flag usable only if caster has max dist set
                        if ((e.action.cast.flags & SMARTCAST_COMBAT_MOVE) && GetCasterMaxDist() > 0.0f && me->GetMaxPower(GetCasterPowerType()) > 0)
                        {
                            // Xinef: check mana case only and operate movement accordingly, LoS and range is checked in targetet movement generator
                            SpellInfo const* spellInfo = sSpellMgr->GetSpellInfo(e.action.cast.spell);
                            int32 currentPower = me->GetPower(GetCasterPowerType());

                            if ((spellInfo && (currentPower < spellInfo->CalcPowerCost(me, spellInfo->GetSchoolMask()) || me->IsSpellProhibited(spellInfo->GetSchoolMask()))) || me->HasFlag(UNIT_FIELD_FLAGS, UNIT_FLAG_SILENCED))
                            {
                                SetCasterActualDist(0);
                                CAST_AI(SmartAI, me->AI())->SetForcedCombatMove(0);
                            }
                            else if (GetCasterActualDist() == 0.0f && me->GetPowerPct(GetCasterPowerType()) > 30.0f)
                            {
                                RestoreCasterMaxDist();
                                CAST_AI(SmartAI, me->AI())->SetForcedCombatMove(GetCasterActualDist());
                            }
                        }

                        me->CastSpell((*itr)->ToUnit(), e.action.cast.spell, (e.action.cast.flags & SMARTCAST_TRIGGERED));
                    }
                }

                delete targets;
                break;
            }
        case SMART_ACTION_INVOKER_CAST:
            {
                Unit* tempLastInvoker = GetLastInvoker(unit); // xinef: can be used for area triggers cast
                if (!tempLastInvoker)
                    break;

                ObjectList* targets = GetTargets(e, unit);
                if (!targets)
                    break;

                if (e.action.cast.targetsLimit > 0 && targets->size() > e.action.cast.targetsLimit)
                    Acore::Containers::RandomResize(*targets, e.action.cast.targetsLimit);

                for (ObjectList::const_iterator itr = targets->begin(); itr != targets->end(); ++itr)
                {
                    if (!IsUnit(*itr))
                        continue;

                    if (!(e.action.cast.flags & SMARTCAST_AURA_NOT_PRESENT) || !(*itr)->ToUnit()->HasAura(e.action.cast.spell))
                    {
                        if (e.action.cast.flags & SMARTCAST_INTERRUPT_PREVIOUS)
                            tempLastInvoker->InterruptNonMeleeSpells(false);

                        tempLastInvoker->CastSpell((*itr)->ToUnit(), e.action.cast.spell, (e.action.cast.flags & SMARTCAST_TRIGGERED));
                    }
                }

                delete targets;
                break;
            }
        case SMART_ACTION_ADD_AURA:
            {
                ObjectList* targets = GetTargets(e, unit);
                if (!targets)
                    break;

                for (ObjectList::const_iterator itr = targets->begin(); itr != targets->end(); ++itr)
                {
                    if (IsUnit(*itr))
                    {
                        (*itr)->ToUnit()->AddAura(e.action.addAura.spell, (*itr)->ToUnit());
                        LOG_DEBUG("sql.sql", "SmartScript::ProcessAction:: SMART_ACTION_ADD_AURA: Adding aura {} to unit {}",
                                       e.action.addAura.spell, (*itr)->GetGUID().ToString());
                    }
                }

                delete targets;
                break;
            }
        case SMART_ACTION_ACTIVATE_GOBJECT:
            {
                ObjectList* targets = GetTargets(e, unit);
                if (!targets)
                    break;

                for (ObjectList::const_iterator itr = targets->begin(); itr != targets->end(); ++itr)
                {
                    if (IsGameObject(*itr))
                    {
                        GameObject* go = (*itr)->ToGameObject();

                        // Activate
                        if (go->GetGoType() != GAMEOBJECT_TYPE_DOOR)
                        {
                            go->SetLootState(GO_READY);
                        }

                        go->UseDoorOrButton(0, !!e.action.activateObject.alternative, unit);
                        LOG_DEBUG("sql.sql", "SmartScript::ProcessAction:: SMART_ACTION_ACTIVATE_GOBJECT. Gameobject {} activated", go->GetGUID().ToString());
                    }
                }

                delete targets;
                break;
            }
        case SMART_ACTION_RESET_GOBJECT:
            {
                ObjectList* targets = GetTargets(e, unit);
                if (!targets)
                    break;

                for (ObjectList::const_iterator itr = targets->begin(); itr != targets->end(); ++itr)
                {
                    if (IsGameObject(*itr))
                    {
                        (*itr)->ToGameObject()->ResetDoorOrButton();
                        LOG_DEBUG("sql.sql", "SmartScript::ProcessAction:: SMART_ACTION_RESET_GOBJECT. Gameobject {} reset",
                                       (*itr)->GetGUID().ToString());
                    }
                }

                delete targets;
                break;
            }
        case SMART_ACTION_SET_EMOTE_STATE:
            {
                ObjectList* targets = GetTargets(e, unit);
                if (!targets)
                    break;

                for (ObjectList::const_iterator itr = targets->begin(); itr != targets->end(); ++itr)
                {
                    if (IsUnit(*itr))
                    {
                        (*itr)->ToUnit()->SetUInt32Value(UNIT_NPC_EMOTESTATE, e.action.emote.emote);
                        LOG_DEBUG("sql.sql", "SmartScript::ProcessAction:: SMART_ACTION_SET_EMOTE_STATE. Unit {} set emotestate to {}",
                                       (*itr)->GetGUID().ToString(), e.action.emote.emote);
                    }
                }

                delete targets;
                break;
            }
        case SMART_ACTION_SET_UNIT_FLAG:
            {
                ObjectList* targets = GetTargets(e, unit);
                if (!targets)
                    break;

                for (ObjectList::const_iterator itr = targets->begin(); itr != targets->end(); ++itr)
                {
                    if (IsUnit(*itr))
                    {
                        if (!e.action.unitFlag.type)
                        {
                            (*itr)->ToUnit()->SetFlag(UNIT_FIELD_FLAGS, e.action.unitFlag.flag);
                            LOG_DEBUG("sql.sql", "SmartScript::ProcessAction:: SMART_ACTION_SET_UNIT_FLAG. Unit {} added flag {} to UNIT_FIELD_FLAGS",
                            (*itr)->GetGUID().ToString(), e.action.unitFlag.flag);
                        }
                        else
                        {
                            (*itr)->ToUnit()->SetFlag(UNIT_FIELD_FLAGS_2, e.action.unitFlag.flag);
                            LOG_DEBUG("sql.sql", "SmartScript::ProcessAction:: SMART_ACTION_SET_UNIT_FLAG. Unit {} added flag {} to UNIT_FIELD_FLAGS_2",
                            (*itr)->GetGUID().ToString(), e.action.unitFlag.flag);
                        }
                    }
                }

                delete targets;
                break;
            }
        case SMART_ACTION_REMOVE_UNIT_FLAG:
            {
                ObjectList* targets = GetTargets(e, unit);
                if (!targets)
                    break;

                for (ObjectList::const_iterator itr = targets->begin(); itr != targets->end(); ++itr)
                {
                    if (IsUnit(*itr))
                    {
                        if (!e.action.unitFlag.type)
                        {
                            (*itr)->ToUnit()->RemoveFlag(UNIT_FIELD_FLAGS, e.action.unitFlag.flag);
                            LOG_DEBUG("sql.sql", "SmartScript::ProcessAction:: SMART_ACTION_REMOVE_UNIT_FLAG. Unit {} removed flag {} to UNIT_FIELD_FLAGS",
                            (*itr)->GetGUID().ToString(), e.action.unitFlag.flag);
                        }
                        else
                        {
                            (*itr)->ToUnit()->RemoveFlag(UNIT_FIELD_FLAGS_2, e.action.unitFlag.flag);
                            LOG_DEBUG("sql.sql", "SmartScript::ProcessAction:: SMART_ACTION_REMOVE_UNIT_FLAG. Unit {} removed flag {} to UNIT_FIELD_FLAGS_2",
                            (*itr)->GetGUID().ToString(), e.action.unitFlag.flag);
                        }
                    }
                }

                delete targets;
                break;
            }
        case SMART_ACTION_AUTO_ATTACK:
            {
                if (!IsSmart())
                    break;

                CAST_AI(SmartAI, me->AI())->SetAutoAttack(e.action.autoAttack.attack);
                LOG_DEBUG("sql.sql", "SmartScript::ProcessAction:: SMART_ACTION_AUTO_ATTACK: Creature: {} bool on = {}",
                               me->GetGUID().ToString(), e.action.autoAttack.attack);
                break;
            }
        case SMART_ACTION_ALLOW_COMBAT_MOVEMENT:
            {
                if (!IsSmart())
                    break;

                // Xinef: Fix Combat Movement
                bool move = e.action.combatMove.move;
                if (move && GetMaxCombatDist() && e.GetEventType() == SMART_EVENT_MANA_PCT)
                {
                    SetActualCombatDist(0);
                    CAST_AI(SmartAI, me->AI())->SetForcedCombatMove(0);
                }
                else
                    CAST_AI(SmartAI, me->AI())->SetCombatMove(move);
                LOG_DEBUG("sql.sql", "SmartScript::ProcessAction:: SMART_ACTION_ALLOW_COMBAT_MOVEMENT: Creature {} bool on = {}",
                               me->GetGUID().ToString(), e.action.combatMove.move);
                break;
            }
        case SMART_ACTION_SET_EVENT_PHASE:
            {
                if (!GetBaseObject())
                    break;

                SetPhase(e.action.setEventPhase.phase);
                LOG_DEBUG("sql.sql", "SmartScript::ProcessAction:: SMART_ACTION_SET_EVENT_PHASE: Creature {} set event phase {}",
                               GetBaseObject()->GetGUID().ToString(), e.action.setEventPhase.phase);
                break;
            }
        case SMART_ACTION_INC_EVENT_PHASE:
            {
                if (!GetBaseObject())
                    break;

                IncPhase(e.action.incEventPhase.inc);
                DecPhase(e.action.incEventPhase.dec);
                LOG_DEBUG("sql.sql", "SmartScript::ProcessAction:: SMART_ACTION_INC_EVENT_PHASE: Creature {} inc event phase by {}, "
                               "decrease by {}", GetBaseObject()->GetGUID().ToString(), e.action.incEventPhase.inc, e.action.incEventPhase.dec);
                break;
            }
        case SMART_ACTION_EVADE:
            {
                if (!GetBaseObject())
                    break;

                ObjectList* targets = GetTargets(e, unit);
                if (!targets)
                    break;

                for (ObjectList::const_iterator itr = targets->begin(); itr != targets->end(); ++itr)
                    if (IsCreature((*itr)))
                        if ((*itr)->ToCreature()->IsAIEnabled)
                            (*itr)->ToCreature()->AI()->EnterEvadeMode();

                delete targets;
                break;
            }
        case SMART_ACTION_FLEE_FOR_ASSIST:
            {
                // Xinef: do not allow to flee without control (stun, fear etc)
                if (!me || me->HasUnitState(UNIT_STATE_LOST_CONTROL) || me->GetSpeed(MOVE_RUN) < 0.1f)
                    break;

                me->DoFleeToGetAssistance();
                if (e.action.flee.withEmote)
                {
                    Acore::BroadcastTextBuilder builder(me, CHAT_MSG_MONSTER_EMOTE, BROADCAST_TEXT_FLEE_FOR_ASSIST, me->getGender());
                    sCreatureTextMgr->SendChatPacket(me, builder, CHAT_MSG_MONSTER_EMOTE);
                }
                LOG_DEBUG("sql.sql", "SmartScript::ProcessAction:: SMART_ACTION_FLEE_FOR_ASSIST: Creature {} DoFleeToGetAssistance", me->GetGUID().ToString());
                break;
            }
        case SMART_ACTION_COMBAT_STOP:
            {
                if (!me)
                    break;

                me->CombatStop(true);
                break;
            }
        case SMART_ACTION_CALL_GROUPEVENTHAPPENS:
            {
                if (!GetBaseObject())
                    break;

                ObjectList* targets = GetTargets(e, unit);
                if (!targets)
                    break;

                for (ObjectList::const_iterator itr = targets->begin(); itr != targets->end(); ++itr)
                {
                    if (IsUnit((*itr)))
                    {
                        if (Player* player = (*itr)->ToUnit()->GetCharmerOrOwnerPlayerOrPlayerItself())
                            player->GroupEventHappens(e.action.quest.quest, GetBaseObject());
                        LOG_DEBUG("sql.sql", "SmartScript::ProcessAction: SMART_ACTION_CALL_GROUPEVENTHAPPENS: Player {}, group credit for quest {}",
                                       (*itr)->GetGUID().ToString(), e.action.quest.quest);
                    }
                }

                delete targets;
                break;
            }
        case SMART_ACTION_REMOVEAURASFROMSPELL:
            {
                ObjectList* targets = GetTargets(e, unit);
                if (!targets)
                    break;

                for (ObjectList::const_iterator itr = targets->begin(); itr != targets->end(); ++itr)
                {
                    if (!IsUnit((*itr)))
                        continue;

                    if (e.action.removeAura.spell)
                    {
                        if (e.action.removeAura.charges)
                        {
                            if (Aura* aur = (*itr)->ToUnit()->GetAura(e.action.removeAura.spell))
                                aur->ModCharges(-static_cast<int32>(e.action.removeAura.charges), AURA_REMOVE_BY_EXPIRE);
                        }
                        else
                            (*itr)->ToUnit()->RemoveAurasDueToSpell(e.action.removeAura.spell);
                    }
                    else
                        (*itr)->ToUnit()->RemoveAllAuras();

                    LOG_DEBUG("sql.sql", "SmartScript::ProcessAction: SMART_ACTION_REMOVEAURASFROMSPELL: Unit {}, spell {}",
                                   (*itr)->GetGUID().ToString(), e.action.removeAura.spell);
                }

                delete targets;
                break;
            }
        case SMART_ACTION_FOLLOW:
            {
                if (!IsSmart())
                    break;

                ObjectList* targets = GetTargets(e, unit);
                if (!targets)
                {
                    CAST_AI(SmartAI, me->AI())->StopFollow(false);
                    break;
                }

                for (ObjectList::const_iterator itr = targets->begin(); itr != targets->end(); ++itr)
                {
                    if (IsUnit((*itr)))
                    {
                        float angle = e.action.follow.angle > 6 ? (e.action.follow.angle * M_PI / 180.0f) : e.action.follow.angle;
                        CAST_AI(SmartAI, me->AI())->SetFollow((*itr)->ToUnit(), float(int32(e.action.follow.dist)) + 0.1f, angle, e.action.follow.credit, e.action.follow.entry, e.action.follow.creditType, e.action.follow.aliveState);
                        LOG_DEBUG("sql.sql", "SmartScript::ProcessAction: SMART_ACTION_FOLLOW: Creature {} following target {}",
                                       me->GetGUID().ToString(), (*itr)->GetGUID().ToString());
                        break;
                    }
                }

                delete targets;
                break;
            }
        case SMART_ACTION_RANDOM_PHASE:
            {
                if (!GetBaseObject())
                    break;

                uint32 phases[SMART_ACTION_PARAM_COUNT];
                phases[0] = e.action.randomPhase.phase1;
                phases[1] = e.action.randomPhase.phase2;
                phases[2] = e.action.randomPhase.phase3;
                phases[3] = e.action.randomPhase.phase4;
                phases[4] = e.action.randomPhase.phase5;
                phases[5] = e.action.randomPhase.phase6;
                uint32 temp[SMART_ACTION_PARAM_COUNT];
                uint32 count = 0;
                for (uint8 i = 0; i < SMART_ACTION_PARAM_COUNT; i++)
                {
                    if (phases[i] > 0)
                    {
                        temp[count] = phases[i];
                        ++count;
                    }
                }

                if (count == 0)
                    break;

                uint32 phase = temp[urand(0, count - 1)];
                SetPhase(phase);
                LOG_DEBUG("sql.sql", "SmartScript::ProcessAction: SMART_ACTION_RANDOM_PHASE: Creature {} sets event phase to {}",
                               GetBaseObject()->GetGUID().ToString(), phase);
                break;
            }
        case SMART_ACTION_RANDOM_PHASE_RANGE:
            {
                if (!GetBaseObject())
                    break;

                uint32 phase = urand(e.action.randomPhaseRange.phaseMin, e.action.randomPhaseRange.phaseMax);
                SetPhase(phase);
                LOG_DEBUG("sql.sql", "SmartScript::ProcessAction: SMART_ACTION_RANDOM_PHASE_RANGE: Creature {} sets event phase to {}",
                               GetBaseObject()->GetGUID().ToString(), phase);
                break;
            }
        case SMART_ACTION_CALL_KILLEDMONSTER:
            {
                if (trigger && IsPlayer(unit))
                {
                    unit->ToPlayer()->RewardPlayerAndGroupAtEvent(e.action.killedMonster.creature, unit);
                    LOG_DEBUG("sql.sql", "SmartScript::ProcessAction: SMART_ACTION_CALL_KILLEDMONSTER: (trigger == true) Player {}, Killcredit: {}",
                                   unit->GetGUID().ToString(), e.action.killedMonster.creature);
                }
                else if (e.target.type == SMART_TARGET_NONE || e.target.type == SMART_TARGET_SELF) // Loot recipient and his group members
                {
                    if (!me)
                        break;

                    if (Player* player = me->GetLootRecipient())
                    {
                        player->RewardPlayerAndGroupAtEvent(e.action.killedMonster.creature, player);
                        LOG_DEBUG("sql.sql", "SmartScript::ProcessAction: SMART_ACTION_CALL_KILLEDMONSTER: Player {}, Killcredit: {}",
                            player->GetGUID().ToString(), e.action.killedMonster.creature);
                    }
                }
                else // Specific target type
                {
                    ObjectList* targets = GetTargets(e, unit);
                    if (!targets)
                        break;

                    for (ObjectList::const_iterator itr = targets->begin(); itr != targets->end(); ++itr)
                    {
                        if (!IsUnit(*itr))
                            continue;

                        Player* player = (*itr)->ToUnit()->GetCharmerOrOwnerPlayerOrPlayerItself();
                        if (!player)
                            continue;

                        player->RewardPlayerAndGroupAtEvent(e.action.killedMonster.creature, player);
                        LOG_DEBUG("sql.sql", "SmartScript::ProcessAction: SMART_ACTION_CALL_KILLEDMONSTER: Player {}, Killcredit: {}",
                                       (*itr)->GetGUID().ToString(), e.action.killedMonster.creature);
                    }

                    delete targets;
                }
                break;
            }
        case SMART_ACTION_SET_INST_DATA:
            {
                WorldObject* obj = GetBaseObject();
                if (!obj)
                    obj = unit;

                if (!obj)
                    break;

                InstanceScript* instance = obj->GetInstanceScript();
                if (!instance)
                {
                    LOG_ERROR("scripts.ai.sai", "SmartScript: Event {} attempt to set instance data without instance script. EntryOrGuid {}", e.GetEventType(), e.entryOrGuid);
                    break;
                }

                switch (e.action.setInstanceData.type)
                {
                    case 0:
                    {
                        instance->SetData(e.action.setInstanceData.field, e.action.setInstanceData.data);
                        LOG_DEBUG("scripts.ai.sai", "SmartScript::ProcessAction: SMART_ACTION_SET_INST_DATA: Field: {}, data: {}", e.action.setInstanceData.field, e.action.setInstanceData.data);
                    } break;
                    case 1:
                    {
                        instance->SetBossState(e.action.setInstanceData.field, static_cast<EncounterState>(e.action.setInstanceData.data));
                        LOG_DEBUG("scripts.ai.sai", "SmartScript::ProcessAction: SMART_ACTION_SET_INST_DATA: SetBossState BossId: {}, State: {} ({})", e.action.setInstanceData.field, e.action.setInstanceData.data, InstanceScript::GetBossStateName(e.action.setInstanceData.data));
                    } break;
                    default:
                    {
                        break;
                    }
                }
                break;
            }
        case SMART_ACTION_SET_INST_DATA64:
            {
                WorldObject* obj = GetBaseObject();
                if (!obj)
                    obj = unit;

                if (!obj)
                    break;

                InstanceScript* instance = obj->GetInstanceScript();
                if (!instance)
                {
                    LOG_ERROR("sql.sql", "SmartScript: Event {} attempt to set instance data without instance script. EntryOrGuid {}", e.GetEventType(), e.entryOrGuid);
                    break;
                }

                ObjectList* targets = GetTargets(e, unit);
                if (!targets)
                    break;

                instance->SetGuidData(e.action.setInstanceData64.field, targets->front()->GetGUID());
                LOG_DEBUG("sql.sql", "SmartScript::ProcessAction: SMART_ACTION_SET_INST_DATA64: Field: {}, data: {}", e.action.setInstanceData64.field, targets->front()->GetGUID().GetRawValue());
                delete targets;
                break;
            }
        case SMART_ACTION_UPDATE_TEMPLATE:
            {
                ObjectList* targets = GetTargets(e, unit);
                if (!targets)
                    break;

                for (ObjectList::const_iterator itr = targets->begin(); itr != targets->end(); ++itr)
                    if (IsCreature(*itr))
                        (*itr)->ToCreature()->UpdateEntry(e.action.updateTemplate.creature, nullptr, e.action.updateTemplate.updateLevel != 0);

                delete targets;
                break;
            }
        case SMART_ACTION_DIE:
            {
                if (me && !me->isDead())
                {
                    Unit::Kill(me, me);
                    LOG_DEBUG("sql.sql", "SmartScript::ProcessAction: SMART_ACTION_DIE: Creature {}", me->GetGUID().ToString());
                }
                break;
            }
        case SMART_ACTION_SET_IN_COMBAT_WITH_ZONE:
            {
                ObjectList* targets = GetTargets(e, unit);
                if (!targets)
                    break;

                if (!me->GetMap()->IsDungeon())
                {
                    ObjectList* units = GetWorldObjectsInDist((float)e.action.combatZone.range);
                    if (!units->empty() && GetBaseObject())
                        for (ObjectList::const_iterator itr = units->begin(); itr != units->end(); ++itr)
                            if (IsPlayer(*itr) && !(*itr)->ToPlayer()->isDead())
                            {
                                me->SetInCombatWith((*itr)->ToPlayer());
                                (*itr)->ToPlayer()->SetInCombatWith(me);
                                me->AddThreat((*itr)->ToPlayer(), 0.0f);
                            }
                }
                else
                {
                    for (ObjectList::const_iterator itr = targets->begin(); itr != targets->end(); ++itr)
                        if (IsCreature(*itr))
                            (*itr)->ToCreature()->SetInCombatWithZone();
                }

                delete targets;
                break;
            }
        case SMART_ACTION_CALL_FOR_HELP:
            {
                ObjectList* targets = GetTargets(e, unit);
                if (!targets)
                    break;

                for (ObjectList::const_iterator itr = targets->begin(); itr != targets->end(); ++itr)
                {
                    if (IsCreature(*itr))
                    {
                        (*itr)->ToCreature()->CallForHelp((float)e.action.callHelp.range, e.GetEventType() == SMART_EVENT_AGGRO ? unit : nullptr);
                        if (e.action.callHelp.withEmote)
                        {
                            Acore::BroadcastTextBuilder builder(*itr, CHAT_MSG_MONSTER_EMOTE, BROADCAST_TEXT_CALL_FOR_HELP, LANG_UNIVERSAL, nullptr);
                            sCreatureTextMgr->SendChatPacket(*itr, builder, CHAT_MSG_MONSTER_EMOTE);
                        }
                    }
                }

                delete targets;
                break;
            }
        case SMART_ACTION_SET_SHEATH:
            {
                if (me)
                {
                    me->SetSheath(SheathState(e.action.setSheath.sheath));
                    LOG_DEBUG("sql.sql", "SmartScript::ProcessAction: SMART_ACTION_SET_SHEATH: Creature {}, State: {}",
                                   me->GetGUID().ToString(), e.action.setSheath.sheath);
                }
                break;
            }
        case SMART_ACTION_FORCE_DESPAWN:
            {
                ObjectList* targets = GetTargets(e, unit);
                if (!targets)
                    break;

                for (ObjectList::const_iterator itr = targets->begin(); itr != targets->end(); ++itr)
                {
                    Milliseconds despawnDelay(e.action.forceDespawn.delay);

                    // Wait at least one world update tick before despawn, so it doesn't break linked actions.
                    if (despawnDelay <= 0ms)
                    {
                        despawnDelay = 1ms;
                    }

                    Seconds forceRespawnTimer(e.action.forceDespawn.forceRespawnTimer);
                    if (Creature* creature = (*itr)->ToCreature())
                    {
                        creature->DespawnOrUnsummon(despawnDelay, forceRespawnTimer);
                    }
                    else if (GameObject* go = (*itr)->ToGameObject())
                    {
                        go->DespawnOrUnsummon(despawnDelay, forceRespawnTimer);
                    }
                }

                delete targets;
                break;
            }
        case SMART_ACTION_SET_INGAME_PHASE_MASK:
            {
                ObjectList* targets = GetTargets(e, unit);
                if (!targets)
                    break;

                for (ObjectList::const_iterator itr = targets->begin(); itr != targets->end(); ++itr)
                {
                    if (IsUnit(*itr))
                        (*itr)->ToUnit()->SetPhaseMask(e.action.ingamePhaseMask.mask, true);
                    else if (IsGameObject(*itr))
                        (*itr)->ToGameObject()->SetPhaseMask(e.action.ingamePhaseMask.mask, true);
                }

                delete targets;
                break;
            }
        case SMART_ACTION_MOUNT_TO_ENTRY_OR_MODEL:
            {
                ObjectList* targets = GetTargets(e, unit);
                if (!targets)
                    break;

                for (ObjectList::const_iterator itr = targets->begin(); itr != targets->end(); ++itr)
                {
                    if (!IsUnit(*itr))
                        continue;

                    if (e.action.morphOrMount.creature || e.action.morphOrMount.model)
                    {
                        if (e.action.morphOrMount.creature > 0)
                        {
                            if (CreatureTemplate const* cInfo = sObjectMgr->GetCreatureTemplate(e.action.morphOrMount.creature))
                                (*itr)->ToUnit()->Mount(ObjectMgr::ChooseDisplayId(cInfo));
                        }
                        else
                            (*itr)->ToUnit()->Mount(e.action.morphOrMount.model);
                    }
                    else
                        (*itr)->ToUnit()->Dismount();
                }

                delete targets;
                break;
            }
        case SMART_ACTION_SET_INVINCIBILITY_HP_LEVEL:
            {
                ObjectList* targets = GetTargets(e, unit);
                if (!targets)
                    break;

                for (ObjectList::const_iterator itr = targets->begin(); itr != targets->end(); ++itr)
                {
                    if (IsCreature(*itr))
                    {
                        SmartAI* ai = CAST_AI(SmartAI, (*itr)->ToCreature()->AI());
                        if (!ai)
                            continue;

                        if (e.action.invincHP.percent)
                            ai->SetInvincibilityHpLevel((*itr)->ToCreature()->CountPctFromMaxHealth(e.action.invincHP.percent));
                        else
                            ai->SetInvincibilityHpLevel(e.action.invincHP.minHP);
                    }
                }

                delete targets;
                break;
            }
        case SMART_ACTION_SET_DATA:
            {
                ObjectList* targets = GetTargets(e, unit);
                if (!targets)
                    break;

                for (ObjectList::const_iterator itr = targets->begin(); itr != targets->end(); ++itr)
                {
                    if (IsCreature(*itr))
                        (*itr)->ToCreature()->AI()->SetData(e.action.setData.field, e.action.setData.data);
                    else if (IsGameObject(*itr))
                        (*itr)->ToGameObject()->AI()->SetData(e.action.setData.field, e.action.setData.data);
                }

                delete targets;
                break;
            }
        case SMART_ACTION_MOVE_FORWARD:
            {
                if (!me)
                    break;

                float x, y, z;
                me->GetClosePoint(x, y, z, me->GetObjectSize() / 3, (float)e.action.moveRandom.distance);
                me->GetMotionMaster()->MovePoint(SMART_RANDOM_POINT, x, y, z);
                break;
            }
        case SMART_ACTION_RISE_UP:
            {
                if (!me)
                    break;

                me->GetMotionMaster()->MovePoint(SMART_RANDOM_POINT, me->GetPositionX(), me->GetPositionY(), me->GetPositionZ() + (float)e.action.moveRandom.distance);
                break;
            }
        case SMART_ACTION_SET_VISIBILITY:
            {
                ObjectList* targets = GetTargets(e, unit);
                if (!targets)
                    break;

                for (ObjectList::const_iterator itr = targets->begin(); itr != targets->end(); ++itr)
                    if (IsUnit(*itr))
                        (*itr)->ToUnit()->SetVisible(!!e.action.visibility.state);

                delete targets;
                break;
            }
        case SMART_ACTION_SET_ACTIVE:
            {
                ObjectList* targets = GetTargets(e, unit);
                if (!targets)
                    break;

                for (ObjectList::const_iterator itr = targets->begin(); itr != targets->end(); ++itr)
                    (*itr)->setActive(!!e.action.setActive.state);

                delete targets;
                break;
            }
        case SMART_ACTION_ATTACK_START:
            {
                if (!me)
                    break;

                ObjectList* targets = GetTargets(e, unit);
                if (!targets)
                    break;

                // xinef: attack random target
                if (Unit* target = Acore::Containers::SelectRandomContainerElement(*targets)->ToUnit())
                    me->AI()->AttackStart(target);

                delete targets;
                break;
            }
        case SMART_ACTION_ATTACK_STOP:
            {
                ObjectList* targets = GetTargets(e, unit);
                if (!targets)
                {
                    break;
                }

                for (auto const& target : *targets)
                {
                    if (Unit* unitTarget = target->ToUnit())
                    {
                        unitTarget->AttackStop();
                    }
                }
                break;
            }
        case SMART_ACTION_SUMMON_CREATURE:
            {
                ObjectList* targets = GetTargets(e, unit);
                WorldObject* summoner = GetBaseObject() ? GetBaseObject() : unit;
                if (!summoner)
                    break;

                if (e.GetTargetType() == SMART_TARGET_RANDOM_POINT)
                {
                    float range = (float)e.target.randomPoint.range;
                    Position randomPoint;
                    Position srcPos = { e.target.x, e.target.y, e.target.z, e.target.o };
                    for (uint32 i = 0; i < e.target.randomPoint.amount; i++)
                    {
                        if (e.target.randomPoint.self > 0)
                            randomPoint = me->GetRandomPoint(me->GetPosition(), range);
                        else
                            randomPoint = me->GetRandomPoint(srcPos, range);
                        if (Creature* summon = summoner->SummonCreature(e.action.summonCreature.creature, randomPoint, (TempSummonType)e.action.summonCreature.type, e.action.summonCreature.duration))
                        {
                            if (unit && e.action.summonCreature.attackInvoker)
                                summon->AI()->AttackStart(unit);
                            else if (me && e.action.summonCreature.attackScriptOwner)
                                summon->AI()->AttackStart(me);
                        }
                    }
                    break;
                }

                if (targets)
                {
                    float x, y, z, o;
                    for (ObjectList::const_iterator itr = targets->begin(); itr != targets->end(); ++itr)
                    {
                        (*itr)->GetPosition(x, y, z, o);
                        x += e.target.x;
                        y += e.target.y;
                        z += e.target.z;
                        o += e.target.o;
                        if (Creature* summon = summoner->SummonCreature(e.action.summonCreature.creature, x, y, z, o, (TempSummonType)e.action.summonCreature.type, e.action.summonCreature.duration))
                        {
                            if (e.action.summonCreature.attackInvoker == 2) // pussywizard: proper attackInvoker implementation
                                summon->AI()->AttackStart(unit);
                            else if (e.action.summonCreature.attackInvoker)
                                summon->AI()->AttackStart((*itr)->ToUnit());
                            else if (me && e.action.summonCreature.attackScriptOwner)
                                summon->AI()->AttackStart(me);
                        }
                    }

                    delete targets;
                }

                if (e.GetTargetType() != SMART_TARGET_POSITION)
                    break;

                if (Creature* summon = summoner->SummonCreature(e.action.summonCreature.creature, e.target.x, e.target.y, e.target.z, e.target.o, (TempSummonType)e.action.summonCreature.type, e.action.summonCreature.duration))
                {
                    if (unit && e.action.summonCreature.attackInvoker)
                        summon->AI()->AttackStart(unit);
                    else if (me && e.action.summonCreature.attackScriptOwner)
                        summon->AI()->AttackStart(me);
                }
                break;
            }
        case SMART_ACTION_SUMMON_GO:
            {
                if (!GetBaseObject())
                    break;

                ObjectList* targets = GetTargets(e, unit);
                if (targets)
                {
                    float x, y, z, o;
                    for (ObjectList::const_iterator itr = targets->begin(); itr != targets->end(); ++itr)
                    {
                        // xinef: allow gameobjects to summon gameobjects!
                        //if(!IsUnit((*itr)))
                        //  continue;

                        (*itr)->GetPosition(x, y, z, o);
                        x += e.target.x;
                        y += e.target.y;
                        z += e.target.z;
                        o += e.target.o;
                        if (!e.action.summonGO.targetsummon)
                            GetBaseObject()->SummonGameObject(e.action.summonGO.entry, x, y, z, o, 0, 0, 0, 0, e.action.summonGO.despawnTime);
                        else
                            (*itr)->SummonGameObject(e.action.summonGO.entry, GetBaseObject()->GetPositionX(), GetBaseObject()->GetPositionY(), GetBaseObject()->GetPositionZ(), GetBaseObject()->GetOrientation(), 0, 0, 0, 0, e.action.summonGO.despawnTime);
                    }

                    delete targets;
                }

                if (e.GetTargetType() != SMART_TARGET_POSITION)
                    break;

                GetBaseObject()->SummonGameObject(e.action.summonGO.entry, e.target.x, e.target.y, e.target.z, e.target.o, 0, 0, 0, 0, e.action.summonGO.despawnTime);
                break;
            }
        case SMART_ACTION_KILL_UNIT:
            {
                ObjectList* targets = GetTargets(e, unit);
                if (!targets)
                    break;

                for (ObjectList::const_iterator itr = targets->begin(); itr != targets->end(); ++itr)
                {
                    if (!IsUnit(*itr))
                        continue;

                    Unit::Kill((*itr)->ToUnit(), (*itr)->ToUnit());
                }

                delete targets;
                break;
            }
        case SMART_ACTION_INSTALL_AI_TEMPLATE:
            {
                InstallTemplate(e);
                break;
            }
        case SMART_ACTION_ADD_ITEM:
            {
                ObjectList* targets = GetTargets(e, unit);
                if (!targets)
                    break;

                for (ObjectList::const_iterator itr = targets->begin(); itr != targets->end(); ++itr)
                {
                    if (!IsPlayer(*itr))
                        continue;

                    (*itr)->ToPlayer()->AddItem(e.action.item.entry, e.action.item.count);
                }

                delete targets;
                break;
            }
        case SMART_ACTION_REMOVE_ITEM:
            {
                ObjectList* targets = GetTargets(e, unit);
                if (!targets)
                    break;

                for (ObjectList::const_iterator itr = targets->begin(); itr != targets->end(); ++itr)
                {
                    if (!IsPlayer(*itr))
                        continue;

                    (*itr)->ToPlayer()->DestroyItemCount(e.action.item.entry, e.action.item.count, true);
                }

                delete targets;
                break;
            }
        case SMART_ACTION_STORE_TARGET_LIST:
            {
                ObjectList* targets = GetTargets(e, unit);
                StoreTargetList(targets, e.action.storeTargets.id);
                break;
            }
        case SMART_ACTION_TELEPORT:
            {
                ObjectList* targets = GetTargets(e, unit);
                if (!targets)
                    break;

                for (ObjectList::const_iterator itr = targets->begin(); itr != targets->end(); ++itr)
                {
                    if (IsPlayer(*itr))
                        (*itr)->ToPlayer()->TeleportTo(e.action.teleport.mapID, e.target.x, e.target.y, e.target.z, e.target.o);
                    else if (IsUnit(*itr))
                        (*itr)->ToUnit()->NearTeleportTo(e.target.x, e.target.y, e.target.z, e.target.o);
                }

                delete targets;
                break;
            }
        case SMART_ACTION_SET_FLY:
            {
                if (!IsSmart())
                    break;

                CAST_AI(SmartAI, me->AI())->SetFly(e.action.setFly.fly);
                // Xinef: Set speed if any
                if (e.action.setFly.speed)
                    me->SetSpeed(MOVE_RUN, float(e.action.setFly.speed / 100.0f), true);

                // Xinef: this wil be executed only if state is different
                me->SetDisableGravity(e.action.setFly.disableGravity);
                break;
            }
        case SMART_ACTION_SET_RUN:
            {
                ObjectList* targets = GetTargets(e, unit);
                if (!targets)
                    break;

                for (ObjectList::const_iterator itr = targets->begin(); itr != targets->end(); ++itr)
                {
                    if (IsCreature(*itr))
                    {
                        if (IsSmart((*itr)->ToCreature()))
                            CAST_AI(SmartAI, (*itr)->ToCreature()->AI())->SetRun(e.action.setRun.run);
                        else
                            (*itr)->ToCreature()->SetWalk(e.action.setRun.run ? false : true); // Xinef: reversed
                    }
                }

                delete targets;
                break;
            }
        case SMART_ACTION_SET_SWIM:
            {
                if (!IsSmart())
                    break;

                CAST_AI(SmartAI, me->AI())->SetSwim(e.action.setSwim.swim);
                break;
            }
        case SMART_ACTION_SET_COUNTER:
            {
                if (ObjectList* targets = GetTargets(e, unit))
                {
                    for (ObjectList::const_iterator itr = targets->begin(); itr != targets->end(); ++itr)
                    {
                        if (IsCreature(*itr))
                        {
                            if (SmartAI* ai = CAST_AI(SmartAI, (*itr)->ToCreature()->AI()))
                                ai->GetScript()->StoreCounter(e.action.setCounter.counterId, e.action.setCounter.value, e.action.setCounter.reset, e.action.setCounter.subtract);
                            else
                                LOG_ERROR("scripts.ai.sai", "SmartScript: Action target for SMART_ACTION_SET_COUNTER is not using SmartAI, skipping");
                        }
                        else if (IsGameObject(*itr))
                        {
                            if (SmartGameObjectAI* ai = CAST_AI(SmartGameObjectAI, (*itr)->ToGameObject()->AI()))
                                ai->GetScript()->StoreCounter(e.action.setCounter.counterId, e.action.setCounter.value, e.action.setCounter.reset, e.action.setCounter.subtract);
                            else
                                LOG_ERROR("scripts.ai.sai", "SmartScript: Action target for SMART_ACTION_SET_COUNTER is not using SmartGameObjectAI, skipping");
                        }
                    }
                    delete targets;
                }
                else
                {
                    StoreCounter(e.action.setCounter.counterId, e.action.setCounter.value, e.action.setCounter.reset, e.action.setCounter.subtract);
                }
                break;
            }
        case SMART_ACTION_WP_START:
            {
                if (!IsSmart())
                    break;

                bool run = e.action.wpStart.run;
                uint32 entry = e.action.wpStart.pathID;
                bool repeat = e.action.wpStart.repeat;

                // Xinef: ensure that SMART_ESCORT_TARGETS contains at least one player reference
                bool stored = false;
                ObjectList* targets = GetTargets(e, unit);
                if (targets)
                {
                    for (ObjectList::const_iterator itr = targets->begin(); itr != targets->end(); ++itr)
                    {
                        if (IsPlayer(*itr))
                        {
                            stored = true;
                            StoreTargetList(targets, SMART_ESCORT_TARGETS);
                            break;
                        }
                    }
                    if (!stored)
                        delete targets;
                }
                if (e.action.wpStart.reactState <= REACT_AGGRESSIVE)
                {
                    me->SetReactState((ReactStates) e.action.wpStart.reactState);
                }
                CAST_AI(SmartAI, me->AI())->StartPath(run, entry, repeat, unit);

                uint32 quest = e.action.wpStart.quest;
                uint32 DespawnTime = e.action.wpStart.despawnTime;
                CAST_AI(SmartAI, me->AI())->mEscortQuestID = quest;
                CAST_AI(SmartAI, me->AI())->SetDespawnTime(DespawnTime);
                break;
            }
        case SMART_ACTION_WP_PAUSE:
            {
                if (!IsSmart())
                    break;

                uint32 delay = e.action.wpPause.delay;
                CAST_AI(SmartAI, me->AI())->PausePath(delay, e.GetEventType() == SMART_EVENT_WAYPOINT_REACHED ? false : true);
                break;
            }
        case SMART_ACTION_WP_STOP:
            {
                if (!IsSmart())
                    break;

                uint32 DespawnTime = e.action.wpStop.despawnTime;
                uint32 quest = e.action.wpStop.quest;
                bool fail = e.action.wpStop.fail;
                CAST_AI(SmartAI, me->AI())->StopPath(DespawnTime, quest, fail);
                break;
            }
        case SMART_ACTION_WP_RESUME:
            {
                if (!IsSmart())
                    break;

                CAST_AI(SmartAI, me->AI())->SetWPPauseTimer(0);
                break;
            }
        case SMART_ACTION_SET_ORIENTATION:
            {
                if (!me)
                    break;

                if (e.action.orientation.random > 0)
                {
                    float randomOri = frand(0.0f, 2 * M_PI);
                    me->SetFacingTo(randomOri);
                    if (e.action.orientation.quickChange)
                        me->SetOrientation(randomOri);
                    break;
                }

                if (e.GetTargetType() == SMART_TARGET_SELF)
                {
                    me->SetFacingTo((me->HasUnitMovementFlag(MOVEMENTFLAG_ONTRANSPORT) && me->GetTransGUID() ? me->GetTransportHomePosition() : me->GetHomePosition()).GetOrientation());
                    if (e.action.orientation.quickChange)
                        me->SetOrientation((me->HasUnitMovementFlag(MOVEMENTFLAG_ONTRANSPORT) && me->GetTransGUID() ? me->GetTransportHomePosition() : me->GetHomePosition()).GetOrientation());
                }
                else if (e.GetTargetType() == SMART_TARGET_POSITION)
                {
                    me->SetFacingTo(e.target.o);
                    if (e.action.orientation.quickChange)
                        me->SetOrientation(e.target.o);
                }
                else if (ObjectList* targets = GetTargets(e, unit))
                {
                    if (!targets->empty())
                    {
                        me->SetFacingToObject(*targets->begin());
                        if (e.action.orientation.quickChange)
                            me->SetInFront(*targets->begin());
                    }

                    delete targets;
                }

                break;
            }
        case SMART_ACTION_PLAYMOVIE:
            {
                ObjectList* targets = GetTargets(e, unit);
                if (!targets)
                    break;

                for (ObjectList::const_iterator itr = targets->begin(); itr != targets->end(); ++itr)
                {
                    if (!IsPlayer(*itr))
                        continue;

                    (*itr)->ToPlayer()->SendMovieStart(e.action.movie.entry);
                }

                delete targets;
                break;
            }
        case SMART_ACTION_MOVE_TO_POS:
            {
                if (!IsSmart())
                    break;

                WorldObject* target = nullptr;

                if (e.GetTargetType() == SMART_TARGET_RANDOM_POINT)
                {
                    if (me)
                    {
                        float range = (float)e.target.randomPoint.range;
                        Position srcPos = { e.target.x, e.target.y, e.target.z, e.target.o };
                        Position randomPoint = me->GetRandomPoint(srcPos, range);
                        me->GetMotionMaster()->MovePoint(
                            e.action.moveToPos.pointId,
                            randomPoint.m_positionX,
                            randomPoint.m_positionY,
                            randomPoint.m_positionZ,
                            true,
                            true,
                            isControlled ? MOTION_SLOT_CONTROLLED : MOTION_SLOT_ACTIVE
                        );
                    }

                    break;
                }

                /*if (e.GetTargetType() == SMART_TARGET_CREATURE_RANGE || e.GetTargetType() == SMART_TARGET_CREATURE_GUID ||
                e.GetTargetType() == SMART_TARGET_CREATURE_DISTANCE || e.GetTargetType() == SMART_TARGET_GAMEOBJECT_RANGE ||
                e.GetTargetType() == SMART_TARGET_GAMEOBJECT_GUID || e.GetTargetType() == SMART_TARGET_GAMEOBJECT_DISTANCE ||
                e.GetTargetType() == SMART_TARGET_CLOSEST_CREATURE || e.GetTargetType() == SMART_TARGET_CLOSEST_GAMEOBJECT ||
                e.GetTargetType() == SMART_TARGET_OWNER_OR_SUMMONER || e.GetTargetType() == SMART_TARGET_ACTION_INVOKER ||
                e.GetTargetType() == SMART_TARGET_CLOSEST_ENEMY || e.GetTargetType() == SMART_TARGET_CLOSEST_FRIENDLY ||
                e.GetTargetType() == SMART_TARGET_SELF || e.GetTargetType() == SMART_TARGET_STORED) // Xinef: bieda i rozpierdol TC)*/
                {
                    if (ObjectList* targets = GetTargets(e, unit))
                    {
                        // xinef: we want to move to random element
                        target = Acore::Containers::SelectRandomContainerElement(*targets);
                        delete targets;
                    }
                }

                if (!target)
                {
                    G3D::Vector3 dest(e.target.x, e.target.y, e.target.z);
                    if (e.action.moveToPos.transport)
                        if (TransportBase* trans = me->GetDirectTransport())
                            trans->CalculatePassengerPosition(dest.x, dest.y, dest.z);

                    me->GetMotionMaster()->MovePoint(e.action.moveToPos.pointId, dest.x, dest.y, dest.z, true, true,
                        isControlled ? MOTION_SLOT_CONTROLLED : MOTION_SLOT_ACTIVE, e.target.o);
                }
                else // Xinef: we can use dest.x, dest.y, dest.z to make offset
                {
                    float x, y, z;
                    target->GetPosition(x, y, z);
                    if (e.action.moveToPos.ContactDistance > 0)
                        target->GetContactPoint(me, x, y, z, e.action.moveToPos.ContactDistance);
                    me->GetMotionMaster()->MovePoint(e.action.moveToPos.pointId, x + e.target.x, y + e.target.y, z + e.target.z, true, true, isControlled ? MOTION_SLOT_CONTROLLED : MOTION_SLOT_ACTIVE);
                }
                break;
            }
        case SMART_ACTION_MOVE_TO_POS_TARGET:
            {
                ObjectList* targets = GetTargets(e, unit);
                if (!targets)
                    return;

                for (ObjectList::const_iterator itr = targets->begin(); itr != targets->end(); ++itr)
                {
                    if (IsCreature(*itr))
                    {
                        Creature* target = (*itr)->ToCreature();
                        target->GetMotionMaster()->MovePoint(e.action.moveToPos.pointId, e.target.x, e.target.y, e.target.z, true, true, isControlled ? MOTION_SLOT_CONTROLLED : MOTION_SLOT_ACTIVE);
                    }
                }

                delete targets;
                break;
            }
        case SMART_ACTION_RESPAWN_TARGET:
            {
                ObjectList* targets = GetTargets(e, unit);
                if (!targets)
                    break;

                for (ObjectList::const_iterator itr = targets->begin(); itr != targets->end(); ++itr)
                {
                    if (IsCreature(*itr))
                        (*itr)->ToCreature()->Respawn(e.action.RespawnTarget.goRespawnTime);
                    else if (IsGameObject(*itr))
                    {
                        // Xinef: do not modify respawndelay of already spawned gameobjects QQ
                        if ((*itr)->ToGameObject()->isSpawnedByDefault())
                            (*itr)->ToGameObject()->Respawn();
                        else
                            (*itr)->ToGameObject()->SetRespawnTime(e.action.RespawnTarget.goRespawnTime);
                    }
                }

                delete targets;
                break;
            }
        case SMART_ACTION_CLOSE_GOSSIP:
            {
                ObjectList* targets = GetTargets(e, unit);
                if (!targets)
                    break;

                for (ObjectList::const_iterator itr = targets->begin(); itr != targets->end(); ++itr)
                    if (IsPlayer(*itr))
                        (*itr)->ToPlayer()->PlayerTalkClass->SendCloseGossip();

                delete targets;
                break;
            }
        case SMART_ACTION_EQUIP:
            {
                ObjectList* targets = GetTargets(e, unit);
                if (!targets)
                    break;

                for (ObjectList::const_iterator itr = targets->begin(); itr != targets->end(); ++itr)
                {
                    if (Creature* npc = (*itr)->ToCreature())
                    {
                        uint32 slot[3];
                        int8 equipId = (int8)e.action.equip.entry;
                        if (equipId)
                        {
                            EquipmentInfo const* einfo = sObjectMgr->GetEquipmentInfo(npc->GetEntry(), equipId);
                            if (!einfo)
                            {
                                LOG_ERROR("scripts.ai.sai", "SmartScript: SMART_ACTION_EQUIP uses non-existent equipment info id {} for creature {}", equipId, npc->GetEntry());
                                break;
                            }
                            npc->SetCurrentEquipmentId(equipId);
                            slot[0] = einfo->ItemEntry[0];
                            slot[1] = einfo->ItemEntry[1];
                            slot[2] = einfo->ItemEntry[2];
                        }
                        else
                        {
                            slot[0] = e.action.equip.slot1;
                            slot[1] = e.action.equip.slot2;
                            slot[2] = e.action.equip.slot3;
                        }
                        if (!e.action.equip.mask || (e.action.equip.mask & 1))
                            npc->SetUInt32Value(UNIT_VIRTUAL_ITEM_SLOT_ID + 0, slot[0]);
                        if (!e.action.equip.mask || (e.action.equip.mask & 2))
                            npc->SetUInt32Value(UNIT_VIRTUAL_ITEM_SLOT_ID + 1, slot[1]);
                        if (!e.action.equip.mask || (e.action.equip.mask & 4))
                            npc->SetUInt32Value(UNIT_VIRTUAL_ITEM_SLOT_ID + 2, slot[2]);
                    }
                }

                delete targets;
                break;
            }
        case SMART_ACTION_CREATE_TIMED_EVENT:
            {
                SmartEvent ne = SmartEvent();
                ne.type = (SMART_EVENT)SMART_EVENT_UPDATE;
                ne.event_chance = e.action.timeEvent.chance;
                if (!ne.event_chance) ne.event_chance = 100;

                ne.minMaxRepeat.min = e.action.timeEvent.min;
                ne.minMaxRepeat.max = e.action.timeEvent.max;
                ne.minMaxRepeat.repeatMin = e.action.timeEvent.repeatMin;
                ne.minMaxRepeat.repeatMax = e.action.timeEvent.repeatMax;

                ne.event_flags = 0;
                if (!ne.minMaxRepeat.repeatMin && !ne.minMaxRepeat.repeatMax)
                    ne.event_flags |= SMART_EVENT_FLAG_NOT_REPEATABLE;

                SmartAction ac = SmartAction();
                ac.type = (SMART_ACTION)SMART_ACTION_TRIGGER_TIMED_EVENT;
                ac.timeEvent.id = e.action.timeEvent.id;

                SmartScriptHolder ev = SmartScriptHolder();
                ev.event = ne;
                ev.event_id = e.action.timeEvent.id;
                ev.target = e.target;
                ev.action = ac;
                InitTimer(ev);
                mStoredEvents.push_back(ev);
                break;
            }
        case SMART_ACTION_TRIGGER_TIMED_EVENT:
            ProcessEventsFor((SMART_EVENT)SMART_EVENT_TIMED_EVENT_TRIGGERED, nullptr, e.action.timeEvent.id);

            // xinef: remove this event if not repeatable
            if (e.event.event_flags & SMART_EVENT_FLAG_NOT_REPEATABLE)
                mRemIDs.push_back(e.action.timeEvent.id);
            break;
        case SMART_ACTION_REMOVE_TIMED_EVENT:
            mRemIDs.push_back(e.action.timeEvent.id);
            break;
        case SMART_ACTION_OVERRIDE_SCRIPT_BASE_OBJECT:
            {
                ObjectList* targets = GetTargets(e, unit);
                if (!targets)
                    break;

                for (ObjectList::iterator itr = targets->begin(); itr != targets->end(); ++itr)
                {
                    if (IsCreature(*itr))
                    {
                        if (!meOrigGUID)
                            meOrigGUID = me ? me->GetGUID() : ObjectGuid::Empty;
                        if (!goOrigGUID)
                            goOrigGUID = go ? go->GetGUID() : ObjectGuid::Empty;
                        go = nullptr;
                        me = (*itr)->ToCreature();
                        break;
                    }
                    else if (IsGameObject(*itr))
                    {
                        if (!meOrigGUID)
                            meOrigGUID = me ? me->GetGUID() : ObjectGuid::Empty;
                        if (!goOrigGUID)
                            goOrigGUID = go ? go->GetGUID() : ObjectGuid::Empty;
                        go = (*itr)->ToGameObject();
                        me = nullptr;
                        break;
                    }
                }

                delete targets;
                break;
            }
        case SMART_ACTION_RESET_SCRIPT_BASE_OBJECT:
            ResetBaseObject();
            break;
        case SMART_ACTION_CALL_SCRIPT_RESET:
            OnReset();
            break;
        case SMART_ACTION_SET_RANGED_MOVEMENT:
            {
                if (!IsSmart())
                    break;

                float attackDistance = float(e.action.setRangedMovement.distance);
                float attackAngle = float(e.action.setRangedMovement.angle) / 180.0f * M_PI;

                ObjectList* targets = GetTargets(e, unit);
                if (targets)
                {
                    for (ObjectList::iterator itr = targets->begin(); itr != targets->end(); ++itr)
                        if (Creature* target = (*itr)->ToCreature())
                            if (IsSmart(target) && target->GetVictim())
                                if (CAST_AI(SmartAI, target->AI())->CanCombatMove())
                                    target->GetMotionMaster()->MoveChase(target->GetVictim(), attackDistance, attackAngle);

                    delete targets;
                }
                break;
            }
        case SMART_ACTION_CALL_TIMED_ACTIONLIST:
            {
                if (e.GetTargetType() == SMART_TARGET_NONE)
                {
                    LOG_ERROR("sql.sql", "SmartScript: Entry {} SourceType {} Event {} Action {} is using TARGET_NONE(0) for Script9 target. Please correct target_type in database.", e.entryOrGuid, e.GetScriptType(), e.GetEventType(), e.GetActionType());
                    break;
                }

                if (ObjectList* targets = GetTargets(e, unit))
                {
                    for (ObjectList::iterator itr = targets->begin(); itr != targets->end(); ++itr)
                    {
                        if (Creature* target = (*itr)->ToCreature())
                        {
                            if (IsSmart(target))
                                CAST_AI(SmartAI, target->AI())->SetScript9(e, e.action.timedActionList.id, GetLastInvoker());
                        }
                        else if (GameObject* goTarget = (*itr)->ToGameObject())
                        {
                            if (IsSmartGO(goTarget))
                                CAST_AI(SmartGameObjectAI, goTarget->AI())->SetScript9(e, e.action.timedActionList.id, GetLastInvoker());
                        }
                    }

                    delete targets;
                }
                break;
            }
        case SMART_ACTION_SET_NPC_FLAG:
            {
                ObjectList* targets = GetTargets(e, unit);
                if (!targets)
                    break;

                for (ObjectList::const_iterator itr = targets->begin(); itr != targets->end(); ++itr)
                    if (IsCreature(*itr))
                        (*itr)->ToUnit()->SetUInt32Value(UNIT_NPC_FLAGS, e.action.flag.flag);

                delete targets;
                break;
            }
        case SMART_ACTION_ADD_NPC_FLAG:
            {
                ObjectList* targets = GetTargets(e, unit);
                if (!targets)
                    break;

                for (ObjectList::const_iterator itr = targets->begin(); itr != targets->end(); ++itr)
                    if (IsCreature(*itr))
                        (*itr)->ToUnit()->SetFlag(UNIT_NPC_FLAGS, e.action.flag.flag);

                delete targets;
                break;
            }
        case SMART_ACTION_REMOVE_NPC_FLAG:
            {
                ObjectList* targets = GetTargets(e, unit);
                if (!targets)
                    break;

                for (ObjectList::const_iterator itr = targets->begin(); itr != targets->end(); ++itr)
                    if (IsCreature(*itr))
                        (*itr)->ToUnit()->RemoveFlag(UNIT_NPC_FLAGS, e.action.flag.flag);

                delete targets;
                break;
            }
        case SMART_ACTION_CROSS_CAST:
            {
                ObjectList* casters = GetTargets(CreateSmartEvent(SMART_EVENT_UPDATE_IC, 0, 0, 0, 0, 0, 0, SMART_ACTION_NONE, 0, 0, 0, 0, 0, 0, (SMARTAI_TARGETS)e.action.crossCast.targetType, e.action.crossCast.targetParam1, e.action.crossCast.targetParam2, e.action.crossCast.targetParam3, 0, 0), unit);
                if (!casters)
                    break;

                ObjectList* targets = GetTargets(e, unit);
                if (!targets)
                {
                    delete casters; // casters already validated, delete now
                    break;
                }

                for (ObjectList::const_iterator itr = casters->begin(); itr != casters->end(); ++itr)
                {
                    if (!IsUnit(*itr))
                        continue;

                    bool interruptedSpell = false;

                    for (ObjectList::const_iterator it = targets->begin(); it != targets->end(); ++it)
                    {
                        if (!IsUnit(*it))
                            continue;

                        if (!(e.action.cast.flags & SMARTCAST_AURA_NOT_PRESENT) || !(*it)->ToUnit()->HasAura(e.action.cast.spell))
                        {
                            if (!interruptedSpell && e.action.cast.flags & SMARTCAST_INTERRUPT_PREVIOUS)
                            {
                                (*itr)->ToUnit()->InterruptNonMeleeSpells(false);
                                interruptedSpell = true;
                            }

                            (*itr)->ToUnit()->CastSpell((*it)->ToUnit(), e.action.cast.spell, (e.action.cast.flags & SMARTCAST_TRIGGERED));
                        }
                        else
                            LOG_DEBUG("sql.sql", "Spell {} not casted because it has flag SMARTCAST_AURA_NOT_PRESENT and the target {} already has the aura",
                                e.action.cast.spell, (*it)->GetGUID().ToString());
                    }
                }

                delete targets;
                delete casters;
                break;
            }
        case SMART_ACTION_CALL_RANDOM_TIMED_ACTIONLIST:
            {
                uint32 actions[SMART_ACTION_PARAM_COUNT];
                actions[0] = e.action.randTimedActionList.entry1;
                actions[1] = e.action.randTimedActionList.entry2;
                actions[2] = e.action.randTimedActionList.entry3;
                actions[3] = e.action.randTimedActionList.entry4;
                actions[4] = e.action.randTimedActionList.entry5;
                actions[5] = e.action.randTimedActionList.entry6;
                uint32 temp[SMART_ACTION_PARAM_COUNT];
                uint32 count = 0;
                for (uint8 i = 0; i < SMART_ACTION_PARAM_COUNT; i++)
                {
                    if (actions[i] > 0)
                    {
                        temp[count] = actions[i];
                        ++count;
                    }
                }

                if (count == 0)
                    break;

                uint32 id = temp[urand(0, count - 1)];
                if (e.GetTargetType() == SMART_TARGET_NONE)
                {
                    LOG_ERROR("sql.sql", "SmartScript: Entry {} SourceType {} Event {} Action {} is using TARGET_NONE(0) for Script9 target. Please correct target_type in database.", e.entryOrGuid, e.GetScriptType(), e.GetEventType(), e.GetActionType());
                    break;
                }

                ObjectList* targets = GetTargets(e, unit);
                if (targets)
                {
                    for (ObjectList::iterator itr = targets->begin(); itr != targets->end(); ++itr)
                    {
                        if (Creature* target = (*itr)->ToCreature())
                        {
                            if (IsSmart(target))
                                CAST_AI(SmartAI, target->AI())->SetScript9(e, id, GetLastInvoker());
                        }
                        else if (GameObject* goTarget = (*itr)->ToGameObject())
                        {
                            if (IsSmartGO(goTarget))
                                CAST_AI(SmartGameObjectAI, goTarget->AI())->SetScript9(e, id, GetLastInvoker());
                        }
                    }

                    delete targets;
                }
                break;
            }
        case SMART_ACTION_CALL_RANDOM_RANGE_TIMED_ACTIONLIST:
            {
                uint32 id = urand(e.action.randRangeTimedActionList.idMin, e.action.randRangeTimedActionList.idMax);
                if (e.GetTargetType() == SMART_TARGET_NONE)
                {
                    LOG_ERROR("sql.sql", "SmartScript: Entry {} SourceType {} Event {} Action {} is using TARGET_NONE(0) for Script9 target. Please correct target_type in database.", e.entryOrGuid, e.GetScriptType(), e.GetEventType(), e.GetActionType());
                    break;
                }

                ObjectList* targets = GetTargets(e, unit);
                if (targets)
                {
                    for (ObjectList::iterator itr = targets->begin(); itr != targets->end(); ++itr)
                    {
                        if (Creature* target = (*itr)->ToCreature())
                        {
                            if (IsSmart(target))
                                CAST_AI(SmartAI, target->AI())->SetScript9(e, id, GetLastInvoker());
                        }
                        else if (GameObject* goTarget = (*itr)->ToGameObject())
                        {
                            if (IsSmartGO(goTarget))
                                CAST_AI(SmartGameObjectAI, goTarget->AI())->SetScript9(e, id, GetLastInvoker());
                        }
                    }

                    delete targets;
                }
                break;
            }
        case SMART_ACTION_ACTIVATE_TAXI:
            {
                ObjectList* targets = GetTargets(e, unit);
                if (!targets)
                    break;

                for (ObjectList::const_iterator itr = targets->begin(); itr != targets->end(); ++itr)
                    if (IsPlayer(*itr))
                        (*itr)->ToPlayer()->ActivateTaxiPathTo(e.action.taxi.id);

                delete targets;
                break;
            }
        case SMART_ACTION_RANDOM_MOVE:
            {
                ObjectList* targets = GetTargets(e, unit);
                if (!targets)
                    break;

                bool foundTarget = false;

                for (ObjectList::const_iterator itr = targets->begin(); itr != targets->end(); ++itr)
                {
                    if (IsCreature((*itr)))
                    {
                        foundTarget = true;

                        if (e.action.moveRandom.distance)
                            (*itr)->ToCreature()->GetMotionMaster()->MoveRandom((float)e.action.moveRandom.distance);
                        else
                            (*itr)->ToCreature()->GetMotionMaster()->MoveIdle();
                    }
                }

                if (!foundTarget && me && IsCreature(me))
                {
                    if (e.action.moveRandom.distance)
                        me->GetMotionMaster()->MoveRandom((float)e.action.moveRandom.distance);
                    else
                        me->GetMotionMaster()->MoveIdle();
                }

                delete targets;
                break;
            }
        case SMART_ACTION_SET_UNIT_FIELD_BYTES_1:
            {
                ObjectList* targets = GetTargets(e, unit);
                if (!targets)
                    break;
                for (ObjectList::const_iterator itr = targets->begin(); itr != targets->end(); ++itr)
                    if (IsUnit(*itr))
                        (*itr)->ToUnit()->SetByteFlag(UNIT_FIELD_BYTES_1, e.action.setunitByte.type, e.action.setunitByte.byte1);

                delete targets;
                break;
            }
        case SMART_ACTION_REMOVE_UNIT_FIELD_BYTES_1:
            {
                ObjectList* targets = GetTargets(e, unit);
                if (!targets)
                    break;

                for (ObjectList::const_iterator itr = targets->begin(); itr != targets->end(); ++itr)
                    if (IsUnit(*itr))
                        (*itr)->ToUnit()->RemoveByteFlag(UNIT_FIELD_BYTES_1, e.action.delunitByte.type, e.action.delunitByte.byte1);

                delete targets;
                break;
            }
        case SMART_ACTION_INTERRUPT_SPELL:
            {
                ObjectList* targets = GetTargets(e, unit);
                if (!targets)
                    break;

                for (ObjectList::const_iterator itr = targets->begin(); itr != targets->end(); ++itr)
                    if (IsUnit(*itr))
                        (*itr)->ToUnit()->InterruptNonMeleeSpells(e.action.interruptSpellCasting.withDelayed, e.action.interruptSpellCasting.spell_id, e.action.interruptSpellCasting.withInstant);

                delete targets;
                break;
            }
        case SMART_ACTION_SEND_GO_CUSTOM_ANIM:
            {
                ObjectList* targets = GetTargets(e, unit);
                if (!targets)
                    break;

                for (ObjectList::const_iterator itr = targets->begin(); itr != targets->end(); ++itr)
                    if (IsGameObject(*itr))
                        (*itr)->ToGameObject()->SendCustomAnim(e.action.sendGoCustomAnim.anim);

                delete targets;
                break;
            }
        case SMART_ACTION_SET_DYNAMIC_FLAG:
            {
                ObjectList* targets = GetTargets(e, unit);
                if (!targets)
                    break;

                for (ObjectList::const_iterator itr = targets->begin(); itr != targets->end(); ++itr)
                    if (IsUnit(*itr))
                        (*itr)->ToUnit()->SetUInt32Value(UNIT_DYNAMIC_FLAGS, e.action.flag.flag);

                delete targets;
                break;
            }
        case SMART_ACTION_ADD_DYNAMIC_FLAG:
            {
                ObjectList* targets = GetTargets(e, unit);
                if (!targets)
                    break;

                for (ObjectList::const_iterator itr = targets->begin(); itr != targets->end(); ++itr)
                    if (IsUnit(*itr))
                        (*itr)->ToUnit()->SetFlag(UNIT_DYNAMIC_FLAGS, e.action.flag.flag);

                delete targets;
                break;
            }
        case SMART_ACTION_REMOVE_DYNAMIC_FLAG:
            {
                ObjectList* targets = GetTargets(e, unit);
                if (!targets)
                    break;

                for (ObjectList::const_iterator itr = targets->begin(); itr != targets->end(); ++itr)
                    if (IsUnit(*itr))
                        (*itr)->ToUnit()->RemoveFlag(UNIT_DYNAMIC_FLAGS, e.action.flag.flag);

                delete targets;
                break;
            }
        case SMART_ACTION_JUMP_TO_POS:
            {
                if (e.GetTargetType() == SMART_TARGET_RANDOM_POINT)
                {
                    if (me)
                    {
                        float range = (float)e.target.randomPoint.range;
                        Position srcPos = { e.target.x, e.target.y, e.target.z, e.target.o };
                        Position randomPoint = me->GetRandomPoint(srcPos, range);
                        me->GetMotionMaster()->MoveJump(randomPoint, (float)e.action.jump.speedxy, (float)e.action.jump.speedz);
                    }

                    break;
                }

                ObjectList* targets = GetTargets(e, unit);
                if (!targets)
                    break;

                // xinef: my implementation
                if (e.action.jump.selfJump)
                {
                    if (WorldObject* target = Acore::Containers::SelectRandomContainerElement(*targets))
                        if (me)
                            me->GetMotionMaster()->MoveJump(target->GetPositionX() + e.target.x, target->GetPositionY() + e.target.y, target->GetPositionZ() + e.target.z, (float)e.action.jump.speedxy, (float)e.action.jump.speedz);
                }
                else
                {
                    for (ObjectList::const_iterator itr = targets->begin(); itr != targets->end(); ++itr)
                        if (WorldObject* obj = (*itr))
                        {
                            if (Creature* creature = obj->ToCreature())
                                creature->GetMotionMaster()->MoveJump(e.target.x, e.target.y, e.target.z, (float)e.action.jump.speedxy, (float)e.action.jump.speedz);
                        }
                }

                delete targets;
                break;
            }
        case SMART_ACTION_GO_SET_LOOT_STATE:
            {
                ObjectList* targets = GetTargets(e, unit);
                if (!targets)
                    break;

                for (ObjectList::const_iterator itr = targets->begin(); itr != targets->end(); ++itr)
                    if (IsGameObject(*itr))
                        (*itr)->ToGameObject()->SetLootState((LootState)e.action.setGoLootState.state);

                delete targets;
                break;
            }
        case SMART_ACTION_GO_SET_GO_STATE:
            {
                ObjectList* targets = GetTargets(e, unit);

                if (!targets)
                {
                    break;
                }

                for (auto const& target : *targets)
                {
                    if (IsGameObject(target))
                    {
                        target->ToGameObject()->SetGoState((GOState)e.action.goState.state);
                    }
                }

                delete targets;
                break;
            }
        case SMART_ACTION_SEND_TARGET_TO_TARGET:
            {
                ObjectList* targets = GetTargets(e, unit);
                if (!targets)
                    break;

                ObjectList* storedTargets = GetTargetList(e.action.sendTargetToTarget.id);
                if (!storedTargets)
                {
                    delete targets;
                    break;
                }

                for (ObjectList::const_iterator itr = targets->begin(); itr != targets->end(); ++itr)
                {
                    if (IsCreature(*itr))
                    {
                        if (SmartAI* ai = CAST_AI(SmartAI, (*itr)->ToCreature()->AI()))
                            ai->GetScript()->StoreTargetList(new ObjectList(*storedTargets), e.action.sendTargetToTarget.id);   // store a copy of target list
                        else
                            LOG_ERROR("sql.sql", "SmartScript: Action target for SMART_ACTION_SEND_TARGET_TO_TARGET is not using SmartAI, skipping");
                    }
                    else if (IsGameObject(*itr))
                    {
                        if (SmartGameObjectAI* ai = CAST_AI(SmartGameObjectAI, (*itr)->ToGameObject()->AI()))
                            ai->GetScript()->StoreTargetList(new ObjectList(*storedTargets), e.action.sendTargetToTarget.id);   // store a copy of target list
                        else
                            LOG_ERROR("sql.sql", "SmartScript: Action target for SMART_ACTION_SEND_TARGET_TO_TARGET is not using SmartGameObjectAI, skipping");
                    }
                }

                delete targets;
                break;
            }
        case SMART_ACTION_SEND_GOSSIP_MENU:
            {
                if (!GetBaseObject())
                    break;

                LOG_DEBUG("sql.sql", "SmartScript::ProcessAction:: SMART_ACTION_SEND_GOSSIP_MENU: gossipMenuId {}, gossipNpcTextId {}",
                               e.action.sendGossipMenu.gossipMenuId, e.action.sendGossipMenu.gossipNpcTextId);
                ObjectList* targets = GetTargets(e, unit);
                if (!targets)
                    break;

                for (ObjectList::const_iterator itr = targets->begin(); itr != targets->end(); ++itr)
                    if (Player* player = (*itr)->ToPlayer())
                    {
                        if (e.action.sendGossipMenu.gossipMenuId)
                            player->PrepareGossipMenu(GetBaseObject(), e.action.sendGossipMenu.gossipMenuId, true);
                        else
                            ClearGossipMenuFor(player);

                        SendGossipMenuFor(player, e.action.sendGossipMenu.gossipNpcTextId, GetBaseObject()->GetGUID());
                    }

                delete targets;
                break;
            }
        case SMART_ACTION_SET_HOME_POS:
            {
                ObjectList* targets = GetTargets(e, unit);
                if (targets)
                {
                    float x, y, z, o;
                    for (ObjectList::const_iterator itr = targets->begin(); itr != targets->end(); ++itr)
                        if (IsCreature(*itr))
                        {
                            if (e.action.setHomePos.spawnPos)
                            {
                                (*itr)->ToCreature()->GetRespawnPosition(x, y, z, &o);
                                (*itr)->ToCreature()->SetHomePosition(x, y, z, o);
                            }
                            else
                                (*itr)->ToCreature()->SetHomePosition((*itr)->GetPositionX(), (*itr)->GetPositionY(), (*itr)->GetPositionZ(), (*itr)->GetOrientation());
                        }
                    delete targets;
                }
                else if (me && e.GetTargetType() == SMART_TARGET_POSITION)
                {
                    if (e.action.setHomePos.spawnPos)
                    {
                        float x, y, z, o;
                        me->GetRespawnPosition(x, y, z, &o);
                        me->SetHomePosition(x, y, z, o);
                    }
                    else
                        me->SetHomePosition(e.target.x, e.target.y, e.target.z, e.target.o);
                }
                break;
            }
        /*{
        ObjectList* movers = GetTargets(CreateSmartEvent(SMART_EVENT_UPDATE_IC, 0, 0, 0, 0, 0, SMART_ACTION_NONE, 0, 0, 0, 0, 0, 0, (SMARTAI_TARGETS)e.action.sethome.targetType, e.action.sethome.targetParam1, e.action.sethome.targetParam2, e.action.sethome.targetParam3, 0), unit);
        if (!movers)
        break;

        if (e.GetTargetType() == SMART_TARGET_POSITION)
        {
        for (ObjectList::const_iterator itr = movers->begin(); itr != movers->end(); ++itr)
        if (IsCreature(*itr))
        (*itr)->ToCreature()->SetHomePosition(e.target.x, e.target.y, e.target.z, e.target.o);
        }
        else if (ObjectList* targets = GetTargets(e, unit))
        {
        if (WorldObject* target = targets->front())
        for (ObjectList::const_iterator itr = movers->begin(); itr != movers->end(); ++itr)
        if (IsCreature(*itr))
        (*itr)->ToCreature()->SetHomePosition(target->GetPositionX(), target->GetPositionY(), target->GetPositionZ(), target->GetOrientation());

        delete targets;
        }

        delete movers;
        break;
        }*/
        case SMART_ACTION_SET_HEALTH_REGEN:
            {
                ObjectList* targets = GetTargets(e, unit);
                if (!targets)
                    break;

                for (ObjectList::const_iterator itr = targets->begin(); itr != targets->end(); ++itr)
                    if (IsCreature(*itr))
                        (*itr)->ToCreature()->SetRegeneratingHealth(e.action.setHealthRegen.regenHealth);

                delete targets;
                break;
            }
        case SMART_ACTION_SET_ROOT:
            {
                ObjectList* targets = GetTargets(e, unit);
                if (!targets)
                    break;

                for (ObjectList::const_iterator itr = targets->begin(); itr != targets->end(); ++itr)
                    if (IsCreature(*itr))
                        (*itr)->ToCreature()->SetControlled(e.action.setRoot.root, UNIT_STATE_ROOT);

                delete targets;
                break;
            }
        case SMART_ACTION_SET_GO_FLAG:
            {
                ObjectList* targets = GetTargets(e, unit);
                if (!targets)
                    break;

                for (ObjectList::const_iterator itr = targets->begin(); itr != targets->end(); ++itr)
                    if (IsGameObject(*itr))
                        (*itr)->ToGameObject()->SetUInt32Value(GAMEOBJECT_FLAGS, e.action.goFlag.flag);

                delete targets;
                break;
            }
        case SMART_ACTION_ADD_GO_FLAG:
            {
                ObjectList* targets = GetTargets(e, unit);
                if (!targets)
                    break;

                for (ObjectList::const_iterator itr = targets->begin(); itr != targets->end(); ++itr)
                    if (IsGameObject(*itr))
                        (*itr)->ToGameObject()->SetFlag(GAMEOBJECT_FLAGS, e.action.goFlag.flag);

                delete targets;
                break;
            }
        case SMART_ACTION_REMOVE_GO_FLAG:
            {
                ObjectList* targets = GetTargets(e, unit);
                if (!targets)
                    break;

                for (ObjectList::const_iterator itr = targets->begin(); itr != targets->end(); ++itr)
                    if (IsGameObject(*itr))
                        (*itr)->ToGameObject()->RemoveFlag(GAMEOBJECT_FLAGS, e.action.goFlag.flag);

                delete targets;
                break;
            }
        case SMART_ACTION_SUMMON_CREATURE_GROUP:
            {
                std::list<TempSummon*> summonList;
                GetBaseObject()->SummonCreatureGroup(e.action.creatureGroup.group, &summonList);

                for (std::list<TempSummon*>::const_iterator itr = summonList.begin(); itr != summonList.end(); ++itr)
                {
                    if (unit && e.action.creatureGroup.attackInvoker)
                        (*itr)->AI()->AttackStart(unit);
                    else if (me && e.action.creatureGroup.attackScriptOwner)
                        (*itr)->AI()->AttackStart(me);
                }

                break;
            }
        case SMART_ACTION_SET_POWER:
            {
                ObjectList* targets = GetTargets(e, unit);

                if (targets)
                    for (ObjectList::const_iterator itr = targets->begin(); itr != targets->end(); ++itr)
                        if (IsUnit(*itr))
                            (*itr)->ToUnit()->SetPower(Powers(e.action.power.powerType), e.action.power.newPower);

                delete targets;
                break;
            }
        case SMART_ACTION_ADD_POWER:
            {
                ObjectList* targets = GetTargets(e, unit);

                if (targets)
                    for (ObjectList::const_iterator itr = targets->begin(); itr != targets->end(); ++itr)
                        if (IsUnit(*itr))
                            (*itr)->ToUnit()->SetPower(Powers(e.action.power.powerType), (*itr)->ToUnit()->GetPower(Powers(e.action.power.powerType)) + e.action.power.newPower);

                delete targets;
                break;
            }
        case SMART_ACTION_REMOVE_POWER:
            {
                ObjectList* targets = GetTargets(e, unit);

                if (targets)
                    for (ObjectList::const_iterator itr = targets->begin(); itr != targets->end(); ++itr)
                        if (IsUnit(*itr))
                            (*itr)->ToUnit()->SetPower(Powers(e.action.power.powerType), (*itr)->ToUnit()->GetPower(Powers(e.action.power.powerType)) - e.action.power.newPower);

                delete targets;
                break;
            }
        case SMART_ACTION_GAME_EVENT_STOP:
            {
                uint32 eventId = e.action.gameEventStop.id;
                if (!sGameEventMgr->IsActiveEvent(eventId))
                {
                    LOG_ERROR("scripts.ai.sai", "SmartScript::ProcessAction: At case SMART_ACTION_GAME_EVENT_STOP, inactive event (id: {})", eventId);
                    break;
                }
                sGameEventMgr->StopEvent(eventId, true);
                break;
            }
        case SMART_ACTION_GAME_EVENT_START:
            {
                uint32 eventId = e.action.gameEventStart.id;
                if (sGameEventMgr->IsActiveEvent(eventId))
                {
                    LOG_ERROR("scripts.ai.sai", "SmartScript::ProcessAction: At case SMART_ACTION_GAME_EVENT_START, already activated event (id: {})", eventId);
                    break;
                }
                sGameEventMgr->StartEvent(eventId, true);
                break;
            }
        case SMART_ACTION_START_CLOSEST_WAYPOINT:
            {
                uint32 waypoints[SMART_ACTION_PARAM_COUNT];
                waypoints[0] = e.action.closestWaypointFromList.wp1;
                waypoints[1] = e.action.closestWaypointFromList.wp2;
                waypoints[2] = e.action.closestWaypointFromList.wp3;
                waypoints[3] = e.action.closestWaypointFromList.wp4;
                waypoints[4] = e.action.closestWaypointFromList.wp5;
                waypoints[5] = e.action.closestWaypointFromList.wp6;
                float distanceToClosest = std::numeric_limits<float>::max();
                WayPoint* closestWp = nullptr;

                ObjectList* targets = GetTargets(e, unit);
                if (targets)
                {
                    for (ObjectList::iterator itr = targets->begin(); itr != targets->end(); ++itr)
                    {
                        if (Creature* target = (*itr)->ToCreature())
                        {
                            if (IsSmart(target))
                            {
                                for (uint8 i = 0; i < SMART_ACTION_PARAM_COUNT; i++)
                                {
                                    if (!waypoints[i])
                                        continue;

                                    WPPath* path = sSmartWaypointMgr->GetPath(waypoints[i]);

                                    if (!path || path->empty())
                                        continue;

                                    WPPath::const_iterator itrWp = path->find(0);

                                    if (itrWp != path->end())
                                    {
                                        if (WayPoint* wp = itrWp->second)
                                        {
                                            float distToThisPath = target->GetDistance(wp->x, wp->y, wp->z);

                                            if (distToThisPath < distanceToClosest)
                                            {
                                                distanceToClosest = distToThisPath;
                                                closestWp = wp;
                                            }
                                        }
                                    }
                                }

                                if (closestWp)
                                    CAST_AI(SmartAI, target->AI())->StartPath(false, closestWp->id, true);
                            }
                        }
                    }

                    delete targets;
                }
                break;
            }
        case SMART_ACTION_SET_GO_STATE:
            {
                ObjectList* targets = GetTargets(e, unit);
                if (!targets)
                    break;

                for (ObjectList::const_iterator itr = targets->begin(); itr != targets->end(); ++itr)
                    if (IsGameObject(*itr))
                        (*itr)->ToGameObject()->SetGoState((GOState)e.action.goState.state);

                delete targets;
                break;
            }
        case SMART_ACTION_EXIT_VEHICLE:
            {
                ObjectList* targets = GetTargets(e, unit);
                if (!targets)
                    break;

                for (ObjectList::const_iterator itr = targets->begin(); itr != targets->end(); ++itr)
                    if (IsUnit(*itr))
                        (*itr)->ToUnit()->ExitVehicle();

                delete targets;
                break;
            }
        case SMART_ACTION_SET_UNIT_MOVEMENT_FLAGS:
            {
                ObjectList* targets = GetTargets(e, unit);
                if (!targets)
                    break;

                for (ObjectList::const_iterator itr = targets->begin(); itr != targets->end(); ++itr)
                    if (IsUnit(*itr))
                    {
                        (*itr)->ToUnit()->SetUnitMovementFlags(e.action.movementFlag.flag);
                        (*itr)->ToUnit()->SendMovementFlagUpdate();
                    }

                delete targets;
                break;
            }
        case SMART_ACTION_SET_COMBAT_DISTANCE:
            {
                ObjectList* targets = GetTargets(e, unit);
                if (!targets)
                    break;

                for (ObjectList::const_iterator itr = targets->begin(); itr != targets->end(); ++itr)
                    if (IsCreature(*itr))
                        (*itr)->ToCreature()->m_CombatDistance = e.action.combatDistance.dist;

                delete targets;
                break;
            }
        case SMART_ACTION_SET_CASTER_COMBAT_DIST:
            {
                if (e.action.casterDistance.reset)
                    RestoreCasterMaxDist();
                else
                    SetCasterActualDist(e.action.casterDistance.dist);

                if (me->GetVictim() && me->GetMotionMaster()->GetCurrentMovementGeneratorType() == CHASE_MOTION_TYPE)
                    me->GetMotionMaster()->MoveChase(me->GetVictim(), GetCasterActualDist());
                break;
            }
        case SMART_ACTION_SET_SIGHT_DIST:
            {
                ObjectList* targets = GetTargets(e, unit);
                if (!targets)
                    break;

                for (ObjectList::const_iterator itr = targets->begin(); itr != targets->end(); ++itr)
                    if (IsCreature(*itr))
                        (*itr)->ToCreature()->m_SightDistance = e.action.sightDistance.dist;

                delete targets;
                break;
            }
        case SMART_ACTION_FLEE:
            {
                ObjectList* targets = GetTargets(e, unit);
                if (!targets)
                    break;

                for (ObjectList::const_iterator itr = targets->begin(); itr != targets->end(); ++itr)
                    if (IsCreature(*itr))
                        (*itr)->ToCreature()->GetMotionMaster()->MoveFleeing(me, e.action.flee.withEmote);

                delete targets;
                break;
            }
        case SMART_ACTION_ADD_THREAT:
            {
                ObjectList* targets = GetTargets(e, unit);
                if (!targets)
                    break;

                for (ObjectList::const_iterator itr = targets->begin(); itr != targets->end(); ++itr)
                    if (IsUnit(*itr))
                        me->AddThreat((*itr)->ToUnit(), (float)e.action.threat.threatINC - (float)e.action.threat.threatDEC);

                delete targets;
                break;
            }
        case SMART_ACTION_LOAD_EQUIPMENT:
            {
                ObjectList* targets = GetTargets(e, unit);
                if (!targets)
                    break;

                for (ObjectList::const_iterator itr = targets->begin(); itr != targets->end(); ++itr)
                    if (IsCreature(*itr))
                        (*itr)->ToCreature()->LoadEquipment(e.action.loadEquipment.id, e.action.loadEquipment.force);

                delete targets;
                break;
            }
        case SMART_ACTION_TRIGGER_RANDOM_TIMED_EVENT:
            {
                uint32 eventId = urand(e.action.randomTimedEvent.minId, e.action.randomTimedEvent.maxId);
                ProcessEventsFor((SMART_EVENT)SMART_EVENT_TIMED_EVENT_TRIGGERED, nullptr, eventId);
                break;
            }
        case SMART_ACTION_SET_HOVER:
            {
                ObjectList* targets = GetTargets(e, unit);
                if (!targets)
                    break;

                for (ObjectList::const_iterator itr = targets->begin(); itr != targets->end(); ++itr)
                    if (IsUnit(*itr))
                        (*itr)->ToUnit()->SetHover(e.action.setHover.state);

                delete targets;
                break;
            }
        case SMART_ACTION_ADD_IMMUNITY:
            {
                ObjectList* targets = GetTargets(e, unit);
                if (!targets)
                    break;

                for (ObjectList::const_iterator itr = targets->begin(); itr != targets->end(); ++itr)
                    if (IsUnit(*itr))
                        (*itr)->ToUnit()->ApplySpellImmune(e.action.immunity.id, e.action.immunity.type, e.action.immunity.value, true);

                delete targets;
                break;
            }
        case SMART_ACTION_REMOVE_IMMUNITY:
            {
                ObjectList* targets = GetTargets(e, unit);
                if (!targets)
                    break;

                for (ObjectList::const_iterator itr = targets->begin(); itr != targets->end(); ++itr)
                    if (IsUnit(*itr))
                        (*itr)->ToUnit()->ApplySpellImmune(e.action.immunity.id, e.action.immunity.type, e.action.immunity.value, false);

                delete targets;
                break;
            }
        case SMART_ACTION_FALL:
            {
                ObjectList* targets = GetTargets(e, unit);
                if (!targets)
                    break;

                for (ObjectList::const_iterator itr = targets->begin(); itr != targets->end(); ++itr)
                    if (IsUnit(*itr))
                        (*itr)->ToUnit()->GetMotionMaster()->MoveFall();

                delete targets;
                break;
            }
        case SMART_ACTION_SET_EVENT_FLAG_RESET:
            {
                SetPhaseReset(e.action.setActive.state);
                break;
            }
        case SMART_ACTION_REMOVE_ALL_GAMEOBJECTS:
            {
                ObjectList* targets = GetTargets(e, unit);
                if (!targets)
                    break;

                for (ObjectList::const_iterator itr = targets->begin(); itr != targets->end(); ++itr)
                    if (IsUnit(*itr))
                        (*itr)->ToUnit()->RemoveAllGameObjects();

                delete targets;
                break;
            }
        case SMART_ACTION_STOP_MOTION:
            {
                ObjectList* targets = GetTargets(e, unit);
                if (!targets)
                    break;

                for (ObjectList::const_iterator itr = targets->begin(); itr != targets->end(); ++itr)
                    if (IsUnit(*itr))
                    {
                        if (e.action.stopMotion.stopMovement)
                            (*itr)->ToUnit()->StopMoving();
                        if (e.action.stopMotion.movementExpired)
                            (*itr)->ToUnit()->GetMotionMaster()->MovementExpired();
                    }

                delete targets;
                break;
            }
        case SMART_ACTION_NO_ENVIRONMENT_UPDATE:
            {
                ObjectList* targets = GetTargets(e, unit);
                if (!targets)
                    break;

                for (ObjectList::const_iterator itr = targets->begin(); itr != targets->end(); ++itr)
                    if (IsUnit(*itr))
                        (*itr)->ToUnit()->AddUnitState(UNIT_STATE_NO_ENVIRONMENT_UPD);

                delete targets;
                break;
            }
        case SMART_ACTION_ZONE_UNDER_ATTACK:
            {
                ObjectList* targets = GetTargets(e, unit);
                if (!targets)
                    break;

                for (ObjectList::const_iterator itr = targets->begin(); itr != targets->end(); ++itr)
                    if (IsUnit(*itr))
                        if (Player* player = (*itr)->ToUnit()->GetCharmerOrOwnerPlayerOrPlayerItself())
                        {
                            me->SendZoneUnderAttackMessage(player);
                            break;
                        }

                delete targets;
                break;
            }
        case SMART_ACTION_LOAD_GRID:
            {
                if (me && me->FindMap())
                    me->FindMap()->LoadGrid(e.target.x, e.target.y);
                break;
            }
        case SMART_ACTION_PLAYER_TALK:
            {
                ObjectList* targets = GetTargets(e, unit);
                char const* text = sObjectMgr->GetAcoreString(e.action.playerTalk.textId, DEFAULT_LOCALE);

                if (targets)
                    for (ObjectList::const_iterator itr = targets->begin(); itr != targets->end(); ++itr)
                        if (IsPlayer(*itr))
                            !e.action.playerTalk.flag ? (*itr)->ToPlayer()->Say(text, LANG_UNIVERSAL) : (*itr)->ToPlayer()->Yell(text, LANG_UNIVERSAL);

                delete targets;
                break;
            }
        case SMART_ACTION_CUSTOM_CAST:
            {
                if (!me)
                    break;

                ObjectList* targets = GetTargets(e, unit);
                if (!targets)
                    break;

                for (ObjectList::const_iterator itr = targets->begin(); itr != targets->end(); ++itr)
                {
                    if (IsUnit(*itr))
                    {
                        if (e.action.castCustom.flags & SMARTCAST_INTERRUPT_PREVIOUS)
                            me->InterruptNonMeleeSpells(false);

                        if (e.action.castCustom.flags & SMARTCAST_COMBAT_MOVE)
                        {
                            // If cast flag SMARTCAST_COMBAT_MOVE is set combat movement will not be allowed
                            // unless target is outside spell range, out of mana, or LOS.

                            bool _allowMove = false;
                            SpellInfo const* spellInfo = sSpellMgr->GetSpellInfo(e.action.castCustom.spell); // AssertSpellInfo?
                            int32 mana = me->GetPower(POWER_MANA);

                            if (me->GetDistance((*itr)->ToUnit()) > spellInfo->GetMaxRange(true) ||
                                    me->GetDistance((*itr)->ToUnit()) < spellInfo->GetMinRange(true) ||
                                    !me->IsWithinLOSInMap((*itr)->ToUnit()) ||
                                    mana < spellInfo->CalcPowerCost(me, spellInfo->GetSchoolMask()))
                                _allowMove = true;

                            CAST_AI(SmartAI, me->AI())->SetCombatMove(_allowMove);
                        }

                        if (!(e.action.castCustom.flags & SMARTCAST_AURA_NOT_PRESENT) || !(*itr)->ToUnit()->HasAura(e.action.castCustom.spell))
                        {
                            CustomSpellValues values;
                            if (e.action.castCustom.bp1)
                                values.AddSpellMod(SPELLVALUE_BASE_POINT0, e.action.castCustom.bp1);
                            if (e.action.castCustom.bp2)
                                values.AddSpellMod(SPELLVALUE_BASE_POINT1, e.action.castCustom.bp2);
                            if (e.action.castCustom.bp3)
                                values.AddSpellMod(SPELLVALUE_BASE_POINT2, e.action.castCustom.bp3);
                            me->CastCustomSpell(e.action.castCustom.spell, values, (*itr)->ToUnit(), (e.action.castCustom.flags & SMARTCAST_TRIGGERED) ? TRIGGERED_FULL_MASK : TRIGGERED_NONE);
                        }
                    }
                }
                delete targets;
                break;
            }
        case SMART_ACTION_VORTEX_SUMMON:
            {
                if (!me)
                    break;

                ObjectList* targets = GetTargets(e, unit);
                if (!targets)
                    break;

                TempSummonType summon_type = (e.action.summonVortex.summonDuration > 0) ? TEMPSUMMON_TIMED_DESPAWN : TEMPSUMMON_CORPSE_DESPAWN;

                float a = static_cast<float>(e.action.summonVortex.a);
                float k = static_cast<float>(e.action.summonVortex.k) / 1000.0f;
                float r_max = static_cast<float>(e.action.summonVortex.r_max);
                float delta_phi = M_PI * static_cast<float>(e.action.summonVortex.phi_delta) / 180.0f;

                // r(phi) = a * e ^ (k * phi)
                // r(phi + delta_phi) = a * e ^ (k * (phi + delta_phi))
                // r(phi + delta_phi) = a * e ^ (k * phi) * e ^ (k * delta_phi)
                // r(phi + delta_phi) = r(phi) * e ^ (k * delta_phi)
                float factor = std::exp(k * delta_phi);

                // r(0) = a * e ^ (k * 0) = a * e ^ 0 = a * 1 = a
                float summonRadius = a;

                for (ObjectList::const_iterator itr = targets->begin(); itr != targets->end(); ++itr)
                {
                    // Offset by orientation, should not count into radius calculation,
                    // but is needed for vortex direction (polar coordinates)
                    float phi = (*itr)->GetOrientation();

                    do
                    {
                        Position summonPosition(**itr);
                        summonPosition.RelocatePolarOffset(phi, summonRadius);

                        me->SummonCreature(e.action.summonVortex.summonEntry, summonPosition, summon_type, e.action.summonVortex.summonDuration);

                        phi += delta_phi;
                        summonRadius *= factor;
                    } while (summonRadius <= r_max);
                }

                delete targets;
                break;
            }
        case SMART_ACTION_CONE_SUMMON:
            {
                if (!me)
                    break;

                TempSummonType spawnType = (e.action.coneSummon.summonDuration > 0) ? TEMPSUMMON_TIMED_DESPAWN : TEMPSUMMON_CORPSE_DESPAWN;

                float distInARow = static_cast<float>(e.action.coneSummon.distanceBetweenSummons);
                float coneAngle = static_cast<float>(e.action.coneSummon.coneAngle) * M_PI / 180.0f;

                for (uint32 radius = 0; radius <= e.action.coneSummon.coneLength; radius += e.action.coneSummon.distanceBetweenRings)
                {
                    float deltaAngle = 0.0f;
                    if (radius > 0)
                        deltaAngle = distInARow / radius;

                    uint32 count = 1;
                    if (deltaAngle > 0)
                        count += coneAngle / deltaAngle;

                    float currentAngle = -static_cast<float>(count) * deltaAngle / 2.0f;

                    if (e.GetTargetType() == SMART_TARGET_SELF || e.GetTargetType() == SMART_TARGET_NONE)
                        currentAngle += G3D::fuzzyGt(e.target.o, 0.0f) ? (e.target.o - me->GetOrientation()) : 0.0f;
                    else if (ObjectList* targets = GetTargets(e, unit))
                    {
                        currentAngle += (me->GetAngle(targets->front()) - me->GetOrientation());
                        delete targets;
                    }

                    for (uint32 index = 0; index < count; ++index)
                    {
                        Position spawnPosition(*me);
                        spawnPosition.RelocatePolarOffset(currentAngle, radius);
                        currentAngle += deltaAngle;

                        me->SummonCreature(e.action.coneSummon.summonEntry, spawnPosition, spawnType, e.action.coneSummon.summonDuration);
                    }
                }

                break;
            }
        case SMART_ACTION_CU_ENCOUNTER_START:
            {
                ObjectList* targets = GetTargets(e, unit);
                if (!targets)
                    break;

                for (ObjectList::const_iterator itr = targets->begin(); itr != targets->end(); ++itr)
                {
                    if (Player* playerTarget = (*itr)->ToPlayer())
                    {
                        playerTarget->RemoveArenaSpellCooldowns();
                        playerTarget->RemoveAurasDueToSpell(57724); // Spell Shaman Debuff - Sated (Heroism)
                        playerTarget->RemoveAurasDueToSpell(57723); // Spell Shaman Debuff - Exhaustion (Bloodlust)
                        playerTarget->RemoveAurasDueToSpell(2825);  // Bloodlust
                        playerTarget->RemoveAurasDueToSpell(32182); // Heroism
                    }
                }

                delete targets;
                break;
            }
        case SMART_ACTION_DO_ACTION:
            {
                int32 const actionId = e.action.doAction.isNegative ? -e.action.doAction.actionId : e.action.doAction.actionId;
                if (!e.action.doAction.instanceTarget)
                {
                    ObjectList* targets = GetTargets(e, unit);
                    if (!targets)
                    {
                        break;
                    }

                    for (WorldObject* objTarget : *targets)
                    {
                        if (Creature const* unitTarget = objTarget->ToCreature())
                        {
                            if (unitTarget->IsAIEnabled)
                            {
                                unitTarget->AI()->DoAction(actionId);
                            }
                        }
                        else if (GameObject const* gobjTarget = objTarget->ToGameObject())
                        {
                            gobjTarget->AI()->DoAction(actionId);
                        }
                    }

                    delete targets;
                }
                else
                {
                    InstanceScript* instanceScript = nullptr;
                    if (WorldObject* baseObj = GetBaseObject())
                    {
                        instanceScript = baseObj->GetInstanceScript();
                    }
                    // Action is triggered by AreaTrigger
                    else if (trigger && IsPlayer(unit))
                    {
                        instanceScript = unit->GetInstanceScript();
                    }

                    if (instanceScript)
                    {
                        instanceScript->DoAction(actionId);
                    }
                }
                break;
            }
        case SMART_ACTION_DISABLE_EVADE:
            {
                if (!IsSmart())
                    break;

                CAST_AI(SmartAI, me->AI())->SetEvadeDisabled(e.action.disableEvade.disable != 0);
                break;
            }
        case SMART_ACTION_SET_CORPSE_DELAY:
            {
                ObjectList* targets = GetTargets(e, unit);
                if (!targets)
                {
                    break;
                }

                for (auto const& target : *targets)
                {
                    if (IsCreature(target))
                    {
                        target->ToCreature()->SetCorpseDelay(e.action.corpseDelay.timer);
                    }
                }

                delete targets;
                break;
            }
        case SMART_ACTION_SET_HEALTH_PCT:
            {
                ObjectList* targets = GetTargets(e, unit);
                if (!targets)
                {
                    break;
                }

                for (auto const& target : *targets)
                {
                    if (Unit* targetUnit = target->ToUnit())
                    {
                        targetUnit->SetHealth(targetUnit->CountPctFromMaxHealth(e.action.setHealthPct.percent));
                    }
                }

                delete targets;
                break;
            }
        case SMART_ACTION_SET_MOVEMENT_SPEED:
            {
                uint32 speedInteger = e.action.movementSpeed.speedInteger;
                uint32 speedFraction = e.action.movementSpeed.speedFraction;
                float speed = float(speedInteger) + float(speedFraction) / std::pow(10, std::floor(std::log10(float(speedFraction ? speedFraction : 1)) + 1));

                ObjectList* targets = GetTargets(e, unit);
                if (!targets)
                {
                    break;
                }

                for (auto const& target : *targets)
                {
                    if (IsCreature(target))
                    {
                        me->SetSpeed(UnitMoveType(e.action.movementSpeed.movementType), speed);
                    }
                }

                delete targets;
                break;
            }
        case SMART_ACTION_PLAY_CINEMATIC:
            {
                ObjectList* targets = GetTargets(e, unit);
                if (!targets)
                {
                    break;
                }

                for (auto const& target : *targets)
                {
                    if (!IsPlayer(target))
                        continue;

                    target->ToPlayer()->SendCinematicStart(e.action.cinematic.entry);
                }
                break;
            }
        default:
            LOG_ERROR("sql.sql", "SmartScript::ProcessAction: Entry {} SourceType {}, Event {}, Unhandled Action type {}", e.entryOrGuid, e.GetScriptType(), e.event_id, e.GetActionType());
            break;
    }

    if (e.link && e.link != e.event_id)
    {
        SmartScriptHolder linked = FindLinkedEvent(e.link);
        if (linked.GetActionType() && linked.GetEventType() == SMART_EVENT_LINK)
            ProcessEvent(linked, unit, var0, var1, bvar, spell, gob);
        else
            LOG_ERROR("sql.sql", "SmartScript::ProcessAction: Entry {} SourceType {}, Event {}, Link Event {} not found or invalid, skipped.", e.entryOrGuid, e.GetScriptType(), e.event_id, e.link);
    }
}

void SmartScript::ProcessTimedAction(SmartScriptHolder& e, uint32 const& min, uint32 const& max, Unit* unit, uint32 var0, uint32 var1, bool bvar, SpellInfo const* spell, GameObject* gob)
{
    // xinef: extended by selfs victim
    ConditionList const conds = sConditionMgr->GetConditionsForSmartEvent(e.entryOrGuid, e.event_id, e.source_type);
    ConditionSourceInfo info = ConditionSourceInfo(unit, GetBaseObject(), me ? me->GetVictim() : nullptr);

    if (sConditionMgr->IsObjectMeetToConditions(info, conds))
    {
        ProcessAction(e, unit, var0, var1, bvar, spell, gob);
        RecalcTimer(e, min, max);
    }
    else
        RecalcTimer(e, 5000, 5000);
}

void SmartScript::InstallTemplate(SmartScriptHolder const& e)
{
    if (!GetBaseObject())
        return;
    if (mTemplate)
    {
        LOG_ERROR("sql.sql", "SmartScript::InstallTemplate: Entry {} SourceType {} AI Template can not be set more then once, skipped.", e.entryOrGuid, e.GetScriptType());
        return;
    }
    mTemplate = (SMARTAI_TEMPLATE)e.action.installTtemplate.id;
    switch ((SMARTAI_TEMPLATE)e.action.installTtemplate.id)
    {
        case SMARTAI_TEMPLATE_CASTER:
            {
                AddEvent(SMART_EVENT_UPDATE_IC, 0, 0, 0, e.action.installTtemplate.param2, e.action.installTtemplate.param3, 0, SMART_ACTION_CAST, e.action.installTtemplate.param1, e.target.raw.param1, 0, 0, 0, 0, SMART_TARGET_VICTIM, 0, 0, 0, 0, 1);
                AddEvent(SMART_EVENT_RANGE, 0, e.action.installTtemplate.param4, 300, 0, 0, 0, SMART_ACTION_ALLOW_COMBAT_MOVEMENT, 1, 0, 0, 0, 0, 0, SMART_TARGET_NONE, 0, 0, 0, 0, 1);
                AddEvent(SMART_EVENT_RANGE, 0, 0, e.action.installTtemplate.param4 > 10 ? e.action.installTtemplate.param4 - 10 : 0, 0, 0, 0, SMART_ACTION_ALLOW_COMBAT_MOVEMENT, 0, 0, 0, 0, 0, 0, SMART_TARGET_NONE, 0, 0, 0, 0, 1);
                AddEvent(SMART_EVENT_MANA_PCT, 0, e.action.installTtemplate.param5 - 15 > 100 ? 100 : e.action.installTtemplate.param5 + 15, 100, 1000, 1000, 0, SMART_ACTION_SET_EVENT_PHASE, 1, 0, 0, 0, 0, 0, SMART_TARGET_NONE, 0, 0, 0, 0, 0);
                AddEvent(SMART_EVENT_MANA_PCT, 0, 0, e.action.installTtemplate.param5, 1000, 1000, 0, SMART_ACTION_SET_EVENT_PHASE, 0, 0, 0, 0, 0, 0, SMART_TARGET_NONE, 0, 0, 0, 0, 0);
                AddEvent(SMART_EVENT_MANA_PCT, 0, 0, e.action.installTtemplate.param5, 1000, 1000, 0, SMART_ACTION_ALLOW_COMBAT_MOVEMENT, 1, 0, 0, 0, 0, 0, SMART_TARGET_NONE, 0, 0, 0, 0, 0);
                break;
            }
        case SMARTAI_TEMPLATE_TURRET:
            {
                AddEvent(SMART_EVENT_UPDATE_IC, 0, 0, 0, e.action.installTtemplate.param2, e.action.installTtemplate.param3, 0, SMART_ACTION_CAST, e.action.installTtemplate.param1, e.target.raw.param1, 0, 0, 0, 0, SMART_TARGET_VICTIM, 0, 0, 0, 0, 0);
                AddEvent(SMART_EVENT_JUST_CREATED, 0, 0, 0, 0, 0, 0, SMART_ACTION_ALLOW_COMBAT_MOVEMENT, 0, 0, 0, 0, 0, 0, SMART_TARGET_NONE, 0, 0, 0, 0, 0);
                break;
            }
        case SMARTAI_TEMPLATE_CAGED_NPC_PART:
            {
                if (!me)
                    return;
                //store cage as id1
                AddEvent(SMART_EVENT_DATA_SET, 0, 0, 0, 0, 0, 0, SMART_ACTION_STORE_TARGET_LIST, 1, 0, 0, 0, 0, 0, SMART_TARGET_CLOSEST_GAMEOBJECT, e.action.installTtemplate.param1, 10, 0, 0, 0);

                //reset(close) cage on hostage(me) respawn
                AddEvent(SMART_EVENT_UPDATE, SMART_EVENT_FLAG_NOT_REPEATABLE, 0, 0, 0, 0, 0, SMART_ACTION_RESET_GOBJECT, 0, 0, 0, 0, 0, 0, SMART_TARGET_GAMEOBJECT_DISTANCE, e.action.installTtemplate.param1, 5, 0, 0, 0);

                AddEvent(SMART_EVENT_DATA_SET, 0, 0, 0, 0, 0, 0, SMART_ACTION_SET_RUN, e.action.installTtemplate.param3, 0, 0, 0, 0, 0, SMART_TARGET_NONE, 0, 0, 0, 0, 0);
                AddEvent(SMART_EVENT_DATA_SET, 0, 0, 0, 0, 0, 0, SMART_ACTION_SET_EVENT_PHASE, 1, 0, 0, 0, 0, 0, SMART_TARGET_NONE, 0, 0, 0, 0, 0);

                AddEvent(SMART_EVENT_UPDATE, SMART_EVENT_FLAG_NOT_REPEATABLE, 1000, 1000, 0, 0, 0, SMART_ACTION_MOVE_FORWARD, e.action.installTtemplate.param4, 0, 0, 0, 0, 0, SMART_TARGET_NONE, 0, 0, 0, 0, 1);
                //phase 1: give quest credit on movepoint reached
                AddEvent(SMART_EVENT_MOVEMENTINFORM, 0, POINT_MOTION_TYPE, SMART_RANDOM_POINT, 0, 0, 0, SMART_ACTION_SET_DATA, 0, 0, 0, 0, 0, 0, SMART_TARGET_STORED, 1, 0, 0, 0, 1);
                //phase 1: despawn after time on movepoint reached
                AddEvent(SMART_EVENT_MOVEMENTINFORM, 0, POINT_MOTION_TYPE, SMART_RANDOM_POINT, 0, 0, 0, SMART_ACTION_FORCE_DESPAWN, e.action.installTtemplate.param2, 0, 0, 0, 0, 0, SMART_TARGET_NONE, 0, 0, 0, 0, 1);

                if (sCreatureTextMgr->TextExist(me->GetEntry(), (uint8)e.action.installTtemplate.param5))
                    AddEvent(SMART_EVENT_MOVEMENTINFORM, 0, POINT_MOTION_TYPE, SMART_RANDOM_POINT, 0, 0, 0, SMART_ACTION_TALK, e.action.installTtemplate.param5, 0, 0, 0, 0, 0, SMART_TARGET_NONE, 0, 0, 0, 0, 1);
                break;
            }
        case SMARTAI_TEMPLATE_CAGED_GO_PART:
            {
                if (!go)
                    return;
                //store hostage as id1
                AddEvent(SMART_EVENT_GO_STATE_CHANGED, 0, 2, 0, 0, 0, 0, SMART_ACTION_STORE_TARGET_LIST, 1, 0, 0, 0, 0, 0, SMART_TARGET_CLOSEST_CREATURE, e.action.installTtemplate.param1, 10, 0, 0, 0);
                //store invoker as id2
                AddEvent(SMART_EVENT_GO_STATE_CHANGED, 0, 2, 0, 0, 0, 0, SMART_ACTION_STORE_TARGET_LIST, 2, 0, 0, 0, 0, 0, SMART_TARGET_NONE, 0, 0, 0, 0, 0);
                //signal hostage
                AddEvent(SMART_EVENT_GO_STATE_CHANGED, 0, 2, 0, 0, 0, 0, SMART_ACTION_SET_DATA, 0, 0, 0, 0, 0, 0, SMART_TARGET_STORED, 1, 0, 0, 0, 0);
                //when hostage raeched end point, give credit to invoker
                if (e.action.installTtemplate.param2)
                    AddEvent(SMART_EVENT_DATA_SET, 0, 0, 0, 0, 0, 0, SMART_ACTION_CALL_KILLEDMONSTER, e.action.installTtemplate.param1, 0, 0, 0, 0, 0, SMART_TARGET_STORED, 2, 0, 0, 0, 0);
                else
                    AddEvent(SMART_EVENT_GO_STATE_CHANGED, 0, 2, 0, 0, 0, 0, SMART_ACTION_CALL_KILLEDMONSTER, e.action.installTtemplate.param1, 0, 0, 0, 0, 0, SMART_TARGET_STORED, 2, 0, 0, 0, 0);
                break;
            }
        case SMARTAI_TEMPLATE_BASIC:
        default:
            return;
    }
}

void SmartScript::AddEvent(SMART_EVENT e, uint32 event_flags, uint32 event_param1, uint32 event_param2, uint32 event_param3, uint32 event_param4, uint32 event_param5, SMART_ACTION action, uint32 action_param1, uint32 action_param2, uint32 action_param3, uint32 action_param4, uint32 action_param5, uint32 action_param6, SMARTAI_TARGETS t, uint32 target_param1, uint32 target_param2, uint32 target_param3, uint32 target_param4, uint32 phaseMask)
{
    mInstallEvents.push_back(CreateSmartEvent(e, event_flags, event_param1, event_param2, event_param3, event_param4, event_param5, action, action_param1, action_param2, action_param3, action_param4, action_param5, action_param6, t, target_param1, target_param2, target_param3, target_param4, phaseMask));
}

SmartScriptHolder SmartScript::CreateSmartEvent(SMART_EVENT e, uint32 event_flags, uint32 event_param1, uint32 event_param2, uint32 event_param3, uint32 event_param4, uint32 event_param5, SMART_ACTION action, uint32 action_param1, uint32 action_param2, uint32 action_param3, uint32 action_param4, uint32 action_param5, uint32 action_param6, SMARTAI_TARGETS t, uint32 target_param1, uint32 target_param2, uint32 target_param3, uint32 target_param4, uint32 phaseMask)
{
    SmartScriptHolder script;
    script.event.type = e;
    script.event.raw.param1 = event_param1;
    script.event.raw.param2 = event_param2;
    script.event.raw.param3 = event_param3;
    script.event.raw.param4 = event_param4;
    script.event.raw.param5 = event_param5;
    script.event.event_phase_mask = phaseMask;
    script.event.event_flags = event_flags;
    script.event.event_chance = 100;

    script.action.type = action;
    script.action.raw.param1 = action_param1;
    script.action.raw.param2 = action_param2;
    script.action.raw.param3 = action_param3;
    script.action.raw.param4 = action_param4;
    script.action.raw.param5 = action_param5;
    script.action.raw.param6 = action_param6;

    script.target.type = t;
    script.target.raw.param1 = target_param1;
    script.target.raw.param2 = target_param2;
    script.target.raw.param3 = target_param3;
    script.target.raw.param4 = target_param4;

    script.source_type = SMART_SCRIPT_TYPE_CREATURE;
    InitTimer(script);
    return script;
}

ObjectList* SmartScript::GetTargets(SmartScriptHolder const& e, Unit* invoker /*= nullptr*/)
{
    Unit* scriptTrigger = nullptr;
    if (invoker)
        scriptTrigger = invoker;
    else if (Unit* tempLastInvoker = GetLastInvoker())
        scriptTrigger = tempLastInvoker;

    WorldObject* baseObject = GetBaseObject();

    ObjectList* l = new ObjectList();
    switch (e.GetTargetType())
    {
        case SMART_TARGET_SELF:
            if (baseObject)
                l->push_back(baseObject);
            break;
        case SMART_TARGET_VICTIM:
            if (me && me->GetVictim())
                l->push_back(me->GetVictim());
            break;
        case SMART_TARGET_HOSTILE_SECOND_AGGRO:
            if (me)
            {
                if (e.target.hostilRandom.powerType)
                {
                    if (Unit* u = me->AI()->SelectTarget(SelectTargetMethod::MaxThreat, 1, PowerUsersSelector(me, Powers(e.target.hostilRandom.powerType - 1), (float)e.target.hostilRandom.maxDist, e.target.hostilRandom.playerOnly)))
                        l->push_back(u);
                }
                else if (Unit* u = me->AI()->SelectTarget(SelectTargetMethod::MaxThreat, 1, (float)e.target.hostilRandom.maxDist, e.target.hostilRandom.playerOnly))
                    l->push_back(u);
            }
            break;
        case SMART_TARGET_HOSTILE_LAST_AGGRO:
            if (me)
            {
                if (e.target.hostilRandom.powerType)
                {
                    if (Unit* u = me->AI()->SelectTarget(SelectTargetMethod::MinThreat, 0, PowerUsersSelector(me, Powers(e.target.hostilRandom.powerType - 1), (float)e.target.hostilRandom.maxDist, e.target.hostilRandom.playerOnly)))
                        l->push_back(u);
                }
                else if (Unit* u = me->AI()->SelectTarget(SelectTargetMethod::MinThreat, 0, (float)e.target.hostilRandom.maxDist, e.target.hostilRandom.playerOnly))
                    l->push_back(u);
            }
            break;
        case SMART_TARGET_HOSTILE_RANDOM:
            if (me)
            {
                if (e.target.hostilRandom.powerType)
                {
                    if (Unit* u = me->AI()->SelectTarget(SelectTargetMethod::Random, 0, PowerUsersSelector(me, Powers(e.target.hostilRandom.powerType - 1), (float)e.target.hostilRandom.maxDist, e.target.hostilRandom.playerOnly)))
                        l->push_back(u);
                }
                else if (Unit* u = me->AI()->SelectTarget(SelectTargetMethod::Random, 0, (float)e.target.hostilRandom.maxDist, e.target.hostilRandom.playerOnly))
                    l->push_back(u);
            }
            break;
        case SMART_TARGET_HOSTILE_RANDOM_NOT_TOP:
            if (me)
            {
                if (e.target.hostilRandom.powerType)
                {
                    if (Unit* u = me->AI()->SelectTarget(SelectTargetMethod::Random, 1, PowerUsersSelector(me, Powers(e.target.hostilRandom.powerType - 1), (float)e.target.hostilRandom.maxDist, e.target.hostilRandom.playerOnly)))
                        l->push_back(u);
                }
                else if (Unit* u = me->AI()->SelectTarget(SelectTargetMethod::Random, 1, (float)e.target.hostilRandom.maxDist, e.target.hostilRandom.playerOnly))
                    l->push_back(u);
            }
            break;
        case SMART_TARGET_FARTHEST:
            if (me)
            {
                if (Unit* u = me->AI()->SelectTarget(SelectTargetMethod::MinDistance, 0, FarthestTargetSelector(me, e.target.farthest.maxDist, e.target.farthest.playerOnly, e.target.farthest.isInLos)))
                    l->push_back(u);
            }
            break;
        case SMART_TARGET_ACTION_INVOKER:
            if (scriptTrigger)
                l->push_back(scriptTrigger);
            break;
        case SMART_TARGET_ACTION_INVOKER_VEHICLE:
            if (scriptTrigger && scriptTrigger->GetVehicle() && scriptTrigger->GetVehicle()->GetBase())
                l->push_back(scriptTrigger->GetVehicle()->GetBase());
            break;
        case SMART_TARGET_INVOKER_PARTY:
            if (scriptTrigger)
            {
                if (Player* player = scriptTrigger->ToPlayer())
                {
                    if (Group* group = player->GetGroup())
                    {
                        for (GroupReference* groupRef = group->GetFirstMember(); groupRef != nullptr; groupRef = groupRef->next())
                            if (Player* member = groupRef->GetSource())
                                if (member->IsInMap(player))
                                    l->push_back(member);
                    }
                    // We still add the player to the list if there is no group. If we do
                    // this even if there is a group (thus the else-check), it will add the
                    // same player to the list twice. We don't want that to happen.
                    else
                        l->push_back(scriptTrigger);
                }
            }
            break;
        case SMART_TARGET_CREATURE_RANGE:
            {
                // will always return a valid pointer, even if empty list
                ObjectList* units = GetWorldObjectsInDist((float)e.target.unitRange.maxDist);
                for (ObjectList::const_iterator itr = units->begin(); itr != units->end(); ++itr)
                {
                    if (!IsCreature(*itr))
                        continue;

                    if (me && me->GetGUID() == (*itr)->GetGUID())
                        continue;

                    // check alive state - 1 alive, 2 dead, 0 both
                    if (uint32 state = e.target.unitRange.livingState)
                    {
                        if ((*itr)->ToCreature()->IsAlive() && state == 2)
                            continue;
                        if (!(*itr)->ToCreature()->IsAlive() && state == 1)
                            continue;
                    }

                    if (((e.target.unitRange.creature && (*itr)->ToCreature()->GetEntry() == e.target.unitRange.creature) || !e.target.unitRange.creature) && baseObject->IsInRange(*itr, (float)e.target.unitRange.minDist, (float)e.target.unitRange.maxDist))
                        l->push_back(*itr);
                }

                delete units;
                break;
            }
        case SMART_TARGET_CREATURE_DISTANCE:
            {
                // will always return a valid pointer, even if empty list
                ObjectList* units = GetWorldObjectsInDist((float)e.target.unitDistance.dist);
                for (ObjectList::const_iterator itr = units->begin(); itr != units->end(); ++itr)
                {
                    if (!IsCreature(*itr))
                        continue;

                    if (me && me->GetGUID() == (*itr)->GetGUID())
                        continue;

                    // check alive state - 1 alive, 2 dead, 0 both
                    if (uint32 state = e.target.unitDistance.livingState)
                    {
                        if ((*itr)->ToCreature()->IsAlive() && state == 2)
                            continue;
                        if (!(*itr)->ToCreature()->IsAlive() && state == 1)
                            continue;
                    }

                    if ((e.target.unitDistance.creature && (*itr)->ToCreature()->GetEntry() == e.target.unitDistance.creature) || !e.target.unitDistance.creature)
                        l->push_back(*itr);
                }

                delete units;
                break;
            }
        case SMART_TARGET_GAMEOBJECT_DISTANCE:
            {
                // will always return a valid pointer, even if empty list
                ObjectList* units = GetWorldObjectsInDist((float)e.target.goDistance.dist);
                for (ObjectList::const_iterator itr = units->begin(); itr != units->end(); ++itr)
                {
                    if (!IsGameObject(*itr))
                        continue;

                    if (go && go->GetGUID() == (*itr)->GetGUID())
                        continue;

                    if ((e.target.goDistance.entry && (*itr)->ToGameObject()->GetEntry() == e.target.goDistance.entry) || !e.target.goDistance.entry)
                        l->push_back(*itr);
                }

                delete units;
                break;
            }
        case SMART_TARGET_GAMEOBJECT_RANGE:
            {
                // will always return a valid pointer, even if empty list
                ObjectList* units = GetWorldObjectsInDist((float)e.target.goRange.maxDist);
                for (ObjectList::const_iterator itr = units->begin(); itr != units->end(); ++itr)
                {
                    if (!IsGameObject(*itr))
                        continue;

                    if (go && go->GetGUID() == (*itr)->GetGUID())
                        continue;

                    if (((e.target.goRange.entry && IsGameObject(*itr) && (*itr)->ToGameObject()->GetEntry() == e.target.goRange.entry) || !e.target.goRange.entry) && baseObject->IsInRange((*itr), (float)e.target.goRange.minDist, (float)e.target.goRange.maxDist))
                        l->push_back(*itr);
                }

                delete units;
                break;
            }
        case SMART_TARGET_CREATURE_GUID:
            {
                if (!scriptTrigger && !baseObject)
                {
                    LOG_ERROR("scripts.ai.sai", "SMART_TARGET_CREATURE_GUID can not be used without invoker");
                    break;
                }

                Creature* target = FindCreatureNear(scriptTrigger ? scriptTrigger : GetBaseObject(), e.target.unitGUID.dbGuid);
                if (target && (!e.target.unitGUID.entry || target->GetEntry() == e.target.unitGUID.entry))
                    l->push_back(target);
                break;
            }
        case SMART_TARGET_GAMEOBJECT_GUID:
            {
                if (!scriptTrigger && !GetBaseObject())
                {
                    LOG_ERROR("scripts.ai.sai", "SMART_TARGET_GAMEOBJECT_GUID can not be used without invoker");
                    break;
                }

                GameObject* target = FindGameObjectNear(scriptTrigger ? scriptTrigger : GetBaseObject(), e.target.goGUID.dbGuid);
                if (target && (!e.target.goGUID.entry || target->GetEntry() == e.target.goGUID.entry))
                    l->push_back(target);
                break;
            }
        case SMART_TARGET_PLAYER_RANGE:
            {
                // will always return a valid pointer, even if empty list
                ObjectList* units = GetWorldObjectsInDist((float)e.target.playerRange.maxDist);
                if (!units->empty() && GetBaseObject())
                {
                    for (ObjectList::const_iterator itr = units->begin(); itr != units->end(); ++itr)
                        if (IsPlayer(*itr) && GetBaseObject()->IsInRange(*itr, (float)e.target.playerRange.minDist, (float)e.target.playerRange.maxDist) && (*itr)->ToPlayer()->IsAlive() && !(*itr)->ToPlayer()->IsGameMaster())
                            l->push_back(*itr);

                    // If Orientation is also set and we didnt find targets, try it with all the range
                    if (l->empty() && e.target.o > 0)
                        for (ObjectList::const_iterator itr = units->begin(); itr != units->end(); ++itr)
                            if (IsPlayer(*itr) && baseObject->IsInRange(*itr, 0.0f, float(e.target.playerRange.maxDist)) && (*itr)->ToPlayer()->IsAlive() && !(*itr)->ToPlayer()->IsGameMaster())
                                l->push_back(*itr);

                    if (e.target.playerRange.maxCount > 0)
                        Acore::Containers::RandomResize(*l, e.target.playerRange.maxCount);
                }

                delete units;
                break;
            }
        case SMART_TARGET_PLAYER_DISTANCE:
            {
                // will always return a valid pointer, even if empty list
                ObjectList* units = GetWorldObjectsInDist((float)e.target.playerDistance.dist);
                for (ObjectList::const_iterator itr = units->begin(); itr != units->end(); ++itr)
                    if (IsPlayer(*itr))
                        l->push_back(*itr);

                delete units;
                break;
            }
        case SMART_TARGET_STORED:
            {
                ObjectListMap::iterator itr = mTargetStorage->find(e.target.stored.id);
                if (itr != mTargetStorage->end())
                {
                    ObjectList* objectList = itr->second->GetObjectList();
                    l->assign(objectList->begin(), objectList->end());
                }

                // xinef: return l, what if list is empty? will return empty list instead of null pointer
                break;
            }
        case SMART_TARGET_CLOSEST_CREATURE:
            {
                Creature* target = GetClosestCreatureWithEntry(GetBaseObject(), e.target.unitClosest.entry, (float)(e.target.unitClosest.dist ? e.target.unitClosest.dist : 100), !e.target.unitClosest.dead);
                if (target)
                    l->push_back(target);
                break;
            }
        case SMART_TARGET_CLOSEST_GAMEOBJECT:
            {
                GameObject* target = GetClosestGameObjectWithEntry(GetBaseObject(), e.target.goClosest.entry, (float)(e.target.goClosest.dist ? e.target.goClosest.dist : 100), e.target.goClosest.onlySpawned);
                if (target)
                    l->push_back(target);
                break;
            }
        case SMART_TARGET_CLOSEST_PLAYER:
            {
                if (WorldObject* obj = GetBaseObject())
                {
                    Player* target = obj->SelectNearestPlayer((float)e.target.playerDistance.dist);
                    if (target)
                        l->push_back(target);
                }
                break;
            }
        case SMART_TARGET_OWNER_OR_SUMMONER:
            /*
             * Owners/Summoners should be WorldObjects. This allows to have other objects
             * such as gameobjects to execute SmartScripts using this type of target.
             * Otherwise, only Units like creatures can summon other creatures.
             */
            {
                if (me)
                {
                    if (WorldObject* owner = ObjectAccessor::GetWorldObject(*me, me->GetCharmerOrOwnerGUID()))
                    {
                        l->push_back(owner);
                    }
<<<<<<< HEAD
=======
                    else if (me->IsSummon() && me->ToTempSummon()->GetSummonerUnit())
                    {
                        l->push_back(me->ToTempSummon()->GetSummonerUnit());
                    }
>>>>>>> 9f4f8243
                }
                else if (go)
                {
                    if (WorldObject* owner = ObjectAccessor::GetWorldObject(*go, go->GetOwnerGUID()))
                    {
                        l->push_back(owner);
                    }
                }

                // xinef: Get owner of owner
                if (e.target.owner.useCharmerOrOwner && !l->empty())
                {
                    if (Unit* owner = l->front()->ToUnit())
                    {
                        l->clear();

                        if (Unit* base = ObjectAccessor::GetUnit(*owner, owner->GetCharmerOrOwnerGUID()))
                        {
                            l->push_back(base);
                        }
                    }
                }
                break;
            }
        case SMART_TARGET_THREAT_LIST:
            {
                if (me)
                {
                    ThreatContainer::StorageType threatList = me->getThreatMgr().getThreatList();
                    for (ThreatContainer::StorageType::const_iterator i = threatList.begin(); i != threatList.end(); ++i)
                        if (Unit* temp = ObjectAccessor::GetUnit(*me, (*i)->getUnitGuid()))
                            // Xinef: added distance check
                            if (e.target.threatList.maxDist == 0 || me->IsWithinCombatRange(temp, (float)e.target.threatList.maxDist))
                                l->push_back(temp);
                }
                break;
            }
        case SMART_TARGET_CLOSEST_ENEMY:
            {
                if (me)
                    if (Unit* target = me->SelectNearestTarget(e.target.closestAttackable.maxDist, e.target.closestAttackable.playerOnly))
                        l->push_back(target);

                break;
            }
        case SMART_TARGET_CLOSEST_FRIENDLY:
            {
                if (me)
                    if (Unit* target = DoFindClosestFriendlyInRange(e.target.closestFriendly.maxDist, e.target.closestFriendly.playerOnly))
                        l->push_back(target);

                break;
            }
        case SMART_TARGET_PLAYER_WITH_AURA:
            {
                // will always return a valid pointer, even if empty list
                ObjectList* units = GetWorldObjectsInDist(e.target.z ? e.target.z : float(e.target.playerWithAura.distMax));
                for (ObjectList::const_iterator itr = units->begin(); itr != units->end(); ++itr)
                    if (IsPlayer(*itr) && (*itr)->ToPlayer()->IsAlive() && !(*itr)->ToPlayer()->IsGameMaster())
                        if (GetBaseObject()->IsInRange(*itr, (float)e.target.playerWithAura.distMin, (float)e.target.playerWithAura.distMax))
                            if (bool(e.target.playerWithAura.negation) != (*itr)->ToPlayer()->HasAura(e.target.playerWithAura.spellId))
                                l->push_back(*itr);

                if (e.target.o > 0)
                    Acore::Containers::RandomResize(*l, e.target.o);

                delete units;
                break;
            }
        case SMART_TARGET_ROLE_SELECTION:
            {
                // will always return a valid pointer, even if empty list
                ObjectList* units = GetWorldObjectsInDist(float(e.target.roleSelection.maxDist));
                // 1 = Tanks, 2 = Healer, 4 = Damage
                uint32 roleMask = e.target.roleSelection.roleMask;
                for (ObjectList::const_iterator itr = units->begin(); itr != units->end(); ++itr)
                    if (Player* targetPlayer = (*itr)->ToPlayer())
                        if (targetPlayer->IsAlive() && !targetPlayer->IsGameMaster())
                        {
                            if (roleMask & SMART_TARGET_ROLE_FLAG_TANKS)
                            {
                                if (targetPlayer->HasTankSpec())
                                {
                                    l->push_back(*itr);
                                    continue;
                                }
                            }
                            if (roleMask & SMART_TARGET_ROLE_FLAG_HEALERS)
                            {
                                if (targetPlayer->HasHealSpec())
                                {
                                    l->push_back(*itr);
                                    continue;
                                }
                            }
                            if (roleMask & SMART_TARGET_ROLE_FLAG_DAMAGERS)
                            {
                                if (targetPlayer->HasCasterSpec() || targetPlayer->HasMeleeSpec())
                                {
                                    l->push_back(*itr);
                                    continue;
                                }
                            }
                        }

                if (e.target.roleSelection.resize > 0)
                    Acore::Containers::RandomResize(*l, e.target.roleSelection.resize);

                delete units;
                break;
            }
        case SMART_TARGET_VEHICLE_PASSENGER:
            {
                if (me && me->IsVehicle())
                {
                    if (Unit* target = me->GetVehicleKit()->GetPassenger(e.target.vehicle.seatMask))
                    {
                        l->push_back(target);
                    }
                }
                break;
            }
        case SMART_TARGET_LOOT_RECIPIENTS:
            {
                if (me)
                {
                    if (Group* lootGroup = me->GetLootRecipientGroup())
                    {
                        for (GroupReference* it = lootGroup->GetFirstMember(); it != nullptr; it = it->next())
                        {
                            if (Player* recipient = it->GetSource())
                            {
                                l->push_back(recipient);
                            }
                        }
                    }
                    else
                    {
                        if (Player* recipient = me->GetLootRecipient())
                        {
                            l->push_back(recipient);
                        }
                    }
                }
            }
        case SMART_TARGET_NONE:
        case SMART_TARGET_POSITION:
        default:
            break;
    }

    if (l->empty())
    {
        delete l;
        l = nullptr;
    }

    return l;
}

ObjectList* SmartScript::GetWorldObjectsInDist(float dist)
{
    ObjectList* targets = new ObjectList();
    WorldObject* obj = GetBaseObject();
    if (obj)
    {
        Acore::AllWorldObjectsInRange u_check(obj, dist);
        Acore::WorldObjectListSearcher<Acore::AllWorldObjectsInRange> searcher(obj, *targets, u_check);
        Cell::VisitAllObjects(obj, searcher, dist);
    }
    return targets;
}

void SmartScript::ProcessEvent(SmartScriptHolder& e, Unit* unit, uint32 var0, uint32 var1, bool bvar, SpellInfo const* spell, GameObject* gob)
{
    if (!e.active && e.GetEventType() != SMART_EVENT_LINK)
        return;

    if ((e.event.event_phase_mask && !IsInPhase(e.event.event_phase_mask)) || ((e.event.event_flags & SMART_EVENT_FLAG_NOT_REPEATABLE) && e.runOnce))
        return;

    switch (e.GetEventType())
    {
        case SMART_EVENT_LINK://special handling
            ProcessAction(e, unit, var0, var1, bvar, spell, gob);
            break;
        //called from Update tick
        case SMART_EVENT_UPDATE:
            ProcessTimedAction(e, e.event.minMaxRepeat.repeatMin, e.event.minMaxRepeat.repeatMax);
            break;
        case SMART_EVENT_UPDATE_OOC:
            if (me && me->IsInCombat())
                return;
            ProcessTimedAction(e, e.event.minMaxRepeat.repeatMin, e.event.minMaxRepeat.repeatMax);
            break;
        case SMART_EVENT_UPDATE_IC:
            if (!me || !me->IsInCombat())
                return;
            ProcessTimedAction(e, e.event.minMaxRepeat.repeatMin, e.event.minMaxRepeat.repeatMax);
            break;
        case SMART_EVENT_HEALTH_PCT:
            {
                if (!me || !me->IsInCombat() || !me->GetMaxHealth())
                    return;
                uint32 perc = (uint32)me->GetHealthPct();
                if (perc > e.event.minMaxRepeat.max || perc < e.event.minMaxRepeat.min)
                    return;
                ProcessTimedAction(e, e.event.minMaxRepeat.repeatMin, e.event.minMaxRepeat.repeatMax);
                break;
            }
        case SMART_EVENT_TARGET_HEALTH_PCT:
            {
                if (!me || !me->IsInCombat() || !me->GetVictim() || !me->GetVictim()->GetMaxHealth())
                    return;
                uint32 perc = (uint32)me->GetVictim()->GetHealthPct();
                if (perc > e.event.minMaxRepeat.max || perc < e.event.minMaxRepeat.min)
                    return;
                ProcessTimedAction(e, e.event.minMaxRepeat.repeatMin, e.event.minMaxRepeat.repeatMax, me->GetVictim());
                break;
            }
        case SMART_EVENT_MANA_PCT:
            {
                if (!me || !me->IsInCombat() || !me->GetMaxPower(POWER_MANA))
                    return;
                uint32 perc = uint32(me->GetPowerPct(POWER_MANA));
                if (perc > e.event.minMaxRepeat.max || perc < e.event.minMaxRepeat.min)
                    return;
                ProcessTimedAction(e, e.event.minMaxRepeat.repeatMin, e.event.minMaxRepeat.repeatMax);
                break;
            }
        case SMART_EVENT_TARGET_MANA_PCT:
            {
                if (!me || !me->IsInCombat() || !me->GetVictim() || !me->GetVictim()->GetMaxPower(POWER_MANA))
                    return;
                uint32 perc = uint32(me->GetVictim()->GetPowerPct(POWER_MANA));
                if (perc > e.event.minMaxRepeat.max || perc < e.event.minMaxRepeat.min)
                    return;
                ProcessTimedAction(e, e.event.minMaxRepeat.repeatMin, e.event.minMaxRepeat.repeatMax, me->GetVictim());
                break;
            }
        case SMART_EVENT_RANGE:
            {
                if (!me || !me->IsInCombat() || !me->GetVictim())
                    return;

                if (me->IsInRange(me->GetVictim(), (float)e.event.minMaxRepeat.min, (float)e.event.minMaxRepeat.max))
                    ProcessTimedAction(e, e.event.minMaxRepeat.repeatMin, e.event.minMaxRepeat.repeatMax, me->GetVictim());
                else // xinef: make it predictable
                    RecalcTimer(e, 500, 500);
                break;
            }
        case SMART_EVENT_VICTIM_CASTING:
            {
                if (!me || !me->IsInCombat())
                    return;

                Unit* victim = me->GetVictim();

                if (!victim || !victim->IsNonMeleeSpellCast(false, false, true))
                    return;

                if (e.event.targetCasting.spellId > 0)
                    if (Spell* currSpell = victim->GetCurrentSpell(CURRENT_GENERIC_SPELL))
                        if (currSpell->m_spellInfo->Id != e.event.targetCasting.spellId)
                            return;

                ProcessTimedAction(e, e.event.targetCasting.repeatMin, e.event.targetCasting.repeatMax, me->GetVictim());
                break;
            }
        case SMART_EVENT_FRIENDLY_HEALTH:
            {
                if (!me || !me->IsInCombat())
                    return;

                Unit* target = DoSelectLowestHpFriendly((float)e.event.friendlyHealth.radius, e.event.friendlyHealth.hpDeficit);
                if (!target || !target->IsInCombat())
                {
                    // Xinef: if there are at least two same npcs, they will perform the same action immediately even if this is useless...
                    RecalcTimer(e, 1000, 3000);
                    return;
                }
                ProcessTimedAction(e, e.event.friendlyHealth.repeatMin, e.event.friendlyHealth.repeatMax, target);
                break;
            }
        case SMART_EVENT_FRIENDLY_IS_CC:
            {
                if (!me || !me->IsInCombat())
                    return;

                std::list<Creature*> pList;
                DoFindFriendlyCC(pList, (float)e.event.friendlyCC.radius);
                if (pList.empty())
                {
                    // Xinef: if there are at least two same npcs, they will perform the same action immediately even if this is useless...
                    RecalcTimer(e, 1000, 3000);
                    return;
                }
                ProcessTimedAction(e, e.event.friendlyCC.repeatMin, e.event.friendlyCC.repeatMax, Acore::Containers::SelectRandomContainerElement(pList));
                break;
            }
        case SMART_EVENT_FRIENDLY_MISSING_BUFF:
            {
                std::list<Creature*> pList;
                DoFindFriendlyMissingBuff(pList, (float)e.event.missingBuff.radius, e.event.missingBuff.spell);

                if (pList.empty())
                    return;

                ProcessTimedAction(e, e.event.missingBuff.repeatMin, e.event.missingBuff.repeatMax, Acore::Containers::SelectRandomContainerElement(pList));
                break;
            }
        case SMART_EVENT_HAS_AURA:
            {
                if (!me)
                    return;
                uint32 count = me->GetAuraCount(e.event.aura.spell);
                if ((!e.event.aura.count && !count) || (e.event.aura.count && count >= e.event.aura.count))
                    ProcessTimedAction(e, e.event.aura.repeatMin, e.event.aura.repeatMax);
                break;
            }
        case SMART_EVENT_TARGET_BUFFED:
            {
                if (!me || !me->GetVictim())
                    return;
                uint32 count = me->GetVictim()->GetAuraCount(e.event.aura.spell);
                if (count < e.event.aura.count)
                    return;
                ProcessTimedAction(e, e.event.aura.repeatMin, e.event.aura.repeatMax, me->GetVictim());
                break;
            }
        //no params
        case SMART_EVENT_AGGRO:
        case SMART_EVENT_DEATH:
        case SMART_EVENT_EVADE:
        case SMART_EVENT_REACHED_HOME:
        case SMART_EVENT_CHARMED:
        case SMART_EVENT_CHARMED_TARGET:
        case SMART_EVENT_CORPSE_REMOVED:
        case SMART_EVENT_AI_INIT:
        case SMART_EVENT_TRANSPORT_ADDPLAYER:
        case SMART_EVENT_TRANSPORT_REMOVE_PLAYER:
        case SMART_EVENT_QUEST_ACCEPTED:
        case SMART_EVENT_QUEST_OBJ_COMPLETION:
        case SMART_EVENT_QUEST_COMPLETION:
        case SMART_EVENT_QUEST_REWARDED:
        case SMART_EVENT_QUEST_FAIL:
        case SMART_EVENT_JUST_SUMMONED:
        case SMART_EVENT_RESET:
        case SMART_EVENT_JUST_CREATED:
        case SMART_EVENT_FOLLOW_COMPLETED:
        case SMART_EVENT_ON_SPELLCLICK:
            ProcessAction(e, unit, var0, var1, bvar, spell, gob);
            break;

        case SMART_EVENT_GOSSIP_HELLO:
            switch (e.event.gossipHello.filter)
            {
            case 0:
                // no filter set, always execute action
                break;
            case 1:
                // GossipHello only filter set, skip action if reportUse
                if (var0)
                {
                    return;
                }
                break;
            case 2:
                // reportUse only filter set, skip action if GossipHello
                if (!var0)
                {
                    return;
                }
                break;
            default:
                // Ignore any other value
                break;
            }

            ProcessAction(e, unit, var0, var1, bvar, spell, gob);
            break;
        case SMART_EVENT_IS_BEHIND_TARGET:
            {
                if (!me)
                    return;

                if (Unit* victim = me->GetVictim())
                {
                    if (!victim->HasInArc(static_cast<float>(M_PI), me))
                        ProcessTimedAction(e, e.event.behindTarget.cooldownMin, e.event.behindTarget.cooldownMax, victim);
                }
                break;
            }
        case SMART_EVENT_RECEIVE_EMOTE:
            if (e.event.emote.emote == var0)
            {
                ProcessAction(e, unit);
                RecalcTimer(e, e.event.emote.cooldownMin, e.event.emote.cooldownMax);
            }
            break;
        case SMART_EVENT_KILL:
            {
                if (!me || !unit)
                    return;
                if (e.event.kill.playerOnly && unit->GetTypeId() != TYPEID_PLAYER)
                    return;
                if (e.event.kill.creature && unit->GetEntry() != e.event.kill.creature)
                    return;
                RecalcTimer(e, e.event.kill.cooldownMin, e.event.kill.cooldownMax);
                ProcessAction(e, unit);
                break;
            }
        case SMART_EVENT_SPELLHIT_TARGET:
        case SMART_EVENT_SPELLHIT:
            {
                if (!spell)
                    return;
                if ((!e.event.spellHit.spell || spell->Id == e.event.spellHit.spell) &&
                        (!e.event.spellHit.school || (spell->SchoolMask & e.event.spellHit.school)))
                {
                    RecalcTimer(e, e.event.spellHit.cooldownMin, e.event.spellHit.cooldownMax);
                    ProcessAction(e, unit, 0, 0, bvar, spell);
                }
                break;
            }
        case SMART_EVENT_OOC_LOS:
            {
                if (!me || me->IsInCombat())
                    return;
                //can trigger if closer than fMaxAllowedRange
                float range = (float)e.event.los.maxDist;

                //if range is ok and we are actually in LOS
                if (me->IsWithinDistInMap(unit, range) && me->IsWithinLOSInMap(unit))
                {
                    SmartEvent::LOSHostilityMode hostilityMode = static_cast<SmartEvent::LOSHostilityMode>(e.event.los.hostilityMode);
                    //if friendly event&&who is not hostile OR hostile event&&who is hostile
                    if ((hostilityMode == SmartEvent::LOSHostilityMode::Any) ||
                        (hostilityMode == SmartEvent::LOSHostilityMode::NotHostile && !me->IsHostileTo(unit)) ||
                        (hostilityMode == SmartEvent::LOSHostilityMode::Hostile && me->IsHostileTo(unit)))
                    {
                        if (e.event.los.playerOnly && unit->GetTypeId() != TYPEID_PLAYER)
                            return;
                        RecalcTimer(e, e.event.los.cooldownMin, e.event.los.cooldownMax);
                        ProcessAction(e, unit);
                    }
                }
                break;
            }
        case SMART_EVENT_IC_LOS:
            {
                if (!me || !me->IsInCombat())
                    return;
                //can trigger if closer than fMaxAllowedRange
                float range = (float)e.event.los.maxDist;

                //if range is ok and we are actually in LOS
                if (me->IsWithinDistInMap(unit, range) && me->IsWithinLOSInMap(unit))
                {
                    SmartEvent::LOSHostilityMode hostilityMode = static_cast<SmartEvent::LOSHostilityMode>(e.event.los.hostilityMode);
                    //if friendly event&&who is not hostile OR hostile event&&who is hostile
                    if ((hostilityMode == SmartEvent::LOSHostilityMode::Any) ||
                        (hostilityMode == SmartEvent::LOSHostilityMode::NotHostile && !me->IsHostileTo(unit)) ||
                        (hostilityMode == SmartEvent::LOSHostilityMode::Hostile && me->IsHostileTo(unit)))
                    {
                        if (e.event.los.playerOnly && unit->GetTypeId() != TYPEID_PLAYER)
                            return;
                        RecalcTimer(e, e.event.los.cooldownMin, e.event.los.cooldownMax);
                        ProcessAction(e, unit);
                    }
                }
                break;
            }
        case SMART_EVENT_RESPAWN:
            {
                if (!GetBaseObject())
                    return;
                if (e.event.respawn.type == SMART_SCRIPT_RESPAWN_CONDITION_MAP && GetBaseObject()->GetMapId() != e.event.respawn.map)
                    return;
                if (e.event.respawn.type == SMART_SCRIPT_RESPAWN_CONDITION_AREA && GetBaseObject()->GetZoneId() != e.event.respawn.area)
                    return;
                ProcessAction(e);
                break;
            }
        case SMART_EVENT_SUMMONED_UNIT:
        case SMART_EVENT_SUMMONED_UNIT_DIES:
            {
                if (!IsCreature(unit))
                    return;
                if (e.event.summoned.creature && unit->GetEntry() != e.event.summoned.creature)
                    return;
                RecalcTimer(e, e.event.summoned.cooldownMin, e.event.summoned.cooldownMax);
                ProcessAction(e, unit);
                break;
            }
        case SMART_EVENT_RECEIVE_HEAL:
        case SMART_EVENT_DAMAGED:
        case SMART_EVENT_DAMAGED_TARGET:
            {
                if (var0 > e.event.minMaxRepeat.max || var0 < e.event.minMaxRepeat.min)
                    return;
                RecalcTimer(e, e.event.minMaxRepeat.repeatMin, e.event.minMaxRepeat.repeatMax);
                ProcessAction(e, unit);
                break;
            }
        case SMART_EVENT_MOVEMENTINFORM:
            {
                if ((e.event.movementInform.type && var0 != e.event.movementInform.type) || (e.event.movementInform.id && var1 != e.event.movementInform.id))
                    return;
                ProcessAction(e, unit, var0, var1);
                break;
            }
        case SMART_EVENT_TRANSPORT_RELOCATE:
        case SMART_EVENT_WAYPOINT_START:
            {
                if (e.event.waypoint.pathID && var0 != e.event.waypoint.pathID)
                    return;
                ProcessAction(e, unit, var0);
                break;
            }
        case SMART_EVENT_WAYPOINT_REACHED:
        case SMART_EVENT_WAYPOINT_RESUMED:
        case SMART_EVENT_WAYPOINT_PAUSED:
        case SMART_EVENT_WAYPOINT_STOPPED:
        case SMART_EVENT_WAYPOINT_ENDED:
            {
                if (!me || (e.event.waypoint.pointID && var0 != e.event.waypoint.pointID) || (e.event.waypoint.pathID && GetPathId() != e.event.waypoint.pathID))
                    return;
                ProcessAction(e, unit);
                break;
            }
        case SMART_EVENT_SUMMON_DESPAWNED:
            {
                if (e.event.summoned.creature && e.event.summoned.creature != var0)
                    return;
                RecalcTimer(e, e.event.summoned.cooldownMin, e.event.summoned.cooldownMax);
                ProcessAction(e, unit, var0);
                break;
            }
        case SMART_EVENT_INSTANCE_PLAYER_ENTER:
            {
                if (e.event.instancePlayerEnter.team && var0 != e.event.instancePlayerEnter.team)
                    return;
                RecalcTimer(e, e.event.instancePlayerEnter.cooldownMin, e.event.instancePlayerEnter.cooldownMax);
                ProcessAction(e, unit, var0);
                break;
            }
        case SMART_EVENT_ACCEPTED_QUEST:
        case SMART_EVENT_REWARD_QUEST:
            {
                if (e.event.quest.quest && var0 != e.event.quest.quest)
                    return;
                ProcessAction(e, unit, var0);
                break;
            }
        case SMART_EVENT_TRANSPORT_ADDCREATURE:
            {
                if (e.event.transportAddCreature.creature && var0 != e.event.transportAddCreature.creature)
                    return;
                ProcessAction(e, unit, var0);
                break;
            }
        case SMART_EVENT_AREATRIGGER_ONTRIGGER:
            {
                if (e.event.areatrigger.id && var0 != e.event.areatrigger.id)
                    return;
                ProcessAction(e, unit, var0);
                break;
            }
        case SMART_EVENT_TEXT_OVER:
            {
                if (var0 != e.event.textOver.textGroupID || (e.event.textOver.creatureEntry && e.event.textOver.creatureEntry != var1))
                    return;
                ProcessAction(e, unit, var0);
                break;
            }
        case SMART_EVENT_DATA_SET:
            {
                if (e.event.dataSet.id != var0 || e.event.dataSet.value != var1)
                    return;
                RecalcTimer(e, e.event.dataSet.cooldownMin, e.event.dataSet.cooldownMax);
                ProcessAction(e, unit, var0, var1);
                break;
            }
        case SMART_EVENT_PASSENGER_REMOVED:
        case SMART_EVENT_PASSENGER_BOARDED:
            {
                if (!unit)
                    return;
                RecalcTimer(e, e.event.minMax.repeatMin, e.event.minMax.repeatMax);
                ProcessAction(e, unit);
                break;
            }
        case SMART_EVENT_TIMED_EVENT_TRIGGERED:
            {
                if (e.event.timedEvent.id == var0)
                    ProcessAction(e, unit);
                break;
            }
        case SMART_EVENT_GOSSIP_SELECT:
            {
                LOG_DEBUG("sql.sql", "SmartScript: Gossip Select:  menu {} action {}", var0, var1); //little help for scripters
                if (e.event.gossip.sender != var0 || e.event.gossip.action != var1)
                    return;
                ProcessAction(e, unit, var0, var1);
                break;
            }
        case SMART_EVENT_GAME_EVENT_START:
        case SMART_EVENT_GAME_EVENT_END:
            {
                if (e.event.gameEvent.gameEventId != var0)
                    return;
                ProcessAction(e, nullptr, var0);
                break;
            }
        case SMART_EVENT_GO_STATE_CHANGED:
            {
                if (e.event.goStateChanged.state != var0)
                    return;
                ProcessAction(e, unit, var0, var1);
                break;
            }
        case SMART_EVENT_GO_EVENT_INFORM:
            {
                if (e.event.eventInform.eventId != var0)
                    return;
                ProcessAction(e, nullptr, var0);
                break;
            }
        case SMART_EVENT_ACTION_DONE:
            {
                if (e.event.doAction.eventId != var0)
                    return;
                ProcessAction(e, unit, var0);
                break;
            }
        case SMART_EVENT_FRIENDLY_HEALTH_PCT:
            {
                if (!me || !me->IsInCombat())
                    return;

                ObjectList* _targets = nullptr;

                switch (e.GetTargetType())
                {
                    case SMART_TARGET_CREATURE_RANGE:
                    case SMART_TARGET_CREATURE_GUID:
                    case SMART_TARGET_CREATURE_DISTANCE:
                    case SMART_TARGET_CLOSEST_CREATURE:
                    case SMART_TARGET_CLOSEST_PLAYER:
                    case SMART_TARGET_PLAYER_RANGE:
                    case SMART_TARGET_PLAYER_DISTANCE:
                        _targets = GetTargets(e);
                        break;
                    default:
                        return;
                }

                if (!_targets)
                    return;

                Unit* target = nullptr;

                for (ObjectList::const_iterator itr = _targets->begin(); itr != _targets->end(); ++itr)
                {
                    if (IsUnit(*itr) && me->IsFriendlyTo((*itr)->ToUnit()) && (*itr)->ToUnit()->IsAlive() && (*itr)->ToUnit()->IsInCombat())
                    {
                        uint32 healthPct = uint32((*itr)->ToUnit()->GetHealthPct());

                        if (healthPct > e.event.friendlyHealthPct.maxHpPct || healthPct < e.event.friendlyHealthPct.minHpPct)
                            continue;

                        target = (*itr)->ToUnit();
                        break;
                    }
                }

                delete _targets;

                if (!target)
                    return;

                ProcessTimedAction(e, e.event.friendlyHealthPct.repeatMin, e.event.friendlyHealthPct.repeatMax, target);
                break;
            }
        case SMART_EVENT_DISTANCE_CREATURE:
            {
                if (!me)
                    return;

                WorldObject* creature = nullptr;

                if (e.event.distance.guid != 0)
                {
                    creature = FindCreatureNear(me, e.event.distance.guid);

                    if (!creature)
                        return;

                    if (!me->IsInRange(creature, 0, (float)e.event.distance.dist))
                        return;
                }
                else if (e.event.distance.entry != 0)
                {
                    std::list<Creature*> list;
                    me->GetCreatureListWithEntryInGrid(list, e.event.distance.entry, (float)e.event.distance.dist);

                    if (!list.empty())
                        creature = list.front();
                }

                if (creature)
                    ProcessTimedAction(e, e.event.distance.repeat, e.event.distance.repeat);

                break;
            }
        case SMART_EVENT_DISTANCE_GAMEOBJECT:
            {
                if (!me)
                    return;

                WorldObject* gameobject = nullptr;

                if (e.event.distance.guid != 0)
                {
                    gameobject = FindGameObjectNear(me, e.event.distance.guid);

                    if (!gameobject)
                        return;

                    if (!me->IsInRange(gameobject, 0, (float)e.event.distance.dist))
                        return;
                }
                else if (e.event.distance.entry != 0)
                {
                    std::list<GameObject*> list;
                    me->GetGameObjectListWithEntryInGrid(list, e.event.distance.entry, (float)e.event.distance.dist);

                    if (!list.empty())
                        gameobject = list.front();
                }

                if (gameobject)
                    ProcessTimedAction(e, e.event.distance.repeat, e.event.distance.repeat);

                break;
            }
        case SMART_EVENT_COUNTER_SET:
            if (e.event.counter.id != var0 || GetCounterValue(e.event.counter.id) != e.event.counter.value)
                return;

            ProcessTimedAction(e, e.event.counter.cooldownMin, e.event.counter.cooldownMax);
            break;
        case SMART_EVENT_NEAR_PLAYERS:
            {
                float range = (float)e.event.nearPlayer.radius;
                ObjectList* units = GetWorldObjectsInDist(range);
                if (!units->empty())
                {
                    units->remove_if([](WorldObject * unit) { return unit->GetTypeId() != TYPEID_PLAYER; });

                    if (units->size() >= e.event.nearPlayer.minCount)
                        ProcessAction(e, unit);
                }
                RecalcTimer(e, e.event.nearPlayer.checkTimer, e.event.nearPlayer.checkTimer);
                break;
            }
        case SMART_EVENT_NEAR_PLAYERS_NEGATION:
            {
                float range = (float)e.event.nearPlayerNegation.radius;
                ObjectList* units = GetWorldObjectsInDist(range);
                if (!units->empty())
                {
                    units->remove_if([](WorldObject * unit) { return unit->GetTypeId() != TYPEID_PLAYER; });

                    if (units->size() < e.event.nearPlayerNegation.minCount)
                        ProcessAction(e, unit);
                }
                RecalcTimer(e, e.event.nearPlayerNegation.checkTimer, e.event.nearPlayerNegation.checkTimer);
                break;
            }
        default:
            LOG_ERROR("sql.sql", "SmartScript::ProcessEvent: Unhandled Event type {}", e.GetEventType());
            break;
    }
}

void SmartScript::InitTimer(SmartScriptHolder& e)
{
    switch (e.GetEventType())
    {
        //set only events which have initial timers
        case SMART_EVENT_NEAR_PLAYERS:
        case SMART_EVENT_NEAR_PLAYERS_NEGATION:
            RecalcTimer(e, e.event.nearPlayer.firstTimer, e.event.nearPlayer.firstTimer);
            break;
        case SMART_EVENT_UPDATE:
        case SMART_EVENT_UPDATE_IC:
        case SMART_EVENT_UPDATE_OOC:
            RecalcTimer(e, e.event.minMaxRepeat.min, e.event.minMaxRepeat.max);
            break;
        case SMART_EVENT_OOC_LOS:
        case SMART_EVENT_IC_LOS:
        // Xinef: cooldown should be processed AFTER action is done, not before...
        //RecalcTimer(e, e.event.los.cooldownMin, e.event.los.cooldownMax);
        //break;
        case SMART_EVENT_DISTANCE_CREATURE:
        case SMART_EVENT_DISTANCE_GAMEOBJECT:
            RecalcTimer(e, e.event.distance.repeat, e.event.distance.repeat);
            break;
        default:
            e.active = true;
            break;
    }
}
void SmartScript::RecalcTimer(SmartScriptHolder& e, uint32 min, uint32 max)
{
    // min/max was checked at loading!
    e.timer = urand(uint32(min), uint32(max));
    e.active = e.timer ? false : true;
}

void SmartScript::UpdateTimer(SmartScriptHolder& e, uint32 const diff)
{
    if (e.GetEventType() == SMART_EVENT_LINK)
        return;

    if (e.event.event_phase_mask && !IsInPhase(e.event.event_phase_mask))
        return;

    if (e.GetEventType() == SMART_EVENT_UPDATE_IC && (!me || !me->IsInCombat()))
        return;

    if (e.GetEventType() == SMART_EVENT_UPDATE_OOC && (me && me->IsInCombat()))//can be used with me=nullptr (go script)
        return;

    if (e.timer < diff)
    {
        // delay spell cast event if another spell is being casted
        if (e.GetActionType() == SMART_ACTION_CAST)
        {
            if (!(e.action.cast.flags & (SMARTCAST_INTERRUPT_PREVIOUS | SMARTCAST_TRIGGERED)))
            {
                if (me && me->HasUnitState(UNIT_STATE_CASTING))
                {
                    e.timer = 1;
                    return;
                }
            }
        }

        e.active = true;//activate events with cooldown
        switch (e.GetEventType())//process ONLY timed events
        {
            case SMART_EVENT_NEAR_PLAYERS:
            case SMART_EVENT_NEAR_PLAYERS_NEGATION:
            case SMART_EVENT_UPDATE:
            case SMART_EVENT_UPDATE_OOC:
            case SMART_EVENT_UPDATE_IC:
            case SMART_EVENT_HEALTH_PCT:
            case SMART_EVENT_TARGET_HEALTH_PCT:
            case SMART_EVENT_MANA_PCT:
            case SMART_EVENT_TARGET_MANA_PCT:
            case SMART_EVENT_RANGE:
            case SMART_EVENT_VICTIM_CASTING:
            case SMART_EVENT_FRIENDLY_HEALTH:
            case SMART_EVENT_FRIENDLY_IS_CC:
            case SMART_EVENT_FRIENDLY_MISSING_BUFF:
            case SMART_EVENT_HAS_AURA:
            case SMART_EVENT_TARGET_BUFFED:
            case SMART_EVENT_IS_BEHIND_TARGET:
            case SMART_EVENT_FRIENDLY_HEALTH_PCT:
            case SMART_EVENT_DISTANCE_CREATURE:
            case SMART_EVENT_DISTANCE_GAMEOBJECT:
                {
                    ProcessEvent(e);
                    if (e.GetScriptType() == SMART_SCRIPT_TYPE_TIMED_ACTIONLIST)
                    {
                        e.enableTimed = false;//disable event if it is in an ActionList and was processed once
                        for (SmartAIEventList::iterator i = mTimedActionList.begin(); i != mTimedActionList.end(); ++i)
                        {
                            //find the first event which is not the current one and enable it
                            if (i->event_id > e.event_id)
                            {
                                i->enableTimed = true;
                                break;
                            }
                        }
                    }
                    break;
                }
        }
    }
    else
        e.timer -= diff;
}

bool SmartScript::CheckTimer(SmartScriptHolder const& e) const
{
    return e.active;
}

void SmartScript::InstallEvents()
{
    if (!mInstallEvents.empty())
    {
        for (SmartAIEventList::iterator i = mInstallEvents.begin(); i != mInstallEvents.end(); ++i)
            mEvents.push_back(*i);//must be before UpdateTimers

        mInstallEvents.clear();
    }
}

void SmartScript::OnUpdate(uint32 const diff)
{
    if ((mScriptType == SMART_SCRIPT_TYPE_CREATURE || mScriptType == SMART_SCRIPT_TYPE_GAMEOBJECT) && !GetBaseObject())
        return;

    InstallEvents();//before UpdateTimers

    for (SmartAIEventList::iterator i = mEvents.begin(); i != mEvents.end(); ++i)
        UpdateTimer(*i, diff);

    if (!mStoredEvents.empty())
    {
        SmartAIEventStoredList::iterator i, icurr;
        for (i = mStoredEvents.begin(); i != mStoredEvents.end();)
        {
            icurr = i++;
            UpdateTimer(*icurr, diff);
        }
    }

    bool needCleanup = true;
    if (!mTimedActionList.empty())
    {
        isProcessingTimedActionList = true;
        for (SmartAIEventList::iterator i = mTimedActionList.begin(); i != mTimedActionList.end(); ++i)
        {
            if ((*i).enableTimed)
            {
                UpdateTimer(*i, diff);
                needCleanup = false;
            }
        }

        isProcessingTimedActionList = false;
    }
    if (needCleanup)
        mTimedActionList.clear();

    if (!mRemIDs.empty())
    {
        for (std::list<uint32>::const_iterator i = mRemIDs.begin(); i != mRemIDs.end(); ++i)
            RemoveStoredEvent(*i);

        // xinef: clear list after cleaning...
        mRemIDs.clear();
    }
    if (mUseTextTimer && me)
    {
        if (mTextTimer < diff)
        {
            uint32 textID = mLastTextID;
            mLastTextID = 0;
            uint32 entry = mTalkerEntry;
            mTalkerEntry = 0;
            mTextTimer = 0;
            mUseTextTimer = false;
            ProcessEventsFor(SMART_EVENT_TEXT_OVER, nullptr, textID, entry);
        }
        else mTextTimer -= diff;
    }
}

void SmartScript::FillScript(SmartAIEventList e, WorldObject* obj, AreaTrigger const* at)
{
    (void)at; // ensure that the variable is referenced even if extra logs are disabled in order to pass compiler checks

    if (e.empty())
    {
        if (obj)
            LOG_DEBUG("sql.sql", "SmartScript: EventMap for Entry {} is empty but is using SmartScript.", obj->GetEntry());

        if (at)
            LOG_DEBUG("sql.sql", "SmartScript: EventMap for AreaTrigger {} is empty but is using SmartScript.", at->entry);
        return;
    }
    for (SmartAIEventList::iterator i = e.begin(); i != e.end(); ++i)
    {
#ifndef ACORE_DEBUG
        if ((*i).event.event_flags & SMART_EVENT_FLAG_DEBUG_ONLY)
            continue;
#endif

        if ((*i).event.event_flags & SMART_EVENT_FLAG_DIFFICULTY_ALL)//if has instance flag add only if in it
        {
            if (obj && obj->GetMap()->IsDungeon())
            {
                if ((1 << (obj->GetMap()->GetSpawnMode() + 1)) & (*i).event.event_flags)
                {
                    mEvents.push_back((*i));
                }
            }
            continue;
        }
        mEvents.push_back((*i));//NOTE: 'world(0)' events still get processed in ANY instance mode
    }
}

void SmartScript::GetScript()
{
    SmartAIEventList e;
    if (me)
    {
        e = sSmartScriptMgr->GetScript(-((int32)me->GetSpawnId()), mScriptType);
        if (e.empty())
            e = sSmartScriptMgr->GetScript((int32)me->GetEntry(), mScriptType);
        FillScript(e, me, nullptr);
    }
    else if (go)
    {
        e = sSmartScriptMgr->GetScript(-((int32)go->GetSpawnId()), mScriptType);
        if (e.empty())
            e = sSmartScriptMgr->GetScript((int32)go->GetEntry(), mScriptType);
        FillScript(e, go, nullptr);
    }
    else if (trigger)
    {
        e = sSmartScriptMgr->GetScript((int32)trigger->entry, mScriptType);
        FillScript(e, nullptr, trigger);
    }
}

void SmartScript::OnInitialize(WorldObject* obj, AreaTrigger const* at)
{
    if (obj)//handle object based scripts
    {
        switch (obj->GetTypeId())
        {
            case TYPEID_UNIT:
                mScriptType = SMART_SCRIPT_TYPE_CREATURE;
                me = obj->ToCreature();
                LOG_DEBUG("sql.sql", "SmartScript::OnInitialize: source is Creature {}", me->GetEntry());
                break;
            case TYPEID_GAMEOBJECT:
                mScriptType = SMART_SCRIPT_TYPE_GAMEOBJECT;
                go = obj->ToGameObject();
                LOG_DEBUG("sql.sql", "SmartScript::OnInitialize: source is GameObject {}", go->GetEntry());
                break;
            default:
                LOG_ERROR("scripts.ai.sai", "SmartScript::OnInitialize: Unhandled TypeID !WARNING!");
                return;
        }
    }
    else if (at)
    {
        mScriptType = SMART_SCRIPT_TYPE_AREATRIGGER;
        trigger = at;
        LOG_DEBUG("sql.sql", "SmartScript::OnInitialize: source is AreaTrigger {}", trigger->entry);
    }
    else
    {
        LOG_ERROR("scripts.ai.sai", "SmartScript::OnInitialize: !WARNING! Initialized objects are nullptr.");
        return;
    }

    GetScript();//load copy of script

    uint32 maxDisableDist = 0;
    uint32 minEnableDist = 0;
    for (SmartAIEventList::iterator i = mEvents.begin(); i != mEvents.end(); ++i)
    {
        InitTimer((*i));//calculate timers for first time use
        if (i->GetEventType() == SMART_EVENT_RANGE && i->GetActionType() == SMART_ACTION_ALLOW_COMBAT_MOVEMENT)
        {
            if (i->action.combatMove.move == 1 && i->event.minMaxRepeat.min > minEnableDist)
                minEnableDist = i->event.minMaxRepeat.min;
            else if (i->action.combatMove.move == 0 && (i->event.minMaxRepeat.max < maxDisableDist || maxDisableDist == 0))
                maxDisableDist = i->event.minMaxRepeat.max;
        }

        // Xinef: if smartcast combat move flag is present
        if (i->GetActionType() == SMART_ACTION_CAST && (i->action.cast.flags & SMARTCAST_COMBAT_MOVE))
        {
            if (SpellInfo const* spellInfo = sSpellMgr->GetSpellInfo(i->action.cast.spell))
            {
                float maxRange = spellInfo->GetMaxRange(spellInfo->IsPositive());
                float minRange = spellInfo->GetMinRange(spellInfo->IsPositive());

                if (maxRange > 0 && minRange <= maxRange)
                {
                    smartCasterMaxDist = minRange + ((maxRange - minRange) * 0.65f);
                    smartCasterPowerType = (Powers)spellInfo->PowerType;
                }
            }
        }
    }
    if (maxDisableDist > 0 && minEnableDist >= maxDisableDist)
        mMaxCombatDist = uint32(maxDisableDist + ((minEnableDist - maxDisableDist) / 2));

    ProcessEventsFor(SMART_EVENT_AI_INIT);
    InstallEvents();
    ProcessEventsFor(SMART_EVENT_JUST_CREATED);
}

void SmartScript::OnMoveInLineOfSight(Unit* who)
{
    if (!me)
        return;

    ProcessEventsFor(me->IsInCombat() ? SMART_EVENT_IC_LOS : SMART_EVENT_OOC_LOS, who);
}

/*
void SmartScript::UpdateAIWhileCharmed(const uint32 diff)
{
}

void SmartScript::DoAction(int32 param)
{
}

uint32 SmartScript::GetData(uint32 id)
{
    return 0;
}

void SmartScript::SetData(uint32 id, uint32 value)
{
}

void SmartScript::SetGUID(ObjectGuid guid, int32 id)
{
}

ObjectGuid SmartScript::GetGUID(int32 id)
{
    return ObjectGuid::Empty;
}

void SmartScript::MovepointStart(uint32 id)
{
}

void SmartScript::SetRun(bool run)
{
}

void SmartScript::SetMovePathEndAction(SMART_ACTION action)
{
}

uint32 SmartScript::DoChat(int8 id, ObjectGuid whisperGuid)
{
    return 0;
}*/
// SmartScript end

Unit* SmartScript::DoSelectLowestHpFriendly(float range, uint32 MinHPDiff)
{
    if (!me)
        return nullptr;

    Unit* unit = nullptr;

    Acore::MostHPMissingInRange u_check(me, range, MinHPDiff);
    Acore::UnitLastSearcher<Acore::MostHPMissingInRange> searcher(me, unit, u_check);
    Cell::VisitGridObjects(me, searcher, range);
    return unit;
}

void SmartScript::DoFindFriendlyCC(std::list<Creature*>& _list, float range)
{
    if (!me)
        return;

    Acore::FriendlyCCedInRange u_check(me, range);
    Acore::CreatureListSearcher<Acore::FriendlyCCedInRange> searcher(me, _list, u_check);
    Cell::VisitGridObjects(me, searcher, range);
}

void SmartScript::DoFindFriendlyMissingBuff(std::list<Creature*>& list, float range, uint32 spellid)
{
    if (!me)
        return;

    Acore::FriendlyMissingBuffInRange u_check(me, range, spellid);
    Acore::CreatureListSearcher<Acore::FriendlyMissingBuffInRange> searcher(me, list, u_check);
    Cell::VisitGridObjects(me, searcher, range);
}

Unit* SmartScript::DoFindClosestFriendlyInRange(float range, bool playerOnly)
{
    if (!me)
        return nullptr;

    Unit* unit = nullptr;
    Acore::AnyFriendlyNotSelfUnitInObjectRangeCheck u_check(me, me, range, playerOnly);
    Acore::UnitLastSearcher<Acore::AnyFriendlyNotSelfUnitInObjectRangeCheck> searcher(me, unit, u_check);
    Cell::VisitAllObjects(me, searcher, range);
    return unit;
}

void SmartScript::SetScript9(SmartScriptHolder& e, uint32 entry)
{
    //do NOT clear mTimedActionList if it's being iterated because it will invalidate the iterator and delete
    // any SmartScriptHolder contained like the "e" parameter passed to this function
    if (isProcessingTimedActionList)
    {
        LOG_ERROR("scripts.ai.sai", "Entry {} SourceType {} Event {} Action {} is trying to overwrite timed action list from a timed action, this is not allowed!.", e.entryOrGuid, e.GetScriptType(), e.GetEventType(), e.GetActionType());
        return;
    }

    mTimedActionList.clear();
    mTimedActionList = sSmartScriptMgr->GetScript(entry, SMART_SCRIPT_TYPE_TIMED_ACTIONLIST);
    if (mTimedActionList.empty())
        return;
    for (SmartAIEventList::iterator i = mTimedActionList.begin(); i != mTimedActionList.end(); ++i)
    {
        i->enableTimed = i == mTimedActionList.begin();//enable processing only for the first action

        if (e.action.timedActionList.timerType == 0)
            i->event.type = SMART_EVENT_UPDATE_OOC;
        else if (e.action.timedActionList.timerType == 1)
            i->event.type = SMART_EVENT_UPDATE_IC;
        else if (e.action.timedActionList.timerType > 1)
            i->event.type = SMART_EVENT_UPDATE;

        InitTimer((*i));
    }
}

Unit* SmartScript::GetLastInvoker(Unit* invoker)
{
    // Xinef: Look for invoker only on map of base object... Prevents multithreaded crashes
    if (GetBaseObject())
        return ObjectAccessor::GetUnit(*GetBaseObject(), mLastInvoker);
    // xinef: used for area triggers invoker cast
    else if (invoker)
        return ObjectAccessor::GetUnit(*invoker, mLastInvoker);
    return nullptr;
}<|MERGE_RESOLUTION|>--- conflicted
+++ resolved
@@ -3844,13 +3844,10 @@
                     {
                         l->push_back(owner);
                     }
-<<<<<<< HEAD
-=======
                     else if (me->IsSummon() && me->ToTempSummon()->GetSummonerUnit())
                     {
                         l->push_back(me->ToTempSummon()->GetSummonerUnit());
                     }
->>>>>>> 9f4f8243
                 }
                 else if (go)
                 {
