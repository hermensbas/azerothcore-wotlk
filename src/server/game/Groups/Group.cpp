--- conflicted
+++ resolved
@@ -2429,8 +2429,6 @@
 {
     _difficultyChangePreventionTime = GameTime::GetGameTime().count() + MINUTE;
     _difficultyChangePreventionType = type;
-<<<<<<< HEAD
-=======
 }
 
 void Group::DoForAllMembers(std::function<void(Player*)> const& worker)
@@ -2443,5 +2441,4 @@
 
         worker(member);
     }
->>>>>>> 9f4f8243
 }