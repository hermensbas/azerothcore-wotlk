--- conflicted
+++ resolved
@@ -352,7 +352,6 @@
 struct BattlegroundEYScore final : public BattlegroundScore
 {
     friend class BattlegroundEY;
-<<<<<<< HEAD
 
 protected:
     BattlegroundEYScore(ObjectGuid playerGuid) : BattlegroundScore(playerGuid) { }
@@ -377,51 +376,6 @@
     uint32 FlagCaptures = 0;
 };
 
-struct CaptureEYPointInfo
-{
-    CaptureEYPointInfo() : _ownerTeamId(TEAM_NEUTRAL), _barStatus(BG_EY_PROGRESS_BAR_STATE_MIDDLE), _areaTrigger(0)
-    {
-        _playersCount[TEAM_ALLIANCE] = 0;
-        _playersCount[TEAM_HORDE] = 0;
-    }
-
-    Player* player = nullptr;
-    TeamId _ownerTeamId;
-    int8 _barStatus;
-    uint32 _areaTrigger;
-    int8 _playersCount[PVP_TEAMS_COUNT];
-
-    bool IsUnderControl(TeamId teamId) const { return _ownerTeamId == teamId; }
-    bool IsUnderControl() const { return _ownerTeamId != TEAM_NEUTRAL; }
-    bool IsUncontrolled() const { return _ownerTeamId == TEAM_NEUTRAL; }
-};
-
-=======
-
-protected:
-    BattlegroundEYScore(ObjectGuid playerGuid) : BattlegroundScore(playerGuid) { }
-
-    void UpdateScore(uint32 type, uint32 value) override
-    {
-        switch (type)
-        {
-        case SCORE_FLAG_CAPTURES:   // Flags captured
-            FlagCaptures += value;
-            break;
-        default:
-            BattlegroundScore::UpdateScore(type, value);
-            break;
-        }
-    }
-
-    void BuildObjectivesBlock(WorldPacket& data) final;
-
-    uint32 GetAttr1() const override { return FlagCaptures; }
-
-    uint32 FlagCaptures = 0;
-};
-
->>>>>>> 9f4f8243
 class AC_GAME_API BattlegroundEY : public Battleground
 {
 public:
@@ -461,8 +415,6 @@
     bool AllNodesConrolledByTeam(TeamId teamId) const override;
     TeamId GetPrematureWinner() override;
 
-    [[nodiscard]] CaptureEYPointInfo const& GetCapturePointInfo(uint32 node) const { return _capturePointInfo[node]; }
-
 private:
     void PostUpdateImpl(uint32 diff) override;
 
@@ -478,9 +430,6 @@
     /* Scorekeeping */
     void AddPoints(TeamId teamId, uint32 points);
 
-<<<<<<< HEAD
-    CaptureEYPointInfo _capturePointInfo[EY_POINTS_MAX];
-=======
     struct CapturePointInfo
     {
         CapturePointInfo() : _ownerTeamId(TEAM_NEUTRAL), _barStatus(BG_EY_PROGRESS_BAR_STATE_MIDDLE), _areaTrigger(0)
@@ -501,7 +450,6 @@
     };
 
     CapturePointInfo _capturePointInfo[EY_POINTS_MAX];
->>>>>>> 9f4f8243
     EventMap _bgEvents;
     uint32 _honorTics;
     uint8 _ownedPointsCount[PVP_TEAMS_COUNT];
