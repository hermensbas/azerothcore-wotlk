--- conflicted
+++ resolved
@@ -339,15 +339,10 @@
     // used World DB version
     void LoadDBVersion() override;
     [[nodiscard]] char const* GetDBVersion() const override { return _dbVersion.c_str(); }
-<<<<<<< HEAD
 #ifdef MOD_PLAYERBOTS
     [[nodiscard]] char const* GetPlayerbotsDBRevision() const override { return m_PlayerbotsDBRevision.c_str(); }
 #endif
-    void LoadAutobroadcasts() override;
-=======
-
     void LoadMotd() override;
->>>>>>> c8d039d2
 
     void UpdateAreaDependentAuras() override;
 
