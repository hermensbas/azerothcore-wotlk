/*
 * This file is part of the AzerothCore Project. See AUTHORS file for Copyright information
 *
 * This program is free software; you can redistribute it and/or modify it
 * under the terms of the GNU Affero General Public License as published by the
 * Free Software Foundation; either version 3 of the License, or (at your
 * option) any later version.
 *
 * This program is distributed in the hope that it will be useful, but WITHOUT
 * ANY WARRANTY; without even the implied warranty of MERCHANTABILITY or
 * FITNESS FOR A PARTICULAR PURPOSE. See the GNU Affero General Public License for
 * more details.
 *
 * You should have received a copy of the GNU General Public License along
 * with this program. If not, see <http://www.gnu.org/licenses/>.
 */

/** \file
    \ingroup world
*/

#include "World.h"
#include "AccountMgr.h"
#include "AchievementMgr.h"
#include "AddonMgr.h"
#include "ArenaTeamMgr.h"
#include "AsyncAuctionListing.h"
#include "AuctionHouseMgr.h"
#include "BattlefieldMgr.h"
#include "BattlegroundMgr.h"
#include "CalendarMgr.h"
#include "Channel.h"
#include "ChannelMgr.h"
#include "CharacterDatabaseCleaner.h"
#include "Chat.h"
#include "ChatPackets.h"
#include "Common.h"
#include "ConditionMgr.h"
#include "Config.h"
#include "CreatureAIRegistry.h"
#include "CreatureGroups.h"
#include "CreatureTextMgr.h"
#include "DBCStores.h"
#include "DatabaseEnv.h"
#include "DisableMgr.h"
#include "DynamicVisibility.h"
#include "GameEventMgr.h"
#include "GameGraveyard.h"
#include "GameTime.h"
#include "GitRevision.h"
#include "GridNotifiersImpl.h"
#include "GroupMgr.h"
#include "GuildMgr.h"
#include "IPLocation.h"
#include "InstanceSaveMgr.h"
#include "ItemEnchantmentMgr.h"
#include "LFGMgr.h"
#include "Language.h"
#include "Log.h"
#include "LootItemStorage.h"
#include "LootMgr.h"
#include "MMapFactory.h"
#include "MapMgr.h"
#include "Metric.h"
#include "M2Stores.h"
#include "ObjectMgr.h"
#include "Opcodes.h"
#include "OutdoorPvPMgr.h"
#include "QueryHolder.h"
#include "PetitionMgr.h"
#include "Player.h"
#include "PlayerDump.h"
#include "PoolMgr.h"
#include "Realm.h"
#include "ScriptMgr.h"
#include "ServerMotd.h"
#include "SkillDiscovery.h"
#include "SkillExtraItems.h"
#include "SmartAI.h"
#include "SpellMgr.h"
#include "TaskScheduler.h"
#include "TicketMgr.h"
#include "Transport.h"
#include "TransportMgr.h"
#include "UpdateTime.h"
#include "Util.h"
#include "VMapFactory.h"
#include "VMapMgr2.h"
#include "Vehicle.h"
#include "Warden.h"
#include "WardenCheckMgr.h"
#include "WaypointMovementGenerator.h"
#include "WeatherMgr.h"
#include "WhoListCacheMgr.h"
#include "WorldPacket.h"
#include "WorldSession.h"
#include <boost/asio/ip/address.hpp>
#include <cmath>

namespace
{
    TaskScheduler playersSaveScheduler;
}

std::atomic_long World::m_stopEvent = false;
uint8 World::m_ExitCode = SHUTDOWN_EXIT_CODE;
uint32 World::m_worldLoopCounter = 0;

float World::m_MaxVisibleDistanceOnContinents = DEFAULT_VISIBILITY_DISTANCE;
float World::m_MaxVisibleDistanceInInstances  = DEFAULT_VISIBILITY_INSTANCE;
float World::m_MaxVisibleDistanceInBGArenas   = DEFAULT_VISIBILITY_BGARENAS;

Realm realm;

/// World constructor
World::World()
{
    m_playerLimit = 0;
    m_allowedSecurityLevel = SEC_PLAYER;
    m_allowMovement = true;
    m_ShutdownMask = 0;
    m_ShutdownTimer = 0;
    m_maxActiveSessionCount = 0;
    m_maxQueuedSessionCount = 0;
    m_PlayerCount = 0;
    m_MaxPlayerCount = 0;
    m_NextDailyQuestReset = 0s;
    m_NextWeeklyQuestReset = 0s;
    m_NextMonthlyQuestReset = 0s;
    m_NextRandomBGReset = 0s;
    m_NextCalendarOldEventsDeletionTime = 0s;
    m_NextGuildReset = 0s;
    m_defaultDbcLocale = LOCALE_enUS;
    mail_expire_check_timer = 0s;
    m_isClosed = false;
    m_CleaningFlags = 0;

    memset(rate_values, 0, sizeof(rate_values));
    memset(m_int_configs, 0, sizeof(m_int_configs));
    memset(m_bool_configs, 0, sizeof(m_bool_configs));
    memset(m_float_configs, 0, sizeof(m_float_configs));
}

/// World destructor
World::~World()
{
    ///- Empty the kicked session set
    while (!m_sessions.empty())
    {
        // not remove from queue, prevent loading new sessions
        delete m_sessions.begin()->second;
        m_sessions.erase(m_sessions.begin());
    }

    while (!m_offlineSessions.empty())
    {
        delete m_offlineSessions.begin()->second;
        m_offlineSessions.erase(m_offlineSessions.begin());
    }

    CliCommandHolder* command = nullptr;
    while (cliCmdQueue.next(command))
        delete command;

    VMAP::VMapFactory::clear();
    MMAP::MMapFactory::clear();

    //TODO free addSessQueue
}

std::unique_ptr<IWorld>& getWorldInstance()
{
    static std::unique_ptr<IWorld> instance = std::make_unique<World>();
    return instance;
}

/// Find a player in a specified zone
Player* World::FindPlayerInZone(uint32 zone)
{
    ///- circle through active sessions and return the first player found in the zone
    SessionMap::const_iterator itr;
    for (itr = m_sessions.begin(); itr != m_sessions.end(); ++itr)
    {
        if (!itr->second)
            continue;

        Player* player = itr->second->GetPlayer();
        if (!player)
            continue;

        if (player->IsInWorld() && player->GetZoneId() == zone)
            return player;
    }
    return nullptr;
}

bool World::IsClosed() const
{
    return m_isClosed;
}

void World::SetClosed(bool val)
{
    m_isClosed = val;

    // Invert the value, for simplicity for scripters.
    sScriptMgr->OnOpenStateChange(!val);
}

/// Find a session by its id
WorldSession* World::FindSession(uint32 id) const
{
    SessionMap::const_iterator itr = m_sessions.find(id);

    if (itr != m_sessions.end())
        return itr->second;                                 // also can return nullptr for kicked session
    else
        return nullptr;
}

WorldSession* World::FindOfflineSession(uint32 id) const
{
    SessionMap::const_iterator itr = m_offlineSessions.find(id);
    if (itr != m_offlineSessions.end())
        return itr->second;
    else
        return nullptr;
}

WorldSession* World::FindOfflineSessionForCharacterGUID(ObjectGuid::LowType guidLow) const
{
    if (m_offlineSessions.empty())
        return nullptr;

    for (SessionMap::const_iterator itr = m_offlineSessions.begin(); itr != m_offlineSessions.end(); ++itr)
        if (itr->second->GetGuidLow() == guidLow)
            return itr->second;

    return nullptr;
}

/// Remove a given session
bool World::KickSession(uint32 id)
{
    ///- Find the session, kick the user, but we can't delete session at this moment to prevent iterator invalidation
    SessionMap::const_iterator itr = m_sessions.find(id);

    if (itr != m_sessions.end() && itr->second)
    {
        if (itr->second->PlayerLoading())
            return false;

        itr->second->KickPlayer("KickSession", false);
    }

    return true;
}

void World::AddSession(WorldSession* s)
{
    addSessQueue.add(s);
}

void World::AddSession_(WorldSession* s)
{
    ASSERT (s);

    // kick existing session with same account (if any)
    // if character on old session is being loaded, then return
    if (!KickSession(s->GetAccountId()))
    {
        s->KickPlayer("kick existing session with same account");
        delete s; // session not added yet in session list, so not listed in queue
        return;
    }

    SessionMap::const_iterator old = m_sessions.find(s->GetAccountId());
    if (old != m_sessions.end())
    {
        WorldSession* oldSession = old->second;

        if (!RemoveQueuedPlayer(oldSession) && getIntConfig(CONFIG_INTERVAL_DISCONNECT_TOLERANCE))
            m_disconnects[s->GetAccountId()] = GameTime::GetGameTime().count();

        // pussywizard:
        if (oldSession->HandleSocketClosed())
        {
            // there should be no offline session if current one is logged onto a character
            SessionMap::iterator iter;
            if ((iter = m_offlineSessions.find(oldSession->GetAccountId())) != m_offlineSessions.end())
            {
                WorldSession* tmp = iter->second;
                m_offlineSessions.erase(iter);
                tmp->SetShouldSetOfflineInDB(false);
                delete tmp;
            }
            oldSession->SetOfflineTime(GameTime::GetGameTime().count());
            m_offlineSessions[oldSession->GetAccountId()] = oldSession;
        }
        else
        {
            oldSession->SetShouldSetOfflineInDB(false); // pussywizard: don't set offline in db because new session for that acc is already created
            delete oldSession;
        }
    }

    m_sessions[s->GetAccountId()] = s;

    uint32 Sessions = GetActiveAndQueuedSessionCount();
    uint32 pLimit = GetPlayerAmountLimit();

    // don't count this session when checking player limit
    --Sessions;

    if (pLimit > 0 && Sessions >= pLimit && AccountMgr::IsPlayerAccount(s->GetSecurity()) && !s->CanSkipQueue() && !HasRecentlyDisconnected(s))
    {
        AddQueuedPlayer (s);
        UpdateMaxSessionCounters();
        return;
    }

    s->SendAuthResponse(AUTH_OK, true);

    FinalizePlayerWorldSession(s);

    UpdateMaxSessionCounters();
}

bool World::HasRecentlyDisconnected(WorldSession* session)
{
    if (!session)
        return false;

    if (uint32 tolerance = getIntConfig(CONFIG_INTERVAL_DISCONNECT_TOLERANCE))
    {
        for (DisconnectMap::iterator i = m_disconnects.begin(); i != m_disconnects.end();)
        {
            if ((GameTime::GetGameTime().count() - i->second) < tolerance)
            {
                if (i->first == session->GetAccountId())
                    return true;
                ++i;
            }
            else
                m_disconnects.erase(i++);
        }
    }
    return false;
}

int32 World::GetQueuePos(WorldSession* sess)
{
    uint32 position = 1;

    for (Queue::const_iterator iter = m_QueuedPlayer.begin(); iter != m_QueuedPlayer.end(); ++iter, ++position)
        if ((*iter) == sess)
            return position;

    return 0;
}

void World::AddQueuedPlayer(WorldSession* sess)
{
    sess->SetInQueue(true);
    m_QueuedPlayer.push_back(sess);

    // The 1st SMSG_AUTH_RESPONSE needs to contain other info too.
    sess->SendAuthResponse(AUTH_WAIT_QUEUE, false, GetQueuePos(sess));
}

bool World::RemoveQueuedPlayer(WorldSession* sess)
{
    uint32 sessions = GetActiveSessionCount();

    uint32 position = 1;
    Queue::iterator iter = m_QueuedPlayer.begin();

    // search to remove and count skipped positions
    bool found = false;

    for (; iter != m_QueuedPlayer.end(); ++iter, ++position)
    {
        if (*iter == sess)
        {
            sess->SetInQueue(false);
            sess->ResetTimeOutTime(false);
            iter = m_QueuedPlayer.erase(iter);
            found = true;
            break;
        }
    }

    // if session not queued then it was an active session
    if (!found)
    {
        ASSERT(sessions > 0);
        --sessions;
    }

    // accept first in queue
    if ((!GetPlayerAmountLimit() || sessions < GetPlayerAmountLimit()) && !m_QueuedPlayer.empty())
    {
        WorldSession* pop_sess = m_QueuedPlayer.front();
        pop_sess->SetInQueue(false);
        pop_sess->ResetTimeOutTime(false);
        pop_sess->SendAuthWaitQueue(0);
        pop_sess->SendAccountDataTimes(GLOBAL_CACHE_MASK);

        FinalizePlayerWorldSession(pop_sess);

        m_QueuedPlayer.pop_front();

        // update iter to point first queued socket or end() if queue is empty now
        iter = m_QueuedPlayer.begin();
        position = 1;
    }

    // update queue position from iter to end()
    for (; iter != m_QueuedPlayer.end(); ++iter, ++position)
        (*iter)->SendAuthWaitQueue(position);

    return found;
}

/// Initialize config values
void World::LoadConfigSettings(bool reload)
{
    if (reload)
    {
        if (!sConfigMgr->Reload())
        {
            LOG_ERROR("server.loading", "World settings reload fail: can't read settings.");
            return;
        }

        sLog->LoadFromConfig();
        sMetric->LoadFromConfigs();
    }

    // Set realm id and enable db logging
    sLog->SetRealmId(realm.Id.Realm);

    sScriptMgr->OnBeforeConfigLoad(reload);

    // load update time related configs
    sWorldUpdateTime.LoadFromConfig();

    ///- Read the player limit and the Message of the day from the config file
    if (!reload)
    {
        SetPlayerAmountLimit(sConfigMgr->GetOption<int32>("PlayerLimit", 1000));
    }

    Motd::SetMotd(sConfigMgr->GetOption<std::string>("Motd", "Welcome to an AzerothCore server"));

    ///- Read ticket system setting from the config file
    m_bool_configs[CONFIG_ALLOW_TICKETS] = sConfigMgr->GetOption<bool>("AllowTickets", true);
    m_bool_configs[CONFIG_DELETE_CHARACTER_TICKET_TRACE] = sConfigMgr->GetOption<bool>("DeletedCharacterTicketTrace", false);

    ///- Get string for new logins (newly created characters)
    SetNewCharString(sConfigMgr->GetOption<std::string>("PlayerStart.String", ""));

    ///- Send server info on login?
    m_int_configs[CONFIG_ENABLE_SINFO_LOGIN] = sConfigMgr->GetOption<int32>("Server.LoginInfo", 0);

    ///- Read all rates from the config file
    rate_values[RATE_HEALTH]      = sConfigMgr->GetOption<float>("Rate.Health", 1);
    if (rate_values[RATE_HEALTH] < 0)
    {
        LOG_ERROR("server.loading", "Rate.Health ({}) must be > 0. Using 1 instead.", rate_values[RATE_HEALTH]);
        rate_values[RATE_HEALTH] = 1;
    }
    rate_values[RATE_POWER_MANA]  = sConfigMgr->GetOption<float>("Rate.Mana", 1);
    if (rate_values[RATE_POWER_MANA] < 0)
    {
        LOG_ERROR("server.loading", "Rate.Mana ({}) must be > 0. Using 1 instead.", rate_values[RATE_POWER_MANA]);
        rate_values[RATE_POWER_MANA] = 1;
    }
    rate_values[RATE_POWER_RAGE_INCOME] = sConfigMgr->GetOption<float>("Rate.Rage.Income", 1);
    rate_values[RATE_POWER_RAGE_LOSS]   = sConfigMgr->GetOption<float>("Rate.Rage.Loss", 1);
    if (rate_values[RATE_POWER_RAGE_LOSS] < 0)
    {
        LOG_ERROR("server.loading", "Rate.Rage.Loss ({}) must be > 0. Using 1 instead.", rate_values[RATE_POWER_RAGE_LOSS]);
        rate_values[RATE_POWER_RAGE_LOSS] = 1;
    }
    rate_values[RATE_POWER_RUNICPOWER_INCOME] = sConfigMgr->GetOption<float>("Rate.RunicPower.Income", 1);
    rate_values[RATE_POWER_RUNICPOWER_LOSS]   = sConfigMgr->GetOption<float>("Rate.RunicPower.Loss", 1);
    if (rate_values[RATE_POWER_RUNICPOWER_LOSS] < 0)
    {
        LOG_ERROR("server.loading", "Rate.RunicPower.Loss ({}) must be > 0. Using 1 instead.", rate_values[RATE_POWER_RUNICPOWER_LOSS]);
        rate_values[RATE_POWER_RUNICPOWER_LOSS] = 1;
    }
    rate_values[RATE_POWER_FOCUS]                 = sConfigMgr->GetOption<float>("Rate.Focus", 1.0f);
    rate_values[RATE_POWER_ENERGY]                = sConfigMgr->GetOption<float>("Rate.Energy", 1.0f);

    rate_values[RATE_SKILL_DISCOVERY]             = sConfigMgr->GetOption<float>("Rate.Skill.Discovery", 1.0f);

    rate_values[RATE_DROP_ITEM_POOR]              = sConfigMgr->GetOption<float>("Rate.Drop.Item.Poor", 1.0f);
    rate_values[RATE_DROP_ITEM_NORMAL]            = sConfigMgr->GetOption<float>("Rate.Drop.Item.Normal", 1.0f);
    rate_values[RATE_DROP_ITEM_UNCOMMON]          = sConfigMgr->GetOption<float>("Rate.Drop.Item.Uncommon", 1.0f);
    rate_values[RATE_DROP_ITEM_RARE]              = sConfigMgr->GetOption<float>("Rate.Drop.Item.Rare", 1.0f);
    rate_values[RATE_DROP_ITEM_EPIC]              = sConfigMgr->GetOption<float>("Rate.Drop.Item.Epic", 1.0f);
    rate_values[RATE_DROP_ITEM_LEGENDARY]         = sConfigMgr->GetOption<float>("Rate.Drop.Item.Legendary", 1.0f);
    rate_values[RATE_DROP_ITEM_ARTIFACT]          = sConfigMgr->GetOption<float>("Rate.Drop.Item.Artifact", 1.0f);
    rate_values[RATE_DROP_ITEM_REFERENCED]        = sConfigMgr->GetOption<float>("Rate.Drop.Item.Referenced", 1.0f);
    rate_values[RATE_DROP_ITEM_REFERENCED_AMOUNT] = sConfigMgr->GetOption<float>("Rate.Drop.Item.ReferencedAmount", 1.0f);
    rate_values[RATE_DROP_MONEY]                  = sConfigMgr->GetOption<float>("Rate.Drop.Money", 1.0f);
    rate_values[RATE_REWARD_BONUS_MONEY]          = sConfigMgr->GetOption<float>("Rate.RewardBonusMoney", 1.0f);
    rate_values[RATE_XP_KILL]                     = sConfigMgr->GetOption<float>("Rate.XP.Kill", 1.0f);
    rate_values[RATE_XP_BG_KILL_AV]               = sConfigMgr->GetOption<float>("Rate.XP.BattlegroundKillAV", 1.0f);
    rate_values[RATE_XP_BG_KILL_WSG]              = sConfigMgr->GetOption<float>("Rate.XP.BattlegroundKillWSG", 1.0f);
    rate_values[RATE_XP_BG_KILL_AB]               = sConfigMgr->GetOption<float>("Rate.XP.BattlegroundKillAB", 1.0f);
    rate_values[RATE_XP_BG_KILL_EOTS]             = sConfigMgr->GetOption<float>("Rate.XP.BattlegroundKillEOTS", 1.0f);
    rate_values[RATE_XP_BG_KILL_SOTA]             = sConfigMgr->GetOption<float>("Rate.XP.BattlegroundKillSOTA", 1.0f);
    rate_values[RATE_XP_BG_KILL_IC]               = sConfigMgr->GetOption<float>("Rate.XP.BattlegroundKillIC", 1.0f);
    rate_values[RATE_XP_QUEST]                    = sConfigMgr->GetOption<float>("Rate.XP.Quest", 1.0f);
    rate_values[RATE_XP_QUEST_DF]                 = sConfigMgr->GetOption<float>("Rate.XP.Quest.DF", 1.0f);
    rate_values[RATE_XP_EXPLORE]                  = sConfigMgr->GetOption<float>("Rate.XP.Explore", 1.0f);
    rate_values[RATE_XP_PET]                      = sConfigMgr->GetOption<float>("Rate.XP.Pet", 1.0f);
    rate_values[RATE_XP_PET_NEXT_LEVEL]           = sConfigMgr->GetOption<float>("Rate.Pet.LevelXP", 0.05f);
    rate_values[RATE_REPAIRCOST]                  = sConfigMgr->GetOption<float>("Rate.RepairCost", 1.0f);

    rate_values[RATE_SELLVALUE_ITEM_POOR]         = sConfigMgr->GetOption<float>("Rate.SellValue.Item.Poor", 1.0f);
    rate_values[RATE_SELLVALUE_ITEM_NORMAL]       = sConfigMgr->GetOption<float>("Rate.SellValue.Item.Normal", 1.0f);
    rate_values[RATE_SELLVALUE_ITEM_UNCOMMON]     = sConfigMgr->GetOption<float>("Rate.SellValue.Item.Uncommon", 1.0f);
    rate_values[RATE_SELLVALUE_ITEM_RARE]         = sConfigMgr->GetOption<float>("Rate.SellValue.Item.Rare", 1.0f);
    rate_values[RATE_SELLVALUE_ITEM_EPIC]         = sConfigMgr->GetOption<float>("Rate.SellValue.Item.Epic", 1.0f);
    rate_values[RATE_SELLVALUE_ITEM_LEGENDARY]    = sConfigMgr->GetOption<float>("Rate.SellValue.Item.Legendary", 1.0f);
    rate_values[RATE_SELLVALUE_ITEM_ARTIFACT]     = sConfigMgr->GetOption<float>("Rate.SellValue.Item.Artifact", 1.0f);
    rate_values[RATE_SELLVALUE_ITEM_HEIRLOOM]     = sConfigMgr->GetOption<float>("Rate.SellValue.Item.Heirloom", 1.0f);

    rate_values[ RATE_BUYVALUE_ITEM_POOR]         = sConfigMgr->GetOption<float>("Rate.BuyValue.Item.Poor", 1.0f);
    rate_values[ RATE_BUYVALUE_ITEM_NORMAL]       = sConfigMgr->GetOption<float>("Rate.BuyValue.Item.Normal", 1.0f);
    rate_values[ RATE_BUYVALUE_ITEM_UNCOMMON]     = sConfigMgr->GetOption<float>("Rate.BuyValue.Item.Uncommon", 1.0f);
    rate_values[ RATE_BUYVALUE_ITEM_RARE]         = sConfigMgr->GetOption<float>("Rate.BuyValue.Item.Rare", 1.0f);
    rate_values[ RATE_BUYVALUE_ITEM_EPIC]         = sConfigMgr->GetOption<float>("Rate.BuyValue.Item.Epic", 1.0f);
    rate_values[ RATE_BUYVALUE_ITEM_LEGENDARY]    = sConfigMgr->GetOption<float>("Rate.BuyValue.Item.Legendary", 1.0f);
    rate_values[RATE_BUYVALUE_ITEM_ARTIFACT]      = sConfigMgr->GetOption<float>("Rate.BuyValue.Item.Artifact", 1.0f);
    rate_values[RATE_BUYVALUE_ITEM_HEIRLOOM]      = sConfigMgr->GetOption<float>("Rate.BuyValue.Item.Heirloom", 1.0f);

    if (rate_values[RATE_REPAIRCOST] < 0.0f)
    {
        LOG_ERROR("server.loading", "Rate.RepairCost ({}) must be >=0. Using 0.0 instead.", rate_values[RATE_REPAIRCOST]);
        rate_values[RATE_REPAIRCOST] = 0.0f;
    }
    rate_values[RATE_REPUTATION_GAIN]                      = sConfigMgr->GetOption<float>("Rate.Reputation.Gain", 1.0f);
    rate_values[RATE_REPUTATION_LOWLEVEL_KILL]             = sConfigMgr->GetOption<float>("Rate.Reputation.LowLevel.Kill", 1.0f);
    rate_values[RATE_REPUTATION_LOWLEVEL_QUEST]            = sConfigMgr->GetOption<float>("Rate.Reputation.LowLevel.Quest", 1.0f);
    rate_values[RATE_REPUTATION_RECRUIT_A_FRIEND_BONUS]    = sConfigMgr->GetOption<float>("Rate.Reputation.RecruitAFriendBonus", 0.1f);
    rate_values[RATE_CREATURE_NORMAL_DAMAGE]               = sConfigMgr->GetOption<float>("Rate.Creature.Normal.Damage", 1.0f);
    rate_values[RATE_CREATURE_ELITE_ELITE_DAMAGE]          = sConfigMgr->GetOption<float>("Rate.Creature.Elite.Elite.Damage", 1.0f);
    rate_values[RATE_CREATURE_ELITE_RAREELITE_DAMAGE]      = sConfigMgr->GetOption<float>("Rate.Creature.Elite.RAREELITE.Damage", 1.0f);
    rate_values[RATE_CREATURE_ELITE_WORLDBOSS_DAMAGE]      = sConfigMgr->GetOption<float>("Rate.Creature.Elite.WORLDBOSS.Damage", 1.0f);
    rate_values[RATE_CREATURE_ELITE_RARE_DAMAGE]           = sConfigMgr->GetOption<float>("Rate.Creature.Elite.RARE.Damage", 1.0f);
    rate_values[RATE_CREATURE_NORMAL_HP]                   = sConfigMgr->GetOption<float>("Rate.Creature.Normal.HP", 1.0f);
    rate_values[RATE_CREATURE_ELITE_ELITE_HP]              = sConfigMgr->GetOption<float>("Rate.Creature.Elite.Elite.HP", 1.0f);
    rate_values[RATE_CREATURE_ELITE_RAREELITE_HP]          = sConfigMgr->GetOption<float>("Rate.Creature.Elite.RAREELITE.HP", 1.0f);
    rate_values[RATE_CREATURE_ELITE_WORLDBOSS_HP]          = sConfigMgr->GetOption<float>("Rate.Creature.Elite.WORLDBOSS.HP", 1.0f);
    rate_values[RATE_CREATURE_ELITE_RARE_HP]               = sConfigMgr->GetOption<float>("Rate.Creature.Elite.RARE.HP", 1.0f);
    rate_values[RATE_CREATURE_NORMAL_SPELLDAMAGE]          = sConfigMgr->GetOption<float>("Rate.Creature.Normal.SpellDamage", 1.0f);
    rate_values[RATE_CREATURE_ELITE_ELITE_SPELLDAMAGE]     = sConfigMgr->GetOption<float>("Rate.Creature.Elite.Elite.SpellDamage", 1.0f);
    rate_values[RATE_CREATURE_ELITE_RAREELITE_SPELLDAMAGE] = sConfigMgr->GetOption<float>("Rate.Creature.Elite.RAREELITE.SpellDamage", 1.0f);
    rate_values[RATE_CREATURE_ELITE_WORLDBOSS_SPELLDAMAGE] = sConfigMgr->GetOption<float>("Rate.Creature.Elite.WORLDBOSS.SpellDamage", 1.0f);
    rate_values[RATE_CREATURE_ELITE_RARE_SPELLDAMAGE]      = sConfigMgr->GetOption<float>("Rate.Creature.Elite.RARE.SpellDamage", 1.0f);
    rate_values[RATE_CREATURE_AGGRO]                       = sConfigMgr->GetOption<float>("Rate.Creature.Aggro", 1.0f);
    rate_values[RATE_REST_INGAME]                          = sConfigMgr->GetOption<float>("Rate.Rest.InGame", 1.0f);
    rate_values[RATE_REST_OFFLINE_IN_TAVERN_OR_CITY]       = sConfigMgr->GetOption<float>("Rate.Rest.Offline.InTavernOrCity", 1.0f);
    rate_values[RATE_REST_OFFLINE_IN_WILDERNESS]           = sConfigMgr->GetOption<float>("Rate.Rest.Offline.InWilderness", 1.0f);
    rate_values[RATE_DAMAGE_FALL]                          = sConfigMgr->GetOption<float>("Rate.Damage.Fall", 1.0f);
    rate_values[RATE_AUCTION_TIME]                         = sConfigMgr->GetOption<float>("Rate.Auction.Time", 1.0f);
    rate_values[RATE_AUCTION_DEPOSIT]                      = sConfigMgr->GetOption<float>("Rate.Auction.Deposit", 1.0f);
    rate_values[RATE_AUCTION_CUT]                          = sConfigMgr->GetOption<float>("Rate.Auction.Cut", 1.0f);
    rate_values[RATE_HONOR]                                = sConfigMgr->GetOption<float>("Rate.Honor", 1.0f);
    rate_values[RATE_ARENA_POINTS]                         = sConfigMgr->GetOption<float>("Rate.ArenaPoints", 1.0f);
    rate_values[RATE_INSTANCE_RESET_TIME]                  = sConfigMgr->GetOption<float>("Rate.InstanceResetTime", 1.0f);

    rate_values[RATE_MISS_CHANCE_MULTIPLIER_TARGET_CREATURE]       = sConfigMgr->GetOption<float>("Rate.MissChanceMultiplier.TargetCreature", 11.0f);
    rate_values[RATE_MISS_CHANCE_MULTIPLIER_TARGET_PLAYER]         = sConfigMgr->GetOption<float>("Rate.MissChanceMultiplier.TargetPlayer", 7.0f);
    m_bool_configs[CONFIG_MISS_CHANCE_MULTIPLIER_ONLY_FOR_PLAYERS] = sConfigMgr->GetOption<bool>("Rate.MissChanceMultiplier.OnlyAffectsPlayer", false);

    rate_values[RATE_TALENT]                               = sConfigMgr->GetOption<float>("Rate.Talent", 1.0f);
    if (rate_values[RATE_TALENT] < 0.0f)
    {
        LOG_ERROR("server.loading", "Rate.Talent ({}) must be > 0. Using 1 instead.", rate_values[RATE_TALENT]);
        rate_values[RATE_TALENT] = 1.0f;
    }
    rate_values[RATE_MOVESPEED] = sConfigMgr->GetOption<float>("Rate.MoveSpeed", 1.0f);
    if (rate_values[RATE_MOVESPEED] < 0)
    {
        LOG_ERROR("server.loading", "Rate.MoveSpeed ({}) must be > 0. Using 1 instead.", rate_values[RATE_MOVESPEED]);
        rate_values[RATE_MOVESPEED] = 1.0f;
    }
    for (uint8 i = 0; i < MAX_MOVE_TYPE; ++i) playerBaseMoveSpeed[i] = baseMoveSpeed[i] * rate_values[RATE_MOVESPEED];
    rate_values[RATE_CORPSE_DECAY_LOOTED] = sConfigMgr->GetOption<float>("Rate.Corpse.Decay.Looted", 0.5f);

    rate_values[RATE_TARGET_POS_RECALCULATION_RANGE] = sConfigMgr->GetOption<float>("TargetPosRecalculateRange", 1.5f);
    if (rate_values[RATE_TARGET_POS_RECALCULATION_RANGE] < CONTACT_DISTANCE)
    {
        LOG_ERROR("server.loading", "TargetPosRecalculateRange ({}) must be >= {}. Using {} instead.", rate_values[RATE_TARGET_POS_RECALCULATION_RANGE], CONTACT_DISTANCE, CONTACT_DISTANCE);
        rate_values[RATE_TARGET_POS_RECALCULATION_RANGE] = CONTACT_DISTANCE;
    }
    else if (rate_values[RATE_TARGET_POS_RECALCULATION_RANGE] > NOMINAL_MELEE_RANGE)
    {
        LOG_ERROR("server.loading", "TargetPosRecalculateRange ({}) must be <= {}. Using {} instead.",
                       rate_values[RATE_TARGET_POS_RECALCULATION_RANGE], NOMINAL_MELEE_RANGE, NOMINAL_MELEE_RANGE);
        rate_values[RATE_TARGET_POS_RECALCULATION_RANGE] = NOMINAL_MELEE_RANGE;
    }

    rate_values[RATE_DURABILITY_LOSS_ON_DEATH]  = sConfigMgr->GetOption<float>("DurabilityLoss.OnDeath", 10.0f);
    if (rate_values[RATE_DURABILITY_LOSS_ON_DEATH] < 0.0f)
    {
        LOG_ERROR("server.loading", "DurabilityLoss.OnDeath ({}) must be >=0. Using 0.0 instead.", rate_values[RATE_DURABILITY_LOSS_ON_DEATH]);
        rate_values[RATE_DURABILITY_LOSS_ON_DEATH] = 0.0f;
    }
    if (rate_values[RATE_DURABILITY_LOSS_ON_DEATH] > 100.0f)
    {
        LOG_ERROR("server.loading", "DurabilityLoss.OnDeath ({}) must be <= 100. Using 100.0 instead.", rate_values[RATE_DURABILITY_LOSS_ON_DEATH]);
        rate_values[RATE_DURABILITY_LOSS_ON_DEATH] = 0.0f;
    }
    rate_values[RATE_DURABILITY_LOSS_ON_DEATH] = rate_values[RATE_DURABILITY_LOSS_ON_DEATH] / 100.0f;

    rate_values[RATE_DURABILITY_LOSS_DAMAGE] = sConfigMgr->GetOption<float>("DurabilityLossChance.Damage", 0.5f);
    if (rate_values[RATE_DURABILITY_LOSS_DAMAGE] < 0.0f)
    {
        LOG_ERROR("server.loading", "DurabilityLossChance.Damage ({}) must be >=0. Using 0.0 instead.", rate_values[RATE_DURABILITY_LOSS_DAMAGE]);
        rate_values[RATE_DURABILITY_LOSS_DAMAGE] = 0.0f;
    }
    rate_values[RATE_DURABILITY_LOSS_ABSORB] = sConfigMgr->GetOption<float>("DurabilityLossChance.Absorb", 0.5f);
    if (rate_values[RATE_DURABILITY_LOSS_ABSORB] < 0.0f)
    {
        LOG_ERROR("server.loading", "DurabilityLossChance.Absorb ({}) must be >=0. Using 0.0 instead.", rate_values[RATE_DURABILITY_LOSS_ABSORB]);
        rate_values[RATE_DURABILITY_LOSS_ABSORB] = 0.0f;
    }
    rate_values[RATE_DURABILITY_LOSS_PARRY] = sConfigMgr->GetOption<float>("DurabilityLossChance.Parry", 0.05f);
    if (rate_values[RATE_DURABILITY_LOSS_PARRY] < 0.0f)
    {
        LOG_ERROR("server.loading", "DurabilityLossChance.Parry ({}) must be >=0. Using 0.0 instead.", rate_values[RATE_DURABILITY_LOSS_PARRY]);
        rate_values[RATE_DURABILITY_LOSS_PARRY] = 0.0f;
    }
    rate_values[RATE_DURABILITY_LOSS_BLOCK] = sConfigMgr->GetOption<float>("DurabilityLossChance.Block", 0.05f);
    if (rate_values[RATE_DURABILITY_LOSS_BLOCK] < 0.0f)
    {
        LOG_ERROR("server.loading", "DurabilityLossChance.Block ({}) must be >=0. Using 0.0 instead.", rate_values[RATE_DURABILITY_LOSS_BLOCK]);
        rate_values[RATE_DURABILITY_LOSS_BLOCK] = 0.0f;
    }

    ///- Read other configuration items from the config file

    m_bool_configs[CONFIG_DURABILITY_LOSS_IN_PVP] = sConfigMgr->GetOption<bool>("DurabilityLoss.InPvP", false);

    m_int_configs[CONFIG_COMPRESSION] = sConfigMgr->GetOption<int32>("Compression", 1);
    if (m_int_configs[CONFIG_COMPRESSION] < 1 || m_int_configs[CONFIG_COMPRESSION] > 9)
    {
        LOG_ERROR("server.loading", "Compression level ({}) must be in range 1..9. Using default compression level (1).", m_int_configs[CONFIG_COMPRESSION]);
        m_int_configs[CONFIG_COMPRESSION] = 1;
    }
    m_bool_configs[CONFIG_ADDON_CHANNEL]                   = sConfigMgr->GetOption<bool>("AddonChannel", true);
    m_bool_configs[CONFIG_CLEAN_CHARACTER_DB]              = sConfigMgr->GetOption<bool>("CleanCharacterDB", false);
    m_int_configs[CONFIG_PERSISTENT_CHARACTER_CLEAN_FLAGS] = sConfigMgr->GetOption<int32>("PersistentCharacterCleanFlags", 0);
    m_int_configs[CONFIG_CHAT_CHANNEL_LEVEL_REQ]           = sConfigMgr->GetOption<int32>("ChatLevelReq.Channel", 1);
    m_int_configs[CONFIG_CHAT_WHISPER_LEVEL_REQ]           = sConfigMgr->GetOption<int32>("ChatLevelReq.Whisper", 1);
    m_int_configs[CONFIG_CHAT_SAY_LEVEL_REQ]               = sConfigMgr->GetOption<int32>("ChatLevelReq.Say", 1);
    m_int_configs[CONFIG_PARTY_LEVEL_REQ]                  = sConfigMgr->GetOption<int32>("PartyLevelReq", 1);
    m_int_configs[CONFIG_TRADE_LEVEL_REQ]                  = sConfigMgr->GetOption<int32>("LevelReq.Trade", 1);
    m_int_configs[CONFIG_TICKET_LEVEL_REQ]                 = sConfigMgr->GetOption<int32>("LevelReq.Ticket", 1);
    m_int_configs[CONFIG_AUCTION_LEVEL_REQ]                = sConfigMgr->GetOption<int32>("LevelReq.Auction", 1);
    m_int_configs[CONFIG_MAIL_LEVEL_REQ]                   = sConfigMgr->GetOption<int32>("LevelReq.Mail", 1);
    m_bool_configs[CONFIG_ALLOW_PLAYER_COMMANDS]           = sConfigMgr->GetOption<bool>("AllowPlayerCommands", 1);
    m_bool_configs[CONFIG_PRESERVE_CUSTOM_CHANNELS]        = sConfigMgr->GetOption<bool>("PreserveCustomChannels", false);
    m_int_configs[CONFIG_PRESERVE_CUSTOM_CHANNEL_DURATION] = sConfigMgr->GetOption<int32>("PreserveCustomChannelDuration", 14);
    m_int_configs[CONFIG_INTERVAL_SAVE]                    = sConfigMgr->GetOption<int32>("PlayerSaveInterval", 15 * MINUTE * IN_MILLISECONDS);
    m_int_configs[CONFIG_INTERVAL_DISCONNECT_TOLERANCE]    = sConfigMgr->GetOption<int32>("DisconnectToleranceInterval", 0);
    m_bool_configs[CONFIG_STATS_SAVE_ONLY_ON_LOGOUT]       = sConfigMgr->GetOption<bool>("PlayerSave.Stats.SaveOnlyOnLogout", true);

    m_int_configs[CONFIG_MIN_LEVEL_STAT_SAVE] = sConfigMgr->GetOption<int32>("PlayerSave.Stats.MinLevel", 0);
    if (m_int_configs[CONFIG_MIN_LEVEL_STAT_SAVE] > MAX_LEVEL || int32(m_int_configs[CONFIG_MIN_LEVEL_STAT_SAVE]) < 0)
    {
        LOG_ERROR("server.loading", "PlayerSave.Stats.MinLevel ({}) must be in range 0..80. Using default, do not save character stats (0).", m_int_configs[CONFIG_MIN_LEVEL_STAT_SAVE]);
        m_int_configs[CONFIG_MIN_LEVEL_STAT_SAVE] = 0;
    }

    m_int_configs[CONFIG_INTERVAL_MAPUPDATE] = sConfigMgr->GetOption<int32>("MapUpdateInterval", 100);
    if (m_int_configs[CONFIG_INTERVAL_MAPUPDATE] < MIN_MAP_UPDATE_DELAY)
    {
        LOG_ERROR("server.loading", "MapUpdateInterval ({}) must be greater {}. Use this minimal value.", m_int_configs[CONFIG_INTERVAL_MAPUPDATE], MIN_MAP_UPDATE_DELAY);
        m_int_configs[CONFIG_INTERVAL_MAPUPDATE] = MIN_MAP_UPDATE_DELAY;
    }
    if (reload)
        sMapMgr->SetMapUpdateInterval(m_int_configs[CONFIG_INTERVAL_MAPUPDATE]);

    m_int_configs[CONFIG_INTERVAL_CHANGEWEATHER] = sConfigMgr->GetOption<int32>("ChangeWeatherInterval", 10 * MINUTE * IN_MILLISECONDS);

    if (reload)
    {
        uint32 val = sConfigMgr->GetOption<int32>("WorldServerPort", 8085);
        if (val != m_int_configs[CONFIG_PORT_WORLD])
            LOG_ERROR("server.loading", "WorldServerPort option can't be changed at worldserver.conf reload, using current value ({}).", m_int_configs[CONFIG_PORT_WORLD]);
    }
    else
        m_int_configs[CONFIG_PORT_WORLD] = sConfigMgr->GetOption<int32>("WorldServerPort", 8085);

    m_bool_configs[CONFIG_CLOSE_IDLE_CONNECTIONS]   = sConfigMgr->GetOption<bool>("CloseIdleConnections", true);
    m_int_configs[CONFIG_SOCKET_TIMEOUTTIME]        = sConfigMgr->GetOption<int32>("SocketTimeOutTime", 900000);
    m_int_configs[CONFIG_SOCKET_TIMEOUTTIME_ACTIVE] = sConfigMgr->GetOption<int32>("SocketTimeOutTimeActive", 60000);
    m_int_configs[CONFIG_SESSION_ADD_DELAY]         = sConfigMgr->GetOption<int32>("SessionAddDelay", 10000);

    m_float_configs[CONFIG_GROUP_XP_DISTANCE]             = sConfigMgr->GetOption<float>("MaxGroupXPDistance", 74.0f);
    m_float_configs[CONFIG_MAX_RECRUIT_A_FRIEND_DISTANCE] = sConfigMgr->GetOption<float>("MaxRecruitAFriendBonusDistance", 100.0f);

    /// \todo Add MonsterSight in worldserver.conf or put it as define
    m_float_configs[CONFIG_SIGHT_MONSTER] = sConfigMgr->GetOption<float>("MonsterSight", 50);

    if (reload)
    {
        uint32 val = sConfigMgr->GetOption<int32>("GameType", 0);
        if (val != m_int_configs[CONFIG_GAME_TYPE])
            LOG_ERROR("server.loading", "GameType option can't be changed at worldserver.conf reload, using current value ({}).", m_int_configs[CONFIG_GAME_TYPE]);
    }
    else
        m_int_configs[CONFIG_GAME_TYPE] = sConfigMgr->GetOption<int32>("GameType", 0);

    if (reload)
    {
        uint32 val = sConfigMgr->GetOption<int32>("RealmZone", REALM_ZONE_DEVELOPMENT);
        if (val != m_int_configs[CONFIG_REALM_ZONE])
            LOG_ERROR("server.loading", "RealmZone option can't be changed at worldserver.conf reload, using current value ({}).", m_int_configs[CONFIG_REALM_ZONE]);
    }
    else
        m_int_configs[CONFIG_REALM_ZONE] = sConfigMgr->GetOption<int32>("RealmZone", REALM_ZONE_DEVELOPMENT);

    m_int_configs[CONFIG_STRICT_PLAYER_NAMES]                  = sConfigMgr->GetOption<int32> ("StrictPlayerNames",  0);
    m_int_configs[CONFIG_STRICT_CHARTER_NAMES]                 = sConfigMgr->GetOption<int32> ("StrictCharterNames", 0);
    m_int_configs[CONFIG_STRICT_CHANNEL_NAMES]                 = sConfigMgr->GetOption<int32> ("StrictChannelNames", 0);
    m_int_configs[CONFIG_STRICT_PET_NAMES]                     = sConfigMgr->GetOption<int32> ("StrictPetNames",     0);

    m_bool_configs[CONFIG_ALLOW_TWO_SIDE_ACCOUNTS]             = sConfigMgr->GetOption<bool>("AllowTwoSide.Accounts", true);
    m_bool_configs[CONFIG_ALLOW_TWO_SIDE_INTERACTION_CALENDAR] = sConfigMgr->GetOption<bool>("AllowTwoSide.Interaction.Calendar", false);
    m_bool_configs[CONFIG_ALLOW_TWO_SIDE_INTERACTION_CHAT]     = sConfigMgr->GetOption<bool>("AllowTwoSide.Interaction.Chat", false);
    m_bool_configs[CONFIG_ALLOW_TWO_SIDE_INTERACTION_CHANNEL]  = sConfigMgr->GetOption<bool>("AllowTwoSide.Interaction.Channel", false);
    m_bool_configs[CONFIG_ALLOW_TWO_SIDE_INTERACTION_GROUP]    = sConfigMgr->GetOption<bool>("AllowTwoSide.Interaction.Group", false);
    m_bool_configs[CONFIG_ALLOW_TWO_SIDE_INTERACTION_GUILD]    = sConfigMgr->GetOption<bool>("AllowTwoSide.Interaction.Guild", false);
    m_bool_configs[CONFIG_ALLOW_TWO_SIDE_INTERACTION_AUCTION]  = sConfigMgr->GetOption<bool>("AllowTwoSide.Interaction.Auction", false);
    m_bool_configs[CONFIG_ALLOW_TWO_SIDE_INTERACTION_MAIL]     = sConfigMgr->GetOption<bool>("AllowTwoSide.Interaction.Mail", false);
    m_bool_configs[CONFIG_ALLOW_TWO_SIDE_WHO_LIST]             = sConfigMgr->GetOption<bool>("AllowTwoSide.WhoList", false);
    m_bool_configs[CONFIG_ALLOW_TWO_SIDE_ADD_FRIEND]           = sConfigMgr->GetOption<bool>("AllowTwoSide.AddFriend", false);
    m_bool_configs[CONFIG_ALLOW_TWO_SIDE_TRADE]                = sConfigMgr->GetOption<bool>("AllowTwoSide.Trade", false);
    m_bool_configs[CONFIG_ALLOW_TWO_SIDE_INTERACTION_EMOTE]    = sConfigMgr->GetOption<bool>("AllowTwoSide.Interaction.Emote", false);

    m_int_configs[CONFIG_MIN_PLAYER_NAME] = sConfigMgr->GetOption<int32> ("MinPlayerName",  2);
    if (m_int_configs[CONFIG_MIN_PLAYER_NAME] < 1 || m_int_configs[CONFIG_MIN_PLAYER_NAME] > MAX_PLAYER_NAME)
    {
        LOG_ERROR("server.loading", "MinPlayerName ({}) must be in range 1..{}. Set to 2.", m_int_configs[CONFIG_MIN_PLAYER_NAME], MAX_PLAYER_NAME);
        m_int_configs[CONFIG_MIN_PLAYER_NAME] = 2;
    }

    m_int_configs[CONFIG_MIN_CHARTER_NAME] = sConfigMgr->GetOption<int32> ("MinCharterName", 2);
    if (m_int_configs[CONFIG_MIN_CHARTER_NAME] < 1 || m_int_configs[CONFIG_MIN_CHARTER_NAME] > MAX_CHARTER_NAME)
    {
        LOG_ERROR("server.loading", "MinCharterName ({}) must be in range 1..{}. Set to 2.", m_int_configs[CONFIG_MIN_CHARTER_NAME], MAX_CHARTER_NAME);
        m_int_configs[CONFIG_MIN_CHARTER_NAME] = 2;
    }

    m_int_configs[CONFIG_MIN_PET_NAME] = sConfigMgr->GetOption<int32> ("MinPetName",     2);
    if (m_int_configs[CONFIG_MIN_PET_NAME] < 1 || m_int_configs[CONFIG_MIN_PET_NAME] > MAX_PET_NAME)
    {
        LOG_ERROR("server.loading", "MinPetName ({}) must be in range 1..{}. Set to 2.", m_int_configs[CONFIG_MIN_PET_NAME], MAX_PET_NAME);
        m_int_configs[CONFIG_MIN_PET_NAME] = 2;
    }

    m_int_configs[CONFIG_CHARTER_COST_GUILD]     = sConfigMgr->GetOption<int32>("Guild.CharterCost", 1000);
    m_int_configs[CONFIG_CHARTER_COST_ARENA_2v2] = sConfigMgr->GetOption<int32>("ArenaTeam.CharterCost.2v2", 800000);
    m_int_configs[CONFIG_CHARTER_COST_ARENA_3v3] = sConfigMgr->GetOption<int32>("ArenaTeam.CharterCost.3v3", 1200000);
    m_int_configs[CONFIG_CHARTER_COST_ARENA_5v5] = sConfigMgr->GetOption<int32>("ArenaTeam.CharterCost.5v5", 2000000);

    m_int_configs[CONFIG_MAX_WHO_LIST_RETURN] = sConfigMgr->GetOption<int32>("MaxWhoListReturns", 49);

    m_int_configs[CONFIG_CHARACTER_CREATING_DISABLED]           = sConfigMgr->GetOption<int32>("CharacterCreating.Disabled", 0);
    m_int_configs[CONFIG_CHARACTER_CREATING_DISABLED_RACEMASK]  = sConfigMgr->GetOption<int32>("CharacterCreating.Disabled.RaceMask", 0);

    m_int_configs[CONFIG_CHARACTER_CREATING_DISABLED_CLASSMASK] = sConfigMgr->GetOption<int32>("CharacterCreating.Disabled.ClassMask", 0);

    m_int_configs[CONFIG_CHARACTERS_PER_REALM] = sConfigMgr->GetOption<int32>("CharactersPerRealm", 10);
    if (m_int_configs[CONFIG_CHARACTERS_PER_REALM] < 1 || m_int_configs[CONFIG_CHARACTERS_PER_REALM] > 10)
    {
        LOG_ERROR("server.loading", "CharactersPerRealm ({}) must be in range 1..10. Set to 10.", m_int_configs[CONFIG_CHARACTERS_PER_REALM]);
        m_int_configs[CONFIG_CHARACTERS_PER_REALM] = 10;
    }

    // must be after CONFIG_CHARACTERS_PER_REALM
    m_int_configs[CONFIG_CHARACTERS_PER_ACCOUNT] = sConfigMgr->GetOption<int32>("CharactersPerAccount", 50);
    if (m_int_configs[CONFIG_CHARACTERS_PER_ACCOUNT] < m_int_configs[CONFIG_CHARACTERS_PER_REALM])
    {
        LOG_ERROR("server.loading", "CharactersPerAccount ({}) can't be less than CharactersPerRealm ({}).", m_int_configs[CONFIG_CHARACTERS_PER_ACCOUNT], m_int_configs[CONFIG_CHARACTERS_PER_REALM]);
        m_int_configs[CONFIG_CHARACTERS_PER_ACCOUNT] = m_int_configs[CONFIG_CHARACTERS_PER_REALM];
    }

    m_int_configs[CONFIG_HEROIC_CHARACTERS_PER_REALM] = sConfigMgr->GetOption<int32>("HeroicCharactersPerRealm", 1);
    if (int32(m_int_configs[CONFIG_HEROIC_CHARACTERS_PER_REALM]) < 0 || m_int_configs[CONFIG_HEROIC_CHARACTERS_PER_REALM] > 10)
    {
        LOG_ERROR("server.loading", "HeroicCharactersPerRealm ({}) must be in range 0..10. Set to 1.", m_int_configs[CONFIG_HEROIC_CHARACTERS_PER_REALM]);
        m_int_configs[CONFIG_HEROIC_CHARACTERS_PER_REALM] = 1;
    }

    m_int_configs[CONFIG_CHARACTER_CREATING_MIN_LEVEL_FOR_HEROIC_CHARACTER] = sConfigMgr->GetOption<int32>("CharacterCreating.MinLevelForHeroicCharacter", 55);

    m_int_configs[CONFIG_SKIP_CINEMATICS] = sConfigMgr->GetOption<int32>("SkipCinematics", 0);
    if (int32(m_int_configs[CONFIG_SKIP_CINEMATICS]) < 0 || m_int_configs[CONFIG_SKIP_CINEMATICS] > 2)
    {
        LOG_ERROR("server.loading", "SkipCinematics ({}) must be in range 0..2. Set to 0.", m_int_configs[CONFIG_SKIP_CINEMATICS]);
        m_int_configs[CONFIG_SKIP_CINEMATICS] = 0;
    }

    if (reload)
    {
        uint32 val = sConfigMgr->GetOption<int32>("MaxPlayerLevel", DEFAULT_MAX_LEVEL);
        if (val != m_int_configs[CONFIG_MAX_PLAYER_LEVEL])
            LOG_ERROR("server.loading", "MaxPlayerLevel option can't be changed at config reload, using current value ({}).", m_int_configs[CONFIG_MAX_PLAYER_LEVEL]);
    }
    else
        m_int_configs[CONFIG_MAX_PLAYER_LEVEL] = sConfigMgr->GetOption<int32>("MaxPlayerLevel", DEFAULT_MAX_LEVEL);

    if (m_int_configs[CONFIG_MAX_PLAYER_LEVEL] > MAX_LEVEL || m_int_configs[CONFIG_MAX_PLAYER_LEVEL] < 1)
    {
        LOG_ERROR("server.loading", "MaxPlayerLevel ({}) must be in range 1..{}. Set to {}.", m_int_configs[CONFIG_MAX_PLAYER_LEVEL], MAX_LEVEL, MAX_LEVEL);
        m_int_configs[CONFIG_MAX_PLAYER_LEVEL] = MAX_LEVEL;
    }

    m_int_configs[CONFIG_MIN_DUALSPEC_LEVEL] = sConfigMgr->GetOption<int32>("MinDualSpecLevel", 40);

    m_int_configs[CONFIG_START_PLAYER_LEVEL] = sConfigMgr->GetOption<int32>("StartPlayerLevel", 1);
    if (m_int_configs[CONFIG_START_PLAYER_LEVEL] < 1 || m_int_configs[CONFIG_START_PLAYER_LEVEL] > m_int_configs[CONFIG_MAX_PLAYER_LEVEL])
    {
        LOG_ERROR("server.loading", "StartPlayerLevel ({}) must be in range 1..MaxPlayerLevel({}). Set to 1.", m_int_configs[CONFIG_START_PLAYER_LEVEL], m_int_configs[CONFIG_MAX_PLAYER_LEVEL]);
        m_int_configs[CONFIG_START_PLAYER_LEVEL] = 1;
    }

    m_int_configs[CONFIG_START_HEROIC_PLAYER_LEVEL] = sConfigMgr->GetOption<int32>("StartHeroicPlayerLevel", 55);
    if (m_int_configs[CONFIG_START_HEROIC_PLAYER_LEVEL] < 1 || m_int_configs[CONFIG_START_HEROIC_PLAYER_LEVEL] > m_int_configs[CONFIG_MAX_PLAYER_LEVEL])
    {
        LOG_ERROR("server.loading", "StartHeroicPlayerLevel ({}) must be in range 1..MaxPlayerLevel({}). Set to 55.",
                       m_int_configs[CONFIG_START_HEROIC_PLAYER_LEVEL], m_int_configs[CONFIG_MAX_PLAYER_LEVEL]);
        m_int_configs[CONFIG_START_HEROIC_PLAYER_LEVEL] = 55;
    }

    m_int_configs[CONFIG_START_PLAYER_MONEY] = sConfigMgr->GetOption<int32>("StartPlayerMoney", 0);
    if (int32(m_int_configs[CONFIG_START_PLAYER_MONEY]) < 0 || int32(m_int_configs[CONFIG_START_PLAYER_MONEY]) > MAX_MONEY_AMOUNT)
    {
        LOG_ERROR("server.loading", "StartPlayerMoney ({}) must be in range 0..{}. Set to {}.", m_int_configs[CONFIG_START_PLAYER_MONEY], MAX_MONEY_AMOUNT, 0);
        m_int_configs[CONFIG_START_PLAYER_MONEY] = 0;
    }

    m_int_configs[CONFIG_MAX_HONOR_POINTS] = sConfigMgr->GetOption<int32>("MaxHonorPoints", 75000);
    if (int32(m_int_configs[CONFIG_MAX_HONOR_POINTS]) < 0)
    {
        LOG_ERROR("server.loading", "MaxHonorPoints ({}) can't be negative. Set to 0.", m_int_configs[CONFIG_MAX_HONOR_POINTS]);
        m_int_configs[CONFIG_MAX_HONOR_POINTS] = 0;
    }

    m_int_configs[CONFIG_MAX_HONOR_POINTS_MONEY_PER_POINT] = sConfigMgr->GetOption<int32>("MaxHonorPointsMoneyPerPoint", 0);
    if (int32(m_int_configs[CONFIG_MAX_HONOR_POINTS_MONEY_PER_POINT]) < 0)
    {
        LOG_ERROR("server.loading", "MaxHonorPointsMoneyPerPoint ({}) can't be negative. Set to 0.", m_int_configs[CONFIG_MAX_HONOR_POINTS_MONEY_PER_POINT]);
        m_int_configs[CONFIG_MAX_HONOR_POINTS_MONEY_PER_POINT] = 0;
    }

    m_int_configs[CONFIG_START_HONOR_POINTS] = sConfigMgr->GetOption<int32>("StartHonorPoints", 0);
    if (int32(m_int_configs[CONFIG_START_HONOR_POINTS]) < 0 || int32(m_int_configs[CONFIG_START_HONOR_POINTS]) > int32(m_int_configs[CONFIG_MAX_HONOR_POINTS]))
    {
        LOG_ERROR("server.loading", "StartHonorPoints ({}) must be in range 0..MaxHonorPoints({}). Set to {}.",
                       m_int_configs[CONFIG_START_HONOR_POINTS], m_int_configs[CONFIG_MAX_HONOR_POINTS], 0);
        m_int_configs[CONFIG_START_HONOR_POINTS] = 0;
    }

    m_int_configs[CONFIG_MAX_ARENA_POINTS] = sConfigMgr->GetOption<int32>("MaxArenaPoints", 10000);
    if (int32(m_int_configs[CONFIG_MAX_ARENA_POINTS]) < 0)
    {
        LOG_ERROR("server.loading", "MaxArenaPoints ({}) can't be negative. Set to 0.", m_int_configs[CONFIG_MAX_ARENA_POINTS]);
        m_int_configs[CONFIG_MAX_ARENA_POINTS] = 0;
    }

    m_int_configs[CONFIG_START_ARENA_POINTS] = sConfigMgr->GetOption<int32>("StartArenaPoints", 0);
    if (int32(m_int_configs[CONFIG_START_ARENA_POINTS]) < 0 || int32(m_int_configs[CONFIG_START_ARENA_POINTS]) > int32(m_int_configs[CONFIG_MAX_ARENA_POINTS]))
    {
        LOG_ERROR("server.loading", "StartArenaPoints ({}) must be in range 0..MaxArenaPoints({}). Set to {}.",
                       m_int_configs[CONFIG_START_ARENA_POINTS], m_int_configs[CONFIG_MAX_ARENA_POINTS], 0);
        m_int_configs[CONFIG_START_ARENA_POINTS] = 0;
    }

    m_int_configs[CONFIG_MAX_RECRUIT_A_FRIEND_BONUS_PLAYER_LEVEL] = sConfigMgr->GetOption<int32>("RecruitAFriend.MaxLevel", 60);
    if (m_int_configs[CONFIG_MAX_RECRUIT_A_FRIEND_BONUS_PLAYER_LEVEL] > m_int_configs[CONFIG_MAX_PLAYER_LEVEL]
        || int32(m_int_configs[CONFIG_MAX_RECRUIT_A_FRIEND_BONUS_PLAYER_LEVEL]) < 0)
    {
        LOG_ERROR("server.loading", "RecruitAFriend.MaxLevel ({}) must be in the range 0..MaxLevel({}). Set to {}.",
                       m_int_configs[CONFIG_MAX_RECRUIT_A_FRIEND_BONUS_PLAYER_LEVEL], m_int_configs[CONFIG_MAX_PLAYER_LEVEL], 60);
        m_int_configs[CONFIG_MAX_RECRUIT_A_FRIEND_BONUS_PLAYER_LEVEL] = 60;
    }

    m_int_configs[CONFIG_MAX_RECRUIT_A_FRIEND_BONUS_PLAYER_LEVEL_DIFFERENCE] = sConfigMgr->GetOption<int32>("RecruitAFriend.MaxDifference", 4);
    m_bool_configs[CONFIG_ALL_TAXI_PATHS] = sConfigMgr->GetOption<bool>("AllFlightPaths", false);
    m_int_configs[CONFIG_INSTANT_TAXI]    = sConfigMgr->GetOption<int32>("InstantFlightPaths", 0);

    m_bool_configs[CONFIG_INSTANCE_IGNORE_LEVEL]    = sConfigMgr->GetOption<bool>("Instance.IgnoreLevel", false);
    m_bool_configs[CONFIG_INSTANCE_IGNORE_RAID]     = sConfigMgr->GetOption<bool>("Instance.IgnoreRaid", false);
    m_bool_configs[CONFIG_INSTANCE_GMSUMMON_PLAYER] = sConfigMgr->GetOption<bool>("Instance.GMSummonPlayer", false);
    m_bool_configs[CONFIG_INSTANCE_SHARED_ID]       = sConfigMgr->GetOption<bool>("Instance.SharedNormalHeroicId", false);

    m_int_configs[CONFIG_INSTANCE_RESET_TIME_HOUR]               = sConfigMgr->GetOption<int32>("Instance.ResetTimeHour", 4);
    m_int_configs[CONFIG_INSTANCE_RESET_TIME_RELATIVE_TIMESTAMP] = sConfigMgr->GetOption<int32>("Instance.ResetTimeRelativeTimestamp", 1135814400);
    m_int_configs[CONFIG_INSTANCE_UNLOAD_DELAY]                  = sConfigMgr->GetOption<int32>("Instance.UnloadDelay", 30 * MINUTE * IN_MILLISECONDS);

    m_int_configs[CONFIG_MAX_PRIMARY_TRADE_SKILL] = sConfigMgr->GetOption<int32>("MaxPrimaryTradeSkill", 2);
    m_int_configs[CONFIG_MIN_PETITION_SIGNS]      = sConfigMgr->GetOption<int32>("MinPetitionSigns", 9);
    if (m_int_configs[CONFIG_MIN_PETITION_SIGNS] > 9 || int32(m_int_configs[CONFIG_MIN_PETITION_SIGNS]) < 0)
    {
        LOG_ERROR("server.loading", "MinPetitionSigns ({}) must be in range 0..9. Set to 9.", m_int_configs[CONFIG_MIN_PETITION_SIGNS]);
        m_int_configs[CONFIG_MIN_PETITION_SIGNS] = 9;
    }

    m_int_configs[CONFIG_GM_LOGIN_STATE]        = sConfigMgr->GetOption<int32>("GM.LoginState", 2);
    m_int_configs[CONFIG_GM_VISIBLE_STATE]      = sConfigMgr->GetOption<int32>("GM.Visible", 2);
    m_int_configs[CONFIG_GM_CHAT]               = sConfigMgr->GetOption<int32>("GM.Chat", 2);
    m_int_configs[CONFIG_GM_WHISPERING_TO]      = sConfigMgr->GetOption<int32>("GM.WhisperingTo", 2);

    m_int_configs[CONFIG_GM_LEVEL_IN_GM_LIST]   = sConfigMgr->GetOption<int32>("GM.InGMList.Level", SEC_ADMINISTRATOR);
    m_int_configs[CONFIG_GM_LEVEL_IN_WHO_LIST]  = sConfigMgr->GetOption<int32>("GM.InWhoList.Level", SEC_ADMINISTRATOR);
    m_int_configs[CONFIG_START_GM_LEVEL]        = sConfigMgr->GetOption<int32>("GM.StartLevel", 1);
    if (m_int_configs[CONFIG_START_GM_LEVEL] < m_int_configs[CONFIG_START_PLAYER_LEVEL])
    {
        LOG_ERROR("server.loading", "GM.StartLevel ({}) must be in range StartPlayerLevel({})..{}. Set to {}.",
                       m_int_configs[CONFIG_START_GM_LEVEL], m_int_configs[CONFIG_START_PLAYER_LEVEL], MAX_LEVEL, m_int_configs[CONFIG_START_PLAYER_LEVEL]);
        m_int_configs[CONFIG_START_GM_LEVEL] = m_int_configs[CONFIG_START_PLAYER_LEVEL];
    }
    else if (m_int_configs[CONFIG_START_GM_LEVEL] > MAX_LEVEL)
    {
        LOG_ERROR("server.loading", "GM.StartLevel ({}) must be in range 1..{}. Set to {}.", m_int_configs[CONFIG_START_GM_LEVEL], MAX_LEVEL, MAX_LEVEL);
        m_int_configs[CONFIG_START_GM_LEVEL] = MAX_LEVEL;
    }
    m_bool_configs[CONFIG_ALLOW_GM_GROUP]       = sConfigMgr->GetOption<bool>("GM.AllowInvite", false);
    m_bool_configs[CONFIG_ALLOW_GM_FRIEND]      = sConfigMgr->GetOption<bool>("GM.AllowFriend", false);
    m_bool_configs[CONFIG_GM_LOWER_SECURITY]    = sConfigMgr->GetOption<bool>("GM.LowerSecurity", false);
    m_float_configs[CONFIG_CHANCE_OF_GM_SURVEY] = sConfigMgr->GetOption<float>("GM.TicketSystem.ChanceOfGMSurvey", 50.0f);

    m_int_configs[CONFIG_GROUP_VISIBILITY]      = sConfigMgr->GetOption<int32>("Visibility.GroupMode", 1);

    m_int_configs[CONFIG_MAIL_DELIVERY_DELAY]   = sConfigMgr->GetOption<int32>("MailDeliveryDelay", HOUR);

    m_int_configs[CONFIG_UPTIME_UPDATE]         = sConfigMgr->GetOption<int32>("UpdateUptimeInterval", 10);
    if (int32(m_int_configs[CONFIG_UPTIME_UPDATE]) <= 0)
    {
        LOG_ERROR("server.loading", "UpdateUptimeInterval ({}) must be > 0, set to default 10.", m_int_configs[CONFIG_UPTIME_UPDATE]);
        m_int_configs[CONFIG_UPTIME_UPDATE] = 1;
    }

    if (reload)
    {
        m_timers[WUPDATE_UPTIME].SetInterval(m_int_configs[CONFIG_UPTIME_UPDATE]*MINUTE * IN_MILLISECONDS);
        m_timers[WUPDATE_UPTIME].Reset();
    }

    // log db cleanup interval
    m_int_configs[CONFIG_LOGDB_CLEARINTERVAL] = sConfigMgr->GetOption<int32>("LogDB.Opt.ClearInterval", 10);
    if (int32(m_int_configs[CONFIG_LOGDB_CLEARINTERVAL]) <= 0)
    {
        LOG_ERROR("server.loading", "LogDB.Opt.ClearInterval ({}) must be > 0, set to default 10.", m_int_configs[CONFIG_LOGDB_CLEARINTERVAL]);
        m_int_configs[CONFIG_LOGDB_CLEARINTERVAL] = 10;
    }
    if (reload)
    {
        m_timers[WUPDATE_CLEANDB].SetInterval(m_int_configs[CONFIG_LOGDB_CLEARINTERVAL] * MINUTE * IN_MILLISECONDS);
        m_timers[WUPDATE_CLEANDB].Reset();
    }
    m_int_configs[CONFIG_LOGDB_CLEARTIME] = sConfigMgr->GetOption<int32>("LogDB.Opt.ClearTime", 1209600); // 14 days default
    LOG_INFO("server.loading", "Will clear `logs` table of entries older than {} seconds every {} minutes.",
                    m_int_configs[CONFIG_LOGDB_CLEARTIME], m_int_configs[CONFIG_LOGDB_CLEARINTERVAL]);

    m_int_configs[CONFIG_TELEPORT_TIMEOUT_NEAR]             = sConfigMgr->GetOption<int32>("TeleportTimeoutNear", 25); // pussywizard
    m_int_configs[CONFIG_TELEPORT_TIMEOUT_FAR]              = sConfigMgr->GetOption<int32>("TeleportTimeoutFar", 45); // pussywizard
    m_int_configs[CONFIG_MAX_ALLOWED_MMR_DROP]              = sConfigMgr->GetOption<int32>("MaxAllowedMMRDrop", 500); // pussywizard
    m_bool_configs[CONFIG_ENABLE_LOGIN_AFTER_DC]            = sConfigMgr->GetOption<bool>("EnableLoginAfterDC", true); // pussywizard
    m_bool_configs[CONFIG_DONT_CACHE_RANDOM_MOVEMENT_PATHS] = sConfigMgr->GetOption<bool>("DontCacheRandomMovementPaths", true); // pussywizard

    m_int_configs[CONFIG_SKILL_CHANCE_ORANGE] = sConfigMgr->GetOption<int32>("SkillChance.Orange", 100);
    m_int_configs[CONFIG_SKILL_CHANCE_YELLOW] = sConfigMgr->GetOption<int32>("SkillChance.Yellow", 75);
    m_int_configs[CONFIG_SKILL_CHANCE_GREEN]  = sConfigMgr->GetOption<int32>("SkillChance.Green", 25);
    m_int_configs[CONFIG_SKILL_CHANCE_GREY]   = sConfigMgr->GetOption<int32>("SkillChance.Grey", 0);

    m_int_configs[CONFIG_SKILL_CHANCE_MINING_STEPS]     = sConfigMgr->GetOption<int32>("SkillChance.MiningSteps", 75);
    m_int_configs[CONFIG_SKILL_CHANCE_SKINNING_STEPS]   = sConfigMgr->GetOption<int32>("SkillChance.SkinningSteps", 75);

    m_bool_configs[CONFIG_SKILL_PROSPECTING] = sConfigMgr->GetOption<bool>("SkillChance.Prospecting", false);
    m_bool_configs[CONFIG_SKILL_MILLING]     = sConfigMgr->GetOption<bool>("SkillChance.Milling", false);

    m_int_configs[CONFIG_SKILL_GAIN_CRAFTING] = sConfigMgr->GetOption<int32>("SkillGain.Crafting", 1);

    m_int_configs[CONFIG_SKILL_GAIN_DEFENSE] = sConfigMgr->GetOption<int32>("SkillGain.Defense", 1);

    m_int_configs[CONFIG_SKILL_GAIN_GATHERING] = sConfigMgr->GetOption<int32>("SkillGain.Gathering", 1);

    m_int_configs[CONFIG_SKILL_GAIN_WEAPON] = sConfigMgr->GetOption<int32>("SkillGain.Weapon", 1);

    m_int_configs[CONFIG_MAX_OVERSPEED_PINGS] = sConfigMgr->GetOption<int32>("MaxOverspeedPings", 2);
    if (m_int_configs[CONFIG_MAX_OVERSPEED_PINGS] != 0 && m_int_configs[CONFIG_MAX_OVERSPEED_PINGS] < 2)
    {
        LOG_ERROR("server.loading", "MaxOverspeedPings ({}) must be in range 2..infinity (or 0 to disable check). Set to 2.", m_int_configs[CONFIG_MAX_OVERSPEED_PINGS]);
        m_int_configs[CONFIG_MAX_OVERSPEED_PINGS] = 2;
    }

    m_bool_configs[CONFIG_SAVE_RESPAWN_TIME_IMMEDIATELY] = sConfigMgr->GetOption<bool>("SaveRespawnTimeImmediately", true);
    m_bool_configs[CONFIG_WEATHER]                       = sConfigMgr->GetOption<bool>("ActivateWeather", true);

    m_int_configs[CONFIG_DISABLE_BREATHING] = sConfigMgr->GetOption<int32>("DisableWaterBreath", SEC_CONSOLE);

    m_bool_configs[CONFIG_ALWAYS_MAX_SKILL_FOR_LEVEL] = sConfigMgr->GetOption<bool>("AlwaysMaxSkillForLevel", false);

    if (reload)
    {
        uint32 val = sConfigMgr->GetOption<int32>("Expansion", 2);
        if (val != m_int_configs[CONFIG_EXPANSION])
            LOG_ERROR("server.loading", "Expansion option can't be changed at worldserver.conf reload, using current value ({}).", m_int_configs[CONFIG_EXPANSION]);
    }
    else
        m_int_configs[CONFIG_EXPANSION] = sConfigMgr->GetOption<int32>("Expansion", 2);

    m_int_configs[CONFIG_CHATFLOOD_MESSAGE_COUNT]    = sConfigMgr->GetOption<int32>("ChatFlood.MessageCount", 10);
    m_int_configs[CONFIG_CHATFLOOD_MESSAGE_DELAY]    = sConfigMgr->GetOption<int32>("ChatFlood.MessageDelay", 1);
    m_int_configs[CONFIG_CHATFLOOD_MUTE_TIME]        = sConfigMgr->GetOption<int32>("ChatFlood.MuteTime", 10);
    m_bool_configs[CONFIG_CHAT_MUTE_FIRST_LOGIN]     = sConfigMgr->GetOption<bool>("Chat.MuteFirstLogin", false);
    m_int_configs[CONFIG_CHAT_TIME_MUTE_FIRST_LOGIN] = sConfigMgr->GetOption<int32>("Chat.MuteTimeFirstLogin", 120);

    m_int_configs[CONFIG_EVENT_ANNOUNCE] = sConfigMgr->GetOption<int32>("Event.Announce", 0);

    m_float_configs[CONFIG_CREATURE_FAMILY_FLEE_ASSISTANCE_RADIUS] = sConfigMgr->GetOption<float>("CreatureFamilyFleeAssistanceRadius", 30.0f);
    m_float_configs[CONFIG_CREATURE_FAMILY_ASSISTANCE_RADIUS]      = sConfigMgr->GetOption<float>("CreatureFamilyAssistanceRadius", 10.0f);
    m_int_configs[CONFIG_CREATURE_FAMILY_ASSISTANCE_DELAY]         = sConfigMgr->GetOption<int32>("CreatureFamilyAssistanceDelay", 2000);
    m_int_configs[CONFIG_CREATURE_FAMILY_ASSISTANCE_PERIOD]        = sConfigMgr->GetOption<int32>("CreatureFamilyAssistancePeriod", 3000);
    m_int_configs[CONFIG_CREATURE_FAMILY_FLEE_DELAY]               = sConfigMgr->GetOption<int32>("CreatureFamilyFleeDelay", 7000);

    m_int_configs[CONFIG_WORLD_BOSS_LEVEL_DIFF] = sConfigMgr->GetOption<int32>("WorldBossLevelDiff", 3);

    m_bool_configs[CONFIG_QUEST_ENABLE_QUEST_TRACKER] = sConfigMgr->GetOption<bool>("Quests.EnableQuestTracker", false);

    // note: disable value (-1) will assigned as 0xFFFFFFF, to prevent overflow at calculations limit it to max possible player level MAX_LEVEL(100)
    m_int_configs[CONFIG_QUEST_LOW_LEVEL_HIDE_DIFF] = sConfigMgr->GetOption<int32>("Quests.LowLevelHideDiff", 4);
    if (m_int_configs[CONFIG_QUEST_LOW_LEVEL_HIDE_DIFF] > MAX_LEVEL)
        m_int_configs[CONFIG_QUEST_LOW_LEVEL_HIDE_DIFF] = MAX_LEVEL;
    m_int_configs[CONFIG_QUEST_HIGH_LEVEL_HIDE_DIFF] = sConfigMgr->GetOption<int32>("Quests.HighLevelHideDiff", 7);
    if (m_int_configs[CONFIG_QUEST_HIGH_LEVEL_HIDE_DIFF] > MAX_LEVEL)
        m_int_configs[CONFIG_QUEST_HIGH_LEVEL_HIDE_DIFF] = MAX_LEVEL;
    m_bool_configs[CONFIG_QUEST_IGNORE_RAID]          = sConfigMgr->GetOption<bool>("Quests.IgnoreRaid", false);
    m_bool_configs[CONFIG_QUEST_IGNORE_AUTO_ACCEPT]   = sConfigMgr->GetOption<bool>("Quests.IgnoreAutoAccept", false);
    m_bool_configs[CONFIG_QUEST_IGNORE_AUTO_COMPLETE] = sConfigMgr->GetOption<bool>("Quests.IgnoreAutoComplete", false);

    m_int_configs[CONFIG_RANDOM_BG_RESET_HOUR] = sConfigMgr->GetOption<int32>("Battleground.Random.ResetHour", 6);
    if (m_int_configs[CONFIG_RANDOM_BG_RESET_HOUR] > 23)
    {
        LOG_ERROR("server.loading", "Battleground.Random.ResetHour ({}) can't be load. Set to 6.", m_int_configs[CONFIG_RANDOM_BG_RESET_HOUR]);
        m_int_configs[CONFIG_RANDOM_BG_RESET_HOUR] = 6;
    }

    m_int_configs[CONFIG_CALENDAR_DELETE_OLD_EVENTS_HOUR] = sConfigMgr->GetOption<int32>("Calendar.DeleteOldEventsHour", 6);
    if (m_int_configs[CONFIG_CALENDAR_DELETE_OLD_EVENTS_HOUR] > 23 || int32(m_int_configs[CONFIG_CALENDAR_DELETE_OLD_EVENTS_HOUR]) < 0)
    {
        LOG_ERROR("server.loading", "Calendar.DeleteOldEventsHour ({}) can't be load. Set to 6.", m_int_configs[CONFIG_CALENDAR_DELETE_OLD_EVENTS_HOUR]);
        m_int_configs[CONFIG_CALENDAR_DELETE_OLD_EVENTS_HOUR] = 6;
    }

    m_int_configs[CONFIG_GUILD_RESET_HOUR] = sConfigMgr->GetOption<int32>("Guild.ResetHour", 6);
    if (m_int_configs[CONFIG_GUILD_RESET_HOUR] > 23)
    {
        LOG_ERROR("server.loading", "Guild.ResetHour ({}) can't be load. Set to 6.", m_int_configs[CONFIG_GUILD_RESET_HOUR]);
        m_int_configs[CONFIG_GUILD_RESET_HOUR] = 6;
    }

    m_int_configs[CONFIG_GUILD_BANK_INITIAL_TABS] = sConfigMgr->GetOption<int32>("Guild.BankInitialTabs", 0);
    m_int_configs[CONFIG_GUILD_BANK_TAB_COST_0] = sConfigMgr->GetOption<int32>("Guild.BankTabCost0", 1000000);
    m_int_configs[CONFIG_GUILD_BANK_TAB_COST_1] = sConfigMgr->GetOption<int32>("Guild.BankTabCost1", 2500000);
    m_int_configs[CONFIG_GUILD_BANK_TAB_COST_2] = sConfigMgr->GetOption<int32>("Guild.BankTabCost2", 5000000);
    m_int_configs[CONFIG_GUILD_BANK_TAB_COST_3] = sConfigMgr->GetOption<int32>("Guild.BankTabCost3", 10000000);
    m_int_configs[CONFIG_GUILD_BANK_TAB_COST_4] = sConfigMgr->GetOption<int32>("Guild.BankTabCost4", 25000000);
    m_int_configs[CONFIG_GUILD_BANK_TAB_COST_5] = sConfigMgr->GetOption<int32>("Guild.BankTabCost5", 50000000);

    m_bool_configs[CONFIG_DETECT_POS_COLLISION] = sConfigMgr->GetOption<bool>("DetectPosCollision", true);

    m_bool_configs[CONFIG_RESTRICTED_LFG_CHANNEL]      = sConfigMgr->GetOption<bool>("Channel.RestrictedLfg", true);
    m_bool_configs[CONFIG_SILENTLY_GM_JOIN_TO_CHANNEL] = sConfigMgr->GetOption<bool>("Channel.SilentlyGMJoin", false);

    m_bool_configs[CONFIG_TALENTS_INSPECTING]                = sConfigMgr->GetOption<bool>("TalentsInspecting", true);
    m_bool_configs[CONFIG_CHAT_FAKE_MESSAGE_PREVENTING]      = sConfigMgr->GetOption<bool>("ChatFakeMessagePreventing", false);
    m_int_configs[CONFIG_CHAT_STRICT_LINK_CHECKING_SEVERITY] = sConfigMgr->GetOption<int32>("ChatStrictLinkChecking.Severity", 0);
    m_int_configs[CONFIG_CHAT_STRICT_LINK_CHECKING_KICK]     = sConfigMgr->GetOption<int32>("ChatStrictLinkChecking.Kick", 0);

    m_int_configs[CONFIG_CORPSE_DECAY_NORMAL]    = sConfigMgr->GetOption<int32>("Corpse.Decay.NORMAL", 60);
    m_int_configs[CONFIG_CORPSE_DECAY_RARE]      = sConfigMgr->GetOption<int32>("Corpse.Decay.RARE", 300);
    m_int_configs[CONFIG_CORPSE_DECAY_ELITE]     = sConfigMgr->GetOption<int32>("Corpse.Decay.ELITE", 300);
    m_int_configs[CONFIG_CORPSE_DECAY_RAREELITE] = sConfigMgr->GetOption<int32>("Corpse.Decay.RAREELITE", 300);
    m_int_configs[CONFIG_CORPSE_DECAY_WORLDBOSS] = sConfigMgr->GetOption<int32>("Corpse.Decay.WORLDBOSS", 3600);

    m_int_configs[CONFIG_DEATH_SICKNESS_LEVEL]            = sConfigMgr->GetOption<int32> ("Death.SicknessLevel", 11);
    m_bool_configs[CONFIG_DEATH_CORPSE_RECLAIM_DELAY_PVP] = sConfigMgr->GetOption<bool>("Death.CorpseReclaimDelay.PvP", true);
    m_bool_configs[CONFIG_DEATH_CORPSE_RECLAIM_DELAY_PVE] = sConfigMgr->GetOption<bool>("Death.CorpseReclaimDelay.PvE", true);
    m_bool_configs[CONFIG_DEATH_BONES_WORLD]              = sConfigMgr->GetOption<bool>("Death.Bones.World", true);
    m_bool_configs[CONFIG_DEATH_BONES_BG_OR_ARENA]        = sConfigMgr->GetOption<bool>("Death.Bones.BattlegroundOrArena", true);

    m_bool_configs[CONFIG_DIE_COMMAND_MODE] = sConfigMgr->GetOption<bool>("Die.Command.Mode", true);

    // always use declined names in the russian client
    m_bool_configs[CONFIG_DECLINED_NAMES_USED] =
        (m_int_configs[CONFIG_REALM_ZONE] == REALM_ZONE_RUSSIAN) ? true : sConfigMgr->GetOption<bool>("DeclinedNames", false);

    m_float_configs[CONFIG_LISTEN_RANGE_SAY]       = sConfigMgr->GetOption<float>("ListenRange.Say", 25.0f);
    m_float_configs[CONFIG_LISTEN_RANGE_TEXTEMOTE] = sConfigMgr->GetOption<float>("ListenRange.TextEmote", 25.0f);
    m_float_configs[CONFIG_LISTEN_RANGE_YELL]      = sConfigMgr->GetOption<float>("ListenRange.Yell", 300.0f);

    m_bool_configs[CONFIG_BATTLEGROUND_DISABLE_QUEST_SHARE_IN_BG]           = sConfigMgr->GetOption<bool>("Battleground.DisableQuestShareInBG", false);
    m_bool_configs[CONFIG_BATTLEGROUND_DISABLE_READY_CHECK_IN_BG]           = sConfigMgr->GetOption<bool>("Battleground.DisableReadyCheckInBG", false);
    m_bool_configs[CONFIG_BATTLEGROUND_CAST_DESERTER]                       = sConfigMgr->GetOption<bool>("Battleground.CastDeserter", true);
    m_bool_configs[CONFIG_BATTLEGROUND_QUEUE_ANNOUNCER_ENABLE]              = sConfigMgr->GetOption<bool>("Battleground.QueueAnnouncer.Enable", false);
    m_int_configs[CONFIG_BATTLEGROUND_QUEUE_ANNOUNCER_LIMIT_MIN_LEVEL]      = sConfigMgr->GetOption<uint32>("Battleground.QueueAnnouncer.Limit.MinLevel", 0);
    m_int_configs[CONFIG_BATTLEGROUND_QUEUE_ANNOUNCER_LIMIT_MIN_PLAYERS]    = sConfigMgr->GetOption<uint32>("Battleground.QueueAnnouncer.Limit.MinPlayers", 3);
    m_int_configs[CONFIG_BATTLEGROUND_QUEUE_ANNOUNCER_SPAM_DELAY]           = sConfigMgr->GetOption<uint32>("Battleground.QueueAnnouncer.SpamProtection.Delay", 30);
    m_bool_configs[CONFIG_BATTLEGROUND_QUEUE_ANNOUNCER_PLAYERONLY]          = sConfigMgr->GetOption<bool>("Battleground.QueueAnnouncer.PlayerOnly", false);
    m_bool_configs[CONFIG_BATTLEGROUND_QUEUE_ANNOUNCER_TIMED]               = sConfigMgr->GetOption<bool>("Battleground.QueueAnnouncer.Timed", false);
    m_int_configs[CONFIG_BATTLEGROUND_QUEUE_ANNOUNCER_TIMER]                = sConfigMgr->GetOption<uint32>("Battleground.QueueAnnouncer.Timer", 30000);
    m_bool_configs[CONFIG_BATTLEGROUND_STORE_STATISTICS_ENABLE]             = sConfigMgr->GetOption<bool>("Battleground.StoreStatistics.Enable", false);
    m_bool_configs[CONFIG_BATTLEGROUND_TRACK_DESERTERS]                     = sConfigMgr->GetOption<bool>("Battleground.TrackDeserters.Enable", false);
    m_int_configs[CONFIG_BATTLEGROUND_PREMATURE_FINISH_TIMER]               = sConfigMgr->GetOption<int32> ("Battleground.PrematureFinishTimer", 5 * MINUTE * IN_MILLISECONDS);
    m_int_configs[CONFIG_BATTLEGROUND_INVITATION_TYPE]                      = sConfigMgr->GetOption<int32>("Battleground.InvitationType", 0);
    m_int_configs[CONFIG_BATTLEGROUND_PREMADE_GROUP_WAIT_FOR_MATCH]         = sConfigMgr->GetOption<int32> ("Battleground.PremadeGroupWaitForMatch", 30 * MINUTE * IN_MILLISECONDS);
    m_bool_configs[CONFIG_BG_XP_FOR_KILL]                                   = sConfigMgr->GetOption<bool>("Battleground.GiveXPForKills", false);
    m_int_configs[CONFIG_BATTLEGROUND_REPORT_AFK_TIMER]                     = sConfigMgr->GetOption<int32>("Battleground.ReportAFK.Timer", 4);
    m_int_configs[CONFIG_BATTLEGROUND_REPORT_AFK]                           = sConfigMgr->GetOption<int32>("Battleground.ReportAFK", 3);
    if (m_int_configs[CONFIG_BATTLEGROUND_REPORT_AFK] < 1)
    {
        LOG_ERROR("server.loading", "Battleground.ReportAFK ({}) must be >0. Using 3 instead.", m_int_configs[CONFIG_BATTLEGROUND_REPORT_AFK]);
        m_int_configs[CONFIG_BATTLEGROUND_REPORT_AFK] = 3;
    }
    else if (m_int_configs[CONFIG_BATTLEGROUND_REPORT_AFK] > 9)
    {
        LOG_ERROR("server.loading", "Battleground.ReportAFK ({}) must be <10. Using 3 instead.", m_int_configs[CONFIG_BATTLEGROUND_REPORT_AFK]);
        m_int_configs[CONFIG_BATTLEGROUND_REPORT_AFK] = 3;
    }
    m_int_configs[CONFIG_BATTLEGROUND_PLAYER_RESPAWN]        = sConfigMgr->GetOption<int32>("Battleground.PlayerRespawn", 30);
    if (m_int_configs[CONFIG_BATTLEGROUND_PLAYER_RESPAWN] < 3)
    {
        LOG_ERROR("server.loading", "Battleground.PlayerRespawn ({}) must be >2. Using 30 instead.", m_int_configs[CONFIG_BATTLEGROUND_PLAYER_RESPAWN]);
        m_int_configs[CONFIG_BATTLEGROUND_PLAYER_RESPAWN] = 30;
    }
    m_int_configs[CONFIG_BATTLEGROUND_RESTORATION_BUFF_RESPAWN]        = sConfigMgr->GetOption<int32>("Battleground.RestorationBuffRespawn", 20);
    if (m_int_configs[CONFIG_BATTLEGROUND_RESTORATION_BUFF_RESPAWN] < 1)
    {
        LOG_ERROR("server.loading", "Battleground.RestorationBuffRespawn ({}) must be > 0. Using 20 instead.", m_int_configs[CONFIG_BATTLEGROUND_RESTORATION_BUFF_RESPAWN]);
        m_int_configs[CONFIG_BATTLEGROUND_RESTORATION_BUFF_RESPAWN] = 20;
    }
    m_int_configs[CONFIG_BATTLEGROUND_BERSERKING_BUFF_RESPAWN] = sConfigMgr->GetOption<int32>("Battleground.BerserkingBuffRespawn", 120);
    if (m_int_configs[CONFIG_BATTLEGROUND_BERSERKING_BUFF_RESPAWN] < 1)
    {
        LOG_ERROR("server.loading", "Battleground.BerserkingBuffRespawn ({}) must be > 0. Using 120 instead.", m_int_configs[CONFIG_BATTLEGROUND_BERSERKING_BUFF_RESPAWN]);
        m_int_configs[CONFIG_BATTLEGROUND_BERSERKING_BUFF_RESPAWN] = 120;
    }
    m_int_configs[CONFIG_BATTLEGROUND_SPEED_BUFF_RESPAWN] = sConfigMgr->GetOption<int32>("Battleground.SpeedBuffRespawn", 150);
    if (m_int_configs[CONFIG_BATTLEGROUND_SPEED_BUFF_RESPAWN] < 1)
    {
        LOG_ERROR("server.loading", "Battleground.SpeedBuffRespawn ({}) must be > 0. Using 150 instead.", m_int_configs[CONFIG_BATTLEGROUND_SPEED_BUFF_RESPAWN]);
        m_int_configs[CONFIG_BATTLEGROUND_SPEED_BUFF_RESPAWN] = 150;
    }

    m_int_configs[CONFIG_ARENA_MAX_RATING_DIFFERENCE]                = sConfigMgr->GetOption<uint32>("Arena.MaxRatingDifference", 150);
    m_int_configs[CONFIG_ARENA_RATING_DISCARD_TIMER]                 = sConfigMgr->GetOption<uint32>("Arena.RatingDiscardTimer", 10 * MINUTE * IN_MILLISECONDS);
    m_int_configs[CONFIG_ARENA_PREV_OPPONENTS_DISCARD_TIMER]         = sConfigMgr->GetOption<uint32>("Arena.PreviousOpponentsDiscardTimer", 2 * MINUTE * IN_MILLISECONDS);
    m_bool_configs[CONFIG_ARENA_AUTO_DISTRIBUTE_POINTS]              = sConfigMgr->GetOption<bool>("Arena.AutoDistributePoints", false);
    m_int_configs[CONFIG_ARENA_AUTO_DISTRIBUTE_INTERVAL_DAYS]        = sConfigMgr->GetOption<uint32>("Arena.AutoDistributeInterval", 7); // pussywizard: spoiled by implementing constant day and hour, always 7 now
    m_int_configs[CONFIG_ARENA_GAMES_REQUIRED]                       = sConfigMgr->GetOption<uint32>("Arena.GamesRequired", 10);
    m_int_configs[CONFIG_ARENA_SEASON_ID]                            = sConfigMgr->GetOption<uint32>("Arena.ArenaSeason.ID", 1);
    m_int_configs[CONFIG_ARENA_START_RATING]                         = sConfigMgr->GetOption<uint32>("Arena.ArenaStartRating", 0);
    m_int_configs[CONFIG_ARENA_START_PERSONAL_RATING]                = sConfigMgr->GetOption<uint32>("Arena.ArenaStartPersonalRating", 1000);
    m_int_configs[CONFIG_ARENA_START_MATCHMAKER_RATING]              = sConfigMgr->GetOption<uint32>("Arena.ArenaStartMatchmakerRating", 1500);
    m_bool_configs[CONFIG_ARENA_SEASON_IN_PROGRESS]                  = sConfigMgr->GetOption<bool>("Arena.ArenaSeason.InProgress", true);
    m_float_configs[CONFIG_ARENA_WIN_RATING_MODIFIER_1]              = sConfigMgr->GetOption<float>("Arena.ArenaWinRatingModifier1", 48.0f);
    m_float_configs[CONFIG_ARENA_WIN_RATING_MODIFIER_2]              = sConfigMgr->GetOption<float>("Arena.ArenaWinRatingModifier2", 24.0f);
    m_float_configs[CONFIG_ARENA_LOSE_RATING_MODIFIER]               = sConfigMgr->GetOption<float>("Arena.ArenaLoseRatingModifier", 24.0f);
    m_float_configs[CONFIG_ARENA_MATCHMAKER_RATING_MODIFIER]         = sConfigMgr->GetOption<float>("Arena.ArenaMatchmakerRatingModifier", 24.0f);
    m_bool_configs[CONFIG_ARENA_QUEUE_ANNOUNCER_ENABLE]              = sConfigMgr->GetOption<bool>("Arena.QueueAnnouncer.Enable", false);
    m_bool_configs[CONFIG_ARENA_QUEUE_ANNOUNCER_PLAYERONLY]          = sConfigMgr->GetOption<bool>("Arena.QueueAnnouncer.PlayerOnly", false);

    m_bool_configs[CONFIG_OFFHAND_CHECK_AT_SPELL_UNLEARN]            = sConfigMgr->GetOption<bool>("OffhandCheckAtSpellUnlearn", true);
<<<<<<< HEAD
    m_int_configs[CONFIG_CREATURE_STOP_FOR_PLAYER]                   = sConfigMgr->GetOption<int32>("Creature.MovingStopTimeForPlayer", 3 * MINUTE * IN_MILLISECONDS);
=======
    m_int_configs[CONFIG_CREATURE_STOP_FOR_PLAYER]                   = sConfigMgr->GetOption<uint32>("Creature.MovingStopTimeForPlayer", 3 * MINUTE * IN_MILLISECONDS);
>>>>>>> 9f4f8243

    if (int32 clientCacheId = sConfigMgr->GetOption<int32>("ClientCacheVersion", 0))
    {
        // overwrite DB/old value
        if (clientCacheId > 0)
        {
            m_int_configs[CONFIG_CLIENTCACHE_VERSION] = clientCacheId;
            LOG_INFO("server.loading", "Client cache version set to: {}", clientCacheId);
        }
        else
            LOG_ERROR("server.loading", "ClientCacheVersion can't be negative {}, ignored.", clientCacheId);
    }

    m_int_configs[CONFIG_INSTANT_LOGOUT] = sConfigMgr->GetOption<int32>("InstantLogout", SEC_MODERATOR);

    m_int_configs[CONFIG_GUILD_EVENT_LOG_COUNT] = sConfigMgr->GetOption<int32>("Guild.EventLogRecordsCount", GUILD_EVENTLOG_MAX_RECORDS);
    if (m_int_configs[CONFIG_GUILD_EVENT_LOG_COUNT] > GUILD_EVENTLOG_MAX_RECORDS)
        m_int_configs[CONFIG_GUILD_EVENT_LOG_COUNT] = GUILD_EVENTLOG_MAX_RECORDS;
    m_int_configs[CONFIG_GUILD_BANK_EVENT_LOG_COUNT] = sConfigMgr->GetOption<int32>("Guild.BankEventLogRecordsCount", GUILD_BANKLOG_MAX_RECORDS);
    if (m_int_configs[CONFIG_GUILD_BANK_EVENT_LOG_COUNT] > GUILD_BANKLOG_MAX_RECORDS)
        m_int_configs[CONFIG_GUILD_BANK_EVENT_LOG_COUNT] = GUILD_BANKLOG_MAX_RECORDS;

    //visibility on continents
    m_MaxVisibleDistanceOnContinents = sConfigMgr->GetOption<float>("Visibility.Distance.Continents", DEFAULT_VISIBILITY_DISTANCE);
    if (m_MaxVisibleDistanceOnContinents < 45 * sWorld->getRate(RATE_CREATURE_AGGRO))
    {
        LOG_ERROR("server.loading", "Visibility.Distance.Continents can't be less max aggro radius {}", 45 * sWorld->getRate(RATE_CREATURE_AGGRO));
        m_MaxVisibleDistanceOnContinents = 45 * sWorld->getRate(RATE_CREATURE_AGGRO);
    }
    else if (m_MaxVisibleDistanceOnContinents > MAX_VISIBILITY_DISTANCE)
    {
        LOG_ERROR("server.loading", "Visibility.Distance.Continents can't be greater {}", MAX_VISIBILITY_DISTANCE);
        m_MaxVisibleDistanceOnContinents = MAX_VISIBILITY_DISTANCE;
    }

    //visibility in instances
    m_MaxVisibleDistanceInInstances = sConfigMgr->GetOption<float>("Visibility.Distance.Instances", DEFAULT_VISIBILITY_INSTANCE);
    if (m_MaxVisibleDistanceInInstances < 45 * sWorld->getRate(RATE_CREATURE_AGGRO))
    {
        LOG_ERROR("server.loading", "Visibility.Distance.Instances can't be less max aggro radius {}", 45 * sWorld->getRate(RATE_CREATURE_AGGRO));
        m_MaxVisibleDistanceInInstances = 45 * sWorld->getRate(RATE_CREATURE_AGGRO);
    }
    else if (m_MaxVisibleDistanceInInstances > MAX_VISIBILITY_DISTANCE)
    {
        LOG_ERROR("server.loading", "Visibility.Distance.Instances can't be greater {}", MAX_VISIBILITY_DISTANCE);
        m_MaxVisibleDistanceInInstances = MAX_VISIBILITY_DISTANCE;
    }

    //visibility in BG/Arenas
    m_MaxVisibleDistanceInBGArenas = sConfigMgr->GetOption<float>("Visibility.Distance.BGArenas", DEFAULT_VISIBILITY_BGARENAS);
    if (m_MaxVisibleDistanceInBGArenas < 45 * sWorld->getRate(RATE_CREATURE_AGGRO))
    {
        LOG_ERROR("server.loading", "Visibility.Distance.BGArenas can't be less max aggro radius {}", 45 * sWorld->getRate(RATE_CREATURE_AGGRO));
        m_MaxVisibleDistanceInBGArenas = 45 * sWorld->getRate(RATE_CREATURE_AGGRO);
    }
    else if (m_MaxVisibleDistanceInBGArenas > MAX_VISIBILITY_DISTANCE)
    {
        LOG_ERROR("server.loading", "Visibility.Distance.BGArenas can't be greater {}", MAX_VISIBILITY_DISTANCE);
        m_MaxVisibleDistanceInBGArenas = MAX_VISIBILITY_DISTANCE;
    }

    ///- Load the CharDelete related config options
    m_int_configs[CONFIG_CHARDELETE_METHOD]    = sConfigMgr->GetOption<int32>("CharDelete.Method", 0);
    m_int_configs[CONFIG_CHARDELETE_MIN_LEVEL] = sConfigMgr->GetOption<int32>("CharDelete.MinLevel", 0);
    m_int_configs[CONFIG_CHARDELETE_KEEP_DAYS] = sConfigMgr->GetOption<int32>("CharDelete.KeepDays", 30);

    ///- Load the ItemDelete related config options
    m_bool_configs[CONFIG_ITEMDELETE_METHOD]    = sConfigMgr->GetOption<bool>("ItemDelete.Method", 0);
    m_bool_configs[CONFIG_ITEMDELETE_VENDOR]    = sConfigMgr->GetOption<bool>("ItemDelete.Vendor", 0);
    m_int_configs[CONFIG_ITEMDELETE_QUALITY]    = sConfigMgr->GetOption<int32>("ItemDelete.Quality", 3);
    m_int_configs[CONFIG_ITEMDELETE_ITEM_LEVEL] = sConfigMgr->GetOption<int32>("ItemDelete.ItemLevel", 80);

    m_int_configs[CONFIG_FFA_PVP_TIMER] = sConfigMgr->GetOption<int32>("FFAPvPTimer", 30);

    m_int_configs[CONFIG_LOOT_NEED_BEFORE_GREED_ILVL_RESTRICTION] = sConfigMgr->GetOption<int32>("LootNeedBeforeGreedILvlRestriction", 70);

    m_bool_configs[CONFIG_PLAYER_SETTINGS_ENABLED] = sConfigMgr->GetOption<bool>("EnablePlayerSettings", 0);

    m_bool_configs[CONFIG_ALLOW_JOIN_BG_AND_LFG] = sConfigMgr->GetOption<bool>("JoinBGAndLFG.Enable", false);

    ///- Read the "Data" directory from the config file
    std::string dataPath = sConfigMgr->GetOption<std::string>("DataDir", "./");
    if (dataPath.empty() || (dataPath.at(dataPath.length() - 1) != '/' && dataPath.at(dataPath.length() - 1) != '\\'))
        dataPath.push_back('/');

#if AC_PLATFORM == AC_PLATFORM_UNIX || AC_PLATFORM == AC_PLATFORM_APPLE
    if (dataPath[0] == '~')
    {
        const char* home = getenv("HOME");
        if (home)
            dataPath.replace(0, 1, home);
    }
#endif

    if (reload)
    {
        if (dataPath != m_dataPath)
            LOG_ERROR("server.loading", "DataDir option can't be changed at worldserver.conf reload, using current value ({}).", m_dataPath);
    }
    else
    {
        m_dataPath = dataPath;
        LOG_INFO("server.loading", "Using DataDir {}", m_dataPath);
    }

    m_bool_configs[CONFIG_VMAP_INDOOR_CHECK] = sConfigMgr->GetOption<bool>("vmap.enableIndoorCheck", 0);
    bool enableIndoor = sConfigMgr->GetOption<bool>("vmap.enableIndoorCheck", true);
    bool enableLOS = sConfigMgr->GetOption<bool>("vmap.enableLOS", true);
    bool enableHeight = sConfigMgr->GetOption<bool>("vmap.enableHeight", true);
    bool enablePetLOS = sConfigMgr->GetOption<bool>("vmap.petLOS", true);

    if (!enableHeight)
        LOG_ERROR("server.loading", "VMap height checking disabled! Creatures movements and other various things WILL be broken! Expect no support.");

    VMAP::VMapFactory::createOrGetVMapMgr()->setEnableLineOfSightCalc(enableLOS);
    VMAP::VMapFactory::createOrGetVMapMgr()->setEnableHeightCalc(enableHeight);
    LOG_INFO("server.loading", "WORLD: VMap support included. LineOfSight:{}, getHeight:{}, indoorCheck:{} PetLOS:{}", enableLOS, enableHeight, enableIndoor, enablePetLOS);

    m_bool_configs[CONFIG_PET_LOS]            = sConfigMgr->GetOption<bool>("vmap.petLOS", true);
    m_bool_configs[CONFIG_START_CUSTOM_SPELLS] = sConfigMgr->GetOption<bool>("PlayerStart.CustomSpells", false);
    m_int_configs[CONFIG_HONOR_AFTER_DUEL]    = sConfigMgr->GetOption<int32>("HonorPointsAfterDuel", 0);
    m_bool_configs[CONFIG_START_ALL_EXPLORED] = sConfigMgr->GetOption<bool>("PlayerStart.MapsExplored", false);
    m_bool_configs[CONFIG_START_ALL_REP]      = sConfigMgr->GetOption<bool>("PlayerStart.AllReputation", false);
    m_bool_configs[CONFIG_ALWAYS_MAXSKILL]    = sConfigMgr->GetOption<bool>("AlwaysMaxWeaponSkill", false);
    m_bool_configs[CONFIG_PVP_TOKEN_ENABLE]   = sConfigMgr->GetOption<bool>("PvPToken.Enable", false);
    m_int_configs[CONFIG_PVP_TOKEN_MAP_TYPE]  = sConfigMgr->GetOption<int32>("PvPToken.MapAllowType", 4);
    m_int_configs[CONFIG_PVP_TOKEN_ID]        = sConfigMgr->GetOption<int32>("PvPToken.ItemID", 29434);
    m_int_configs[CONFIG_PVP_TOKEN_COUNT]     = sConfigMgr->GetOption<int32>("PvPToken.ItemCount", 1);
    if (m_int_configs[CONFIG_PVP_TOKEN_COUNT] < 1)
        m_int_configs[CONFIG_PVP_TOKEN_COUNT] = 1;

    m_bool_configs[CONFIG_NO_RESET_TALENT_COST]       = sConfigMgr->GetOption<bool>("NoResetTalentsCost", false);
    m_int_configs[CONFIG_TOGGLE_XP_COST]              = sConfigMgr->GetOption<int32>("ToggleXP.Cost", 100000);
    m_bool_configs[CONFIG_SHOW_KICK_IN_WORLD]         = sConfigMgr->GetOption<bool>("ShowKickInWorld", false);
    m_bool_configs[CONFIG_SHOW_MUTE_IN_WORLD]         = sConfigMgr->GetOption<bool>("ShowMuteInWorld", false);
    m_bool_configs[CONFIG_SHOW_BAN_IN_WORLD]          = sConfigMgr->GetOption<bool>("ShowBanInWorld", false);
    m_int_configs[CONFIG_NUMTHREADS]                  = sConfigMgr->GetOption<int32>("MapUpdate.Threads", 1);
    m_int_configs[CONFIG_MAX_RESULTS_LOOKUP_COMMANDS] = sConfigMgr->GetOption<int32>("Command.LookupMaxResults", 0);

    // Warden
    m_bool_configs[CONFIG_WARDEN_ENABLED]              = sConfigMgr->GetOption<bool>("Warden.Enabled", true);
    m_int_configs[CONFIG_WARDEN_NUM_MEM_CHECKS]        = sConfigMgr->GetOption<int32>("Warden.NumMemChecks", 3);
    m_int_configs[CONFIG_WARDEN_NUM_LUA_CHECKS]        = sConfigMgr->GetOption<int32>("Warden.NumLuaChecks", 1);
    m_int_configs[CONFIG_WARDEN_NUM_OTHER_CHECKS]      = sConfigMgr->GetOption<int32>("Warden.NumOtherChecks", 7);
    m_int_configs[CONFIG_WARDEN_CLIENT_BAN_DURATION]   = sConfigMgr->GetOption<int32>("Warden.BanDuration", 86400);
    m_int_configs[CONFIG_WARDEN_CLIENT_CHECK_HOLDOFF]  = sConfigMgr->GetOption<int32>("Warden.ClientCheckHoldOff", 30);
    m_int_configs[CONFIG_WARDEN_CLIENT_FAIL_ACTION]    = sConfigMgr->GetOption<int32>("Warden.ClientCheckFailAction", 0);
    m_int_configs[CONFIG_WARDEN_CLIENT_RESPONSE_DELAY] = sConfigMgr->GetOption<int32>("Warden.ClientResponseDelay", 600);

    // Dungeon finder
    m_int_configs[CONFIG_LFG_OPTIONSMASK] = sConfigMgr->GetOption<int32>("DungeonFinder.OptionsMask", 5);

    // Max instances per hour
    m_int_configs[CONFIG_MAX_INSTANCES_PER_HOUR] = sConfigMgr->GetOption<int32>("AccountInstancesPerHour", 5);

    // AutoBroadcast
    m_bool_configs[CONFIG_AUTOBROADCAST]         = sConfigMgr->GetOption<bool>("AutoBroadcast.On", false);
    m_int_configs[CONFIG_AUTOBROADCAST_CENTER]   = sConfigMgr->GetOption<int32>("AutoBroadcast.Center", 0);
    m_int_configs[CONFIG_AUTOBROADCAST_INTERVAL] = sConfigMgr->GetOption<int32>("AutoBroadcast.Timer", 60000);
    m_int_configs[CONFIG_AUTOBROADCAST_MIN_LEVEL_DISABLE] = sConfigMgr->GetOption<int32>("AutoBroadcast.MinDisableLevel", 0);
    if (reload)
    {
        m_timers[WUPDATE_AUTOBROADCAST].SetInterval(m_int_configs[CONFIG_AUTOBROADCAST_INTERVAL]);
        m_timers[WUPDATE_AUTOBROADCAST].Reset();
    }

    // MySQL ping time interval
    m_int_configs[CONFIG_DB_PING_INTERVAL] = sConfigMgr->GetOption<int32>("MaxPingTime", 30);

    // misc
    m_bool_configs[CONFIG_PDUMP_NO_PATHS]     = sConfigMgr->GetOption<bool>("PlayerDump.DisallowPaths", true);
    m_bool_configs[CONFIG_PDUMP_NO_OVERWRITE] = sConfigMgr->GetOption<bool>("PlayerDump.DisallowOverwrite", true);
    m_bool_configs[CONFIG_ENABLE_MMAPS]       = sConfigMgr->GetOption<bool>("MoveMaps.Enable", true);
    MMAP::MMapFactory::InitializeDisabledMaps();

    // Wintergrasp
    m_bool_configs[CONFIG_WINTERGRASP_ENABLE]             = sConfigMgr->GetOption<bool>("Wintergrasp.Enable", false);
    m_int_configs[CONFIG_WINTERGRASP_PLR_MAX]             = sConfigMgr->GetOption<int32>("Wintergrasp.PlayerMax", 100);
    m_int_configs[CONFIG_WINTERGRASP_PLR_MIN]             = sConfigMgr->GetOption<int32>("Wintergrasp.PlayerMin", 0);
    m_int_configs[CONFIG_WINTERGRASP_PLR_MIN_LVL]         = sConfigMgr->GetOption<int32>("Wintergrasp.PlayerMinLvl", 77);
    m_int_configs[CONFIG_WINTERGRASP_BATTLETIME]          = sConfigMgr->GetOption<int32>("Wintergrasp.BattleTimer", 30);
    m_int_configs[CONFIG_WINTERGRASP_NOBATTLETIME]        = sConfigMgr->GetOption<int32>("Wintergrasp.NoBattleTimer", 150);
    m_int_configs[CONFIG_WINTERGRASP_RESTART_AFTER_CRASH] = sConfigMgr->GetOption<int32>("Wintergrasp.CrashRestartTimer", 10);

    m_int_configs[CONFIG_BIRTHDAY_TIME]     = sConfigMgr->GetOption<int32>("BirthdayTime", 1222964635);
    m_bool_configs[CONFIG_MINIGOB_MANABONK] = sConfigMgr->GetOption<bool>("Minigob.Manabonk.Enable", true);

    m_bool_configs[CONFIG_ENABLE_CONTINENT_TRANSPORT]            = sConfigMgr->GetOption<bool>("IsContinentTransport.Enabled", true);
    m_bool_configs[CONFIG_ENABLE_CONTINENT_TRANSPORT_PRELOADING] = sConfigMgr->GetOption<bool>("IsPreloadedContinentTransport.Enabled", false);

    m_bool_configs[CONFIG_IP_BASED_ACTION_LOGGING] = sConfigMgr->GetOption<bool>("Allow.IP.Based.Action.Logging", false);

    // Whether to use LoS from game objects
    m_bool_configs[CONFIG_CHECK_GOBJECT_LOS] = sConfigMgr->GetOption<bool>("CheckGameObjectLoS", true);

    m_bool_configs[CONFIG_CALCULATE_CREATURE_ZONE_AREA_DATA]   = sConfigMgr->GetOption<bool>("Calculate.Creature.Zone.Area.Data", false);
    m_bool_configs[CONFIG_CALCULATE_GAMEOBJECT_ZONE_AREA_DATA] = sConfigMgr->GetOption<bool>("Calculate.Gameoject.Zone.Area.Data", false);

    // Player can join LFG anywhere
    m_bool_configs[CONFIG_LFG_LOCATION_ALL] = sConfigMgr->GetOption<bool>("LFG.Location.All", false);

    // Prevent players AFK from being logged out
    m_int_configs[CONFIG_AFK_PREVENT_LOGOUT] = sConfigMgr->GetOption<int32>("PreventAFKLogout", 0);

    // Preload all grids of all non-instanced maps
    m_bool_configs[CONFIG_PRELOAD_ALL_NON_INSTANCED_MAP_GRIDS] = sConfigMgr->GetOption<bool>("PreloadAllNonInstancedMapGrids", false);

    // ICC buff override
    m_int_configs[CONFIG_ICC_BUFF_HORDE] = sConfigMgr->GetOption<int32>("ICC.Buff.Horde", 73822);
    m_int_configs[CONFIG_ICC_BUFF_ALLIANCE] = sConfigMgr->GetOption<int32>("ICC.Buff.Alliance", 73828);

    m_bool_configs[CONFIG_SET_ALL_CREATURES_WITH_WAYPOINT_MOVEMENT_ACTIVE] = sConfigMgr->GetOption<bool>("SetAllCreaturesWithWaypointMovementActive", false);

    // packet spoof punishment
    m_int_configs[CONFIG_PACKET_SPOOF_POLICY] = sConfigMgr->GetOption<int32>("PacketSpoof.Policy", (uint32)WorldSession::DosProtection::POLICY_KICK);
    m_int_configs[CONFIG_PACKET_SPOOF_BANMODE] = sConfigMgr->GetOption<int32>("PacketSpoof.BanMode", (uint32)0);
    if (m_int_configs[CONFIG_PACKET_SPOOF_BANMODE] > 1)
        m_int_configs[CONFIG_PACKET_SPOOF_BANMODE] = (uint32)0;

    m_int_configs[CONFIG_PACKET_SPOOF_BANDURATION] = sConfigMgr->GetOption<int32>("PacketSpoof.BanDuration", 86400);

    // Random Battleground Rewards
    m_int_configs[CONFIG_BG_REWARD_WINNER_HONOR_FIRST] = sConfigMgr->GetOption<int32>("Battleground.RewardWinnerHonorFirst", 30);
    m_int_configs[CONFIG_BG_REWARD_WINNER_ARENA_FIRST] = sConfigMgr->GetOption<int32>("Battleground.RewardWinnerArenaFirst", 25);
    m_int_configs[CONFIG_BG_REWARD_WINNER_HONOR_LAST]  = sConfigMgr->GetOption<int32>("Battleground.RewardWinnerHonorLast", 15);
    m_int_configs[CONFIG_BG_REWARD_WINNER_ARENA_LAST]  = sConfigMgr->GetOption<int32>("Battleground.RewardWinnerArenaLast", 0);
    m_int_configs[CONFIG_BG_REWARD_LOSER_HONOR_FIRST]  = sConfigMgr->GetOption<int32>("Battleground.RewardLoserHonorFirst", 5);
    m_int_configs[CONFIG_BG_REWARD_LOSER_HONOR_LAST]   = sConfigMgr->GetOption<int32>("Battleground.RewardLoserHonorLast", 5);

    m_int_configs[CONFIG_WAYPOINT_MOVEMENT_STOP_TIME_FOR_PLAYER] = sConfigMgr->GetOption<int32>("WaypointMovementStopTimeForPlayer", 120);

    m_int_configs[CONFIG_DUNGEON_ACCESS_REQUIREMENTS_PRINT_MODE]              = sConfigMgr->GetOption<int32>("DungeonAccessRequirements.PrintMode", 1);
    m_bool_configs[CONFIG_DUNGEON_ACCESS_REQUIREMENTS_PORTAL_CHECK_ILVL]      = sConfigMgr->GetOption<bool>("DungeonAccessRequirements.PortalAvgIlevelCheck", false);
    m_bool_configs[CONFIG_DUNGEON_ACCESS_REQUIREMENTS_LFG_DBC_LEVEL_OVERRIDE] = sConfigMgr->GetOption<bool>("DungeonAccessRequirements.LFGLevelDBCOverride", false);
    m_int_configs[CONFIG_DUNGEON_ACCESS_REQUIREMENTS_OPTIONAL_STRING_ID]      = sConfigMgr->GetOption<int32>("DungeonAccessRequirements.OptionalStringID", 0);
    m_int_configs[CONFIG_NPC_EVADE_IF_NOT_REACHABLE] = sConfigMgr->GetOption<int32>("NpcEvadeIfTargetIsUnreachable", 5);
    m_int_configs[CONFIG_NPC_REGEN_TIME_IF_NOT_REACHABLE_IN_RAID] = sConfigMgr->GetOption<int32>("NpcRegenHPTimeIfTargetIsUnreachable", 10);
    m_bool_configs[CONFIG_REGEN_HP_CANNOT_REACH_TARGET_IN_RAID] = sConfigMgr->GetOption<bool>("NpcRegenHPIfTargetIsUnreachable", true);

    //Debug
    m_bool_configs[CONFIG_DEBUG_BATTLEGROUND] = sConfigMgr->GetOption<bool>("Debug.Battleground", false);
    m_bool_configs[CONFIG_DEBUG_ARENA]        = sConfigMgr->GetOption<bool>("Debug.Arena",        false);

    m_int_configs[CONFIG_GM_LEVEL_CHANNEL_MODERATION] = sConfigMgr->GetOption<int32>("Channel.ModerationGMLevel", 1);

    m_bool_configs[CONFIG_SET_BOP_ITEM_TRADEABLE] = sConfigMgr->GetOption<bool>("Item.SetItemTradeable", true);

    // Specifies if IP addresses can be logged to the database
    m_bool_configs[CONFIG_ALLOW_LOGGING_IP_ADDRESSES_IN_DATABASE] = sConfigMgr->GetOption<bool>("AllowLoggingIPAddressesInDatabase", true, true);

    // LFG group mechanics.
    m_int_configs[CONFIG_LFG_MAX_KICK_COUNT] = sConfigMgr->GetOption<int32>("LFG.MaxKickCount", 2);
    if (m_int_configs[CONFIG_LFG_MAX_KICK_COUNT] > 3)
    {
        m_int_configs[CONFIG_LFG_MAX_KICK_COUNT] = 3;
        LOG_ERROR("server.loading", "LFG.MaxKickCount can't be higher than 3.");
    }

    m_int_configs[CONFIG_LFG_KICK_PREVENTION_TIMER] = sConfigMgr->GetOption<int32>("LFG.KickPreventionTimer", 15 * MINUTE * IN_MILLISECONDS) * IN_MILLISECONDS;
    if (m_int_configs[CONFIG_LFG_KICK_PREVENTION_TIMER] > 15 * MINUTE * IN_MILLISECONDS)
    {
        m_int_configs[CONFIG_LFG_KICK_PREVENTION_TIMER] = 15 * MINUTE * IN_MILLISECONDS;
        LOG_ERROR("server.loading", "LFG.KickPreventionTimer can't be higher than 15 minutes.");
    }

    // Realm Availability
    m_bool_configs[CONFIG_REALM_LOGIN_ENABLED] = sConfigMgr->GetOption<bool>("World.RealmAvailability", true);

    // call ScriptMgr if we're reloading the configuration
    sScriptMgr->OnAfterConfigLoad(reload);
}

/// Initialize the World
void World::SetInitialWorldSettings()
{
    ///- Server startup begin
    uint32 startupBegin = getMSTime();

    ///- Initialize the random number generator
    srand((unsigned int)GameTime::GetGameTime().count());

    ///- Initialize detour memory management
    dtAllocSetCustom(dtCustomAlloc, dtCustomFree);

    ///- Initialize VMapMgr function pointers (to untangle game/collision circular deps)
    VMAP::VMapMgr2* vmmgr2 = VMAP::VMapFactory::createOrGetVMapMgr();
    vmmgr2->GetLiquidFlagsPtr = &GetLiquidFlags;
    vmmgr2->IsVMAPDisabledForPtr = &DisableMgr::IsVMAPDisabledFor;

    ///- Initialize config settings
    LoadConfigSettings();

    ///- Initialize Allowed Security Level
    LoadDBAllowedSecurityLevel();

    ///- Init highest guids before any table loading to prevent using not initialized guids in some code.
    sObjectMgr->SetHighestGuids();

    if (!sConfigMgr->isDryRun())
    {
        ///- Check the existence of the map files for all starting areas.
        if (!MapMgr::ExistMapAndVMap(0, -6240.32f, 331.033f)
                || !MapMgr::ExistMapAndVMap(0, -8949.95f, -132.493f)
                || !MapMgr::ExistMapAndVMap(1, -618.518f, -4251.67f)
                || !MapMgr::ExistMapAndVMap(0, 1676.35f, 1677.45f)
                || !MapMgr::ExistMapAndVMap(1, 10311.3f, 832.463f)
                || !MapMgr::ExistMapAndVMap(1, -2917.58f, -257.98f)
                || (m_int_configs[CONFIG_EXPANSION] && (
                        !MapMgr::ExistMapAndVMap(530, 10349.6f, -6357.29f) ||
                        !MapMgr::ExistMapAndVMap(530, -3961.64f, -13931.2f))))
        {
            exit(1);
        }
    }

    ///- Initialize pool manager
    sPoolMgr->Initialize();

    ///- Initialize game event manager
    sGameEventMgr->Initialize();

    ///- Loading strings. Getting no records means core load has to be canceled because no error message can be output.
    LOG_INFO("server.loading", " ");
    LOG_INFO("server.loading", "Loading acore strings...");
    if (!sObjectMgr->LoadAcoreStrings())
        exit(1);                                            // Error message displayed in function already

    ///- Update the realm entry in the database with the realm type from the config file
    //No SQL injection as values are treated as integers

    // not send custom type REALM_FFA_PVP to realm list
    uint32 server_type;
    if (IsFFAPvPRealm())
        server_type = REALM_TYPE_PVP;
    else
        server_type = getIntConfig(CONFIG_GAME_TYPE);

    uint32 realm_zone = getIntConfig(CONFIG_REALM_ZONE);

    LoginDatabase.Execute("UPDATE realmlist SET icon = {}, timezone = {} WHERE id = '{}'", server_type, realm_zone, realm.Id.Realm);      // One-time query

    ///- Custom Hook for loading DB items
    sScriptMgr->OnLoadCustomDatabaseTable();

    ///- Load the DBC files
    LOG_INFO("server.loading", "Initialize data stores...");
    LoadDBCStores(m_dataPath);
    DetectDBCLang();

    // Load cinematic cameras
    LoadM2Cameras(m_dataPath);

    // Load IP Location Database
    sIPLocation->Load();

    std::vector<uint32> mapIds;
    for (auto const map : sMapStore)
    {
        mapIds.emplace_back(map->MapID);
    }

    vmmgr2->InitializeThreadUnsafe(mapIds);

    MMAP::MMapMgr* mmmgr = MMAP::MMapFactory::createOrGetMMapMgr();
    mmmgr->InitializeThreadUnsafe(mapIds);

    LOG_INFO("server.loading", "Loading Game Graveyard...");
    sGraveyard->LoadGraveyardFromDB();

    LOG_INFO("server.loading", "Initializing PlayerDump tables...");
    PlayerDump::InitializeTables();

    LOG_INFO("server.loading", "Loading SpellInfo store...");
    sSpellMgr->LoadSpellInfoStore();

    LOG_INFO("server.loading", "Loading SpellInfo data corrections...");
    sSpellMgr->LoadSpellInfoCorrections();

    LOG_INFO("server.loading", "Loading Spell Rank Data...");
    sSpellMgr->LoadSpellRanks();

    LOG_INFO("server.loading", "Loading Spell Specific And Aura State...");
    sSpellMgr->LoadSpellSpecificAndAuraState();

    LOG_INFO("server.loading", "Loading SkillLineAbilityMultiMap Data...");
    sSpellMgr->LoadSkillLineAbilityMap();

    LOG_INFO("server.loading", "Loading SpellInfo custom attributes...");
    sSpellMgr->LoadSpellInfoCustomAttributes();

    LOG_INFO("server.loading", "Loading GameObject models...");
    LoadGameObjectModelList(m_dataPath);

    LOG_INFO("server.loading", "Loading Script Names...");
    sObjectMgr->LoadScriptNames();

    LOG_INFO("server.loading", "Loading Instance Template...");
    sObjectMgr->LoadInstanceTemplate();

    LOG_INFO("server.loading", "Load Character Cache...");
    sCharacterCache->LoadCharacterCacheStorage();

    // Must be called before `creature_respawn`/`gameobject_respawn` tables
    LOG_INFO("server.loading", "Loading instances...");
    sInstanceSaveMgr->LoadInstances();

    LOG_INFO("server.loading", "Loading Broadcast texts...");
    sObjectMgr->LoadBroadcastTexts();
    sObjectMgr->LoadBroadcastTextLocales();

    LOG_INFO("server.loading", "Loading Localization strings...");
    uint32 oldMSTime = getMSTime();
    sObjectMgr->LoadCreatureLocales();
    sObjectMgr->LoadGameObjectLocales();
    sObjectMgr->LoadItemLocales();
    sObjectMgr->LoadItemSetNameLocales();
    sObjectMgr->LoadQuestLocales();
    sObjectMgr->LoadQuestOfferRewardLocale();
    sObjectMgr->LoadQuestRequestItemsLocale();
    sObjectMgr->LoadNpcTextLocales();
    sObjectMgr->LoadPageTextLocales();
    sObjectMgr->LoadGossipMenuItemsLocales();
    sObjectMgr->LoadPointOfInterestLocales();

    sObjectMgr->SetDBCLocaleIndex(GetDefaultDbcLocale());        // Get once for all the locale index of DBC language (console/broadcasts)
    LOG_INFO("server.loading", ">> Localization strings loaded in {} ms", GetMSTimeDiffToNow(oldMSTime));
    LOG_INFO("server.loading", " ");

    LOG_INFO("server.loading", "Loading Page Texts...");
    sObjectMgr->LoadPageTexts();

    LOG_INFO("server.loading", "Loading Game Object Templates...");         // must be after LoadPageTexts
    sObjectMgr->LoadGameObjectTemplate();

    LOG_INFO("server.loading", "Loading Game Object template addons...");
    sObjectMgr->LoadGameObjectTemplateAddons();

    LOG_INFO("server.loading", "Loading Transport templates...");
    sTransportMgr->LoadTransportTemplates();

    LOG_INFO("server.loading", "Loading Spell Required Data...");
    sSpellMgr->LoadSpellRequired();

    LOG_INFO("server.loading", "Loading Spell Group types...");
    sSpellMgr->LoadSpellGroups();

    LOG_INFO("server.loading", "Loading Spell Learn Skills...");
    sSpellMgr->LoadSpellLearnSkills();                           // must be after LoadSpellRanks

    LOG_INFO("server.loading", "Loading Spell Proc Event conditions...");
    sSpellMgr->LoadSpellProcEvents();

    LOG_INFO("server.loading", "Loading Spell Proc conditions and data...");
    sSpellMgr->LoadSpellProcs();

    LOG_INFO("server.loading", "Loading Spell Bonus Data...");
    sSpellMgr->LoadSpellBonusess();

    LOG_INFO("server.loading", "Loading Aggro Spells Definitions...");
    sSpellMgr->LoadSpellThreats();

    LOG_INFO("server.loading", "Loading Mixology bonuses...");
    sSpellMgr->LoadSpellMixology();

    LOG_INFO("server.loading", "Loading Spell Group Stack Rules...");
    sSpellMgr->LoadSpellGroupStackRules();

    LOG_INFO("server.loading", "Loading NPC Texts...");
    sObjectMgr->LoadGossipText();

    LOG_INFO("server.loading", "Loading Enchant Spells Proc datas...");
    sSpellMgr->LoadSpellEnchantProcData();

    LOG_INFO("server.loading", "Loading Item Random Enchantments Table...");
    LoadRandomEnchantmentsTable();

    LOG_INFO("server.loading", "Loading Disables");
    DisableMgr::LoadDisables();                                  // must be before loading quests and items

    LOG_INFO("server.loading", "Loading Items...");                         // must be after LoadRandomEnchantmentsTable and LoadPageTexts
    sObjectMgr->LoadItemTemplates();

    LOG_INFO("server.loading", "Loading Item set names...");                // must be after LoadItemPrototypes
    sObjectMgr->LoadItemSetNames();

    LOG_INFO("server.loading", "Loading Creature Model Based Info Data...");
    sObjectMgr->LoadCreatureModelInfo();

    LOG_INFO("server.loading", "Loading Creature templates...");
    sObjectMgr->LoadCreatureTemplates();

    LOG_INFO("server.loading", "Loading Equipment templates...");           // must be after LoadCreatureTemplates
    sObjectMgr->LoadEquipmentTemplates();

    LOG_INFO("server.loading", "Loading Creature template addons...");
    sObjectMgr->LoadCreatureTemplateAddons();

    LOG_INFO("server.loading", "Loading Reputation Reward Rates...");
    sObjectMgr->LoadReputationRewardRate();

    LOG_INFO("server.loading", "Loading Creature Reputation OnKill Data...");
    sObjectMgr->LoadReputationOnKill();

    LOG_INFO("server.loading", "Loading Reputation Spillover Data..." );
    sObjectMgr->LoadReputationSpilloverTemplate();

    LOG_INFO("server.loading", "Loading Points Of Interest Data...");
    sObjectMgr->LoadPointsOfInterest();

    LOG_INFO("server.loading", "Loading Creature Base Stats...");
    sObjectMgr->LoadCreatureClassLevelStats();

    LOG_INFO("server.loading", "Loading Creature Data...");
    sObjectMgr->LoadCreatures();

    LOG_INFO("server.loading", "Loading Temporary Summon Data...");
    sObjectMgr->LoadTempSummons();                               // must be after LoadCreatureTemplates() and LoadGameObjectTemplates()

    LOG_INFO("server.loading", "Loading pet levelup spells...");
    sSpellMgr->LoadPetLevelupSpellMap();

    LOG_INFO("server.loading", "Loading pet default spells additional to levelup spells...");
    sSpellMgr->LoadPetDefaultSpells();

    LOG_INFO("server.loading", "Loading Creature Addon Data...");
    sObjectMgr->LoadCreatureAddons();                            // must be after LoadCreatureTemplates() and LoadCreatures()

    LOG_INFO("server.loading", "Loading Creature Movement Overrides...");
    sObjectMgr->LoadCreatureMovementOverrides(); // must be after LoadCreatures()

    LOG_INFO("server.loading", "Loading Gameobject Data...");
    sObjectMgr->LoadGameobjects();

    LOG_INFO("server.loading", "Loading GameObject Addon Data...");
    sObjectMgr->LoadGameObjectAddons();                          // must be after LoadGameObjectTemplate() and LoadGameobjects()

    LOG_INFO("server.loading", "Loading GameObject Quest Items...");
    sObjectMgr->LoadGameObjectQuestItems();

    LOG_INFO("server.loading", "Loading Creature Quest Items...");
    sObjectMgr->LoadCreatureQuestItems();

    LOG_INFO("server.loading", "Loading Creature Linked Respawn...");
    sObjectMgr->LoadLinkedRespawn();                             // must be after LoadCreatures(), LoadGameObjects()

    LOG_INFO("server.loading", "Loading Weather Data...");
    WeatherMgr::LoadWeatherData();

    LOG_INFO("server.loading", "Loading Quests...");
    sObjectMgr->LoadQuests();                                    // must be loaded after DBCs, creature_template, item_template, gameobject tables

    LOG_INFO("server.loading", "Checking Quest Disables");
    DisableMgr::CheckQuestDisables();                           // must be after loading quests

    LOG_INFO("server.loading", "Loading Quest POI");
    sObjectMgr->LoadQuestPOI();

    LOG_INFO("server.loading", "Loading Quests Starters and Enders...");
    sObjectMgr->LoadQuestStartersAndEnders();                    // must be after quest load

    LOG_INFO("server.loading", "Loading Quest Greetings...");
    sObjectMgr->LoadQuestGreetings();                               // must be loaded after creature_template, gameobject_template tables
    LOG_INFO("server.loading", "Loading Quest Greeting Locales...");
    sObjectMgr->LoadQuestGreetingsLocales();                        // must be loaded after creature_template, gameobject_template tables

    LOG_INFO("server.loading", "Loading Quest Money Rewards...");
    sObjectMgr->LoadQuestMoneyRewards();

    LOG_INFO("server.loading", "Loading Objects Pooling Data...");
    sPoolMgr->LoadFromDB();

    LOG_INFO("server.loading", "Loading Game Event Data...");               // must be after loading pools fully
    sGameEventMgr->LoadHolidayDates();                           // Must be after loading DBC
    sGameEventMgr->LoadFromDB();                                 // Must be after loading holiday dates

    LOG_INFO("server.loading", "Loading UNIT_NPC_FLAG_SPELLCLICK Data..."); // must be after LoadQuests
    sObjectMgr->LoadNPCSpellClickSpells();

    LOG_INFO("server.loading", "Loading Vehicle Template Accessories...");
    sObjectMgr->LoadVehicleTemplateAccessories();                // must be after LoadCreatureTemplates() and LoadNPCSpellClickSpells()

    LOG_INFO("server.loading", "Loading Vehicle Accessories...");
    sObjectMgr->LoadVehicleAccessories();                       // must be after LoadCreatureTemplates() and LoadNPCSpellClickSpells()

    LOG_INFO("server.loading", "Loading SpellArea Data...");                // must be after quest load
    sSpellMgr->LoadSpellAreas();

    LOG_INFO("server.loading", "Loading Area Trigger definitions");
    sObjectMgr->LoadAreaTriggers();

    LOG_INFO("server.loading", "Loading Area Trigger Teleport definitions...");
    sObjectMgr->LoadAreaTriggerTeleports();

    LOG_INFO("server.loading", "Loading Access Requirements...");
    sObjectMgr->LoadAccessRequirements();                        // must be after item template load

    LOG_INFO("server.loading", "Loading Quest Area Triggers...");
    sObjectMgr->LoadQuestAreaTriggers();                         // must be after LoadQuests

    LOG_INFO("server.loading", "Loading Tavern Area Triggers...");
    sObjectMgr->LoadTavernAreaTriggers();

    LOG_INFO("server.loading", "Loading AreaTrigger script names...");
    sObjectMgr->LoadAreaTriggerScripts();

    LOG_INFO("server.loading", "Loading LFG entrance positions..."); // Must be after areatriggers
    sLFGMgr->LoadLFGDungeons();

    LOG_INFO("server.loading", "Loading Dungeon boss data...");
    sObjectMgr->LoadInstanceEncounters();

    LOG_INFO("server.loading", "Loading LFG rewards...");
    sLFGMgr->LoadRewards();

    LOG_INFO("server.loading", "Loading Graveyard-zone links...");
    sGraveyard->LoadGraveyardZones();

    LOG_INFO("server.loading", "Loading spell pet auras...");
    sSpellMgr->LoadSpellPetAuras();

    LOG_INFO("server.loading", "Loading Spell target coordinates...");
    sSpellMgr->LoadSpellTargetPositions();

    LOG_INFO("server.loading", "Loading enchant custom attributes...");
    sSpellMgr->LoadEnchantCustomAttr();

    LOG_INFO("server.loading", "Loading linked spells...");
    sSpellMgr->LoadSpellLinked();

    LOG_INFO("server.loading", "Loading Player Create Data...");
    sObjectMgr->LoadPlayerInfo();

    LOG_INFO("server.loading", "Loading Exploration BaseXP Data...");
    sObjectMgr->LoadExplorationBaseXP();

    LOG_INFO("server.loading", "Loading Pet Name Parts...");
    sObjectMgr->LoadPetNames();

    CharacterDatabaseCleaner::CleanDatabase();

    LOG_INFO("server.loading", "Loading the max pet number...");
    sObjectMgr->LoadPetNumber();

    LOG_INFO("server.loading", "Loading pet level stats...");
    sObjectMgr->LoadPetLevelInfo();

    LOG_INFO("server.loading", "Loading Player level dependent mail rewards...");
    sObjectMgr->LoadMailLevelRewards();

    // Loot tables
    LoadLootTables();

    LOG_INFO("server.loading", "Loading Skill Discovery Table...");
    LoadSkillDiscoveryTable();

    LOG_INFO("server.loading", "Loading Skill Extra Item Table...");
    LoadSkillExtraItemTable();

    LOG_INFO("server.loading", "Loading Skill Perfection Data Table...");
    LoadSkillPerfectItemTable();

    LOG_INFO("server.loading", "Loading Skill Fishing base level requirements...");
    sObjectMgr->LoadFishingBaseSkillLevel();

    LOG_INFO("server.loading", "Loading Achievements...");
    sAchievementMgr->LoadAchievementReferenceList();
    LOG_INFO("server.loading", "Loading Achievement Criteria Lists...");
    sAchievementMgr->LoadAchievementCriteriaList();
    LOG_INFO("server.loading", "Loading Achievement Criteria Data...");
    sAchievementMgr->LoadAchievementCriteriaData();
    LOG_INFO("server.loading", "Loading Achievement Rewards...");
    sAchievementMgr->LoadRewards();
    LOG_INFO("server.loading", "Loading Achievement Reward Locales...");
    sAchievementMgr->LoadRewardLocales();
    LOG_INFO("server.loading", "Loading Completed Achievements...");
    sAchievementMgr->LoadCompletedAchievements();

    ///- Load dynamic data tables from the database
    LOG_INFO("server.loading", "Loading Item Auctions...");
    sAuctionMgr->LoadAuctionItems();
    LOG_INFO("server.loading", "Loading Auctions...");
    sAuctionMgr->LoadAuctions();

    sGuildMgr->LoadGuilds();

    LOG_INFO("server.loading", "Loading ArenaTeams...");
    sArenaTeamMgr->LoadArenaTeams();

    LOG_INFO("server.loading", "Loading Groups...");
    sGroupMgr->LoadGroups();

    LOG_INFO("server.loading", "Loading ReservedNames...");
    sObjectMgr->LoadReservedPlayersNames();

    LOG_INFO("server.loading", "Loading GameObjects for quests...");
    sObjectMgr->LoadGameObjectForQuests();

    LOG_INFO("server.loading", "Loading BattleMasters...");
    sBattlegroundMgr->LoadBattleMastersEntry();

    LOG_INFO("server.loading", "Loading GameTeleports...");
    sObjectMgr->LoadGameTele();

    LOG_INFO("server.loading", "Loading Gossip menu...");
    sObjectMgr->LoadGossipMenu();

    LOG_INFO("server.loading", "Loading Gossip menu options...");
    sObjectMgr->LoadGossipMenuItems();

    LOG_INFO("server.loading", "Loading Vendors...");
    sObjectMgr->LoadVendors();                                   // must be after load CreatureTemplate and ItemTemplate

    LOG_INFO("server.loading", "Loading Trainers...");
    sObjectMgr->LoadTrainerSpell();                              // must be after load CreatureTemplate

    LOG_INFO("server.loading", "Loading Waypoints...");
    sWaypointMgr->Load();

    LOG_INFO("server.loading", "Loading SmartAI Waypoints...");
    sSmartWaypointMgr->LoadFromDB();

    LOG_INFO("server.loading", "Loading Creature Formations...");
    sFormationMgr->LoadCreatureFormations();

    LOG_INFO("server.loading", "Loading World States...");              // must be loaded before battleground, outdoor PvP and conditions
    LoadWorldStates();

    LOG_INFO("server.loading", "Loading Conditions...");
    sConditionMgr->LoadConditions();

    LOG_INFO("server.loading", "Loading faction change achievement pairs...");
    sObjectMgr->LoadFactionChangeAchievements();

    LOG_INFO("server.loading", "Loading faction change spell pairs...");
    sObjectMgr->LoadFactionChangeSpells();

    LOG_INFO("server.loading", "Loading faction change item pairs...");
    sObjectMgr->LoadFactionChangeItems();

    LOG_INFO("server.loading", "Loading faction change reputation pairs...");
    sObjectMgr->LoadFactionChangeReputations();

    LOG_INFO("server.loading", "Loading faction change title pairs...");
    sObjectMgr->LoadFactionChangeTitles();

    LOG_INFO("server.loading", "Loading faction change quest pairs...");
    sObjectMgr->LoadFactionChangeQuests();

    LOG_INFO("server.loading", "Loading GM tickets...");
    sTicketMgr->LoadTickets();

    LOG_INFO("server.loading", "Loading GM surveys...");
    sTicketMgr->LoadSurveys();

    LOG_INFO("server.loading", "Loading client addons...");
    AddonMgr::LoadFromDB();

    // pussywizard:
    LOG_INFO("server.loading", "Deleting invalid mail items...");
    LOG_INFO("server.loading", " ");
    CharacterDatabase.Execute("DELETE mi FROM mail_items mi LEFT JOIN item_instance ii ON mi.item_guid = ii.guid WHERE ii.guid IS NULL");
    CharacterDatabase.Execute("DELETE mi FROM mail_items mi LEFT JOIN mail m ON mi.mail_id = m.id WHERE m.id IS NULL");
    CharacterDatabase.Execute("UPDATE mail m LEFT JOIN mail_items mi ON m.id = mi.mail_id SET m.has_items=0 WHERE m.has_items<>0 AND mi.mail_id IS NULL");

    ///- Handle outdated emails (delete/return)
    LOG_INFO("server.loading", "Returning old mails...");
    LOG_INFO("server.loading", " ");
    sObjectMgr->ReturnOrDeleteOldMails(false);

    ///- Load AutoBroadCast
    LOG_INFO("server.loading", "Loading Autobroadcasts...");
    LoadAutobroadcasts();

    ///- Load and initialize scripts
    sObjectMgr->LoadSpellScripts();                              // must be after load Creature/Gameobject(Template/Data)
    sObjectMgr->LoadEventScripts();                              // must be after load Creature/Gameobject(Template/Data)
    sObjectMgr->LoadWaypointScripts();

    LOG_INFO("server.loading", "Loading spell script names...");
    sObjectMgr->LoadSpellScriptNames();

    LOG_INFO("server.loading", "Loading Creature Texts...");
    sCreatureTextMgr->LoadCreatureTexts();

    LOG_INFO("server.loading", "Loading Creature Text Locales...");
    sCreatureTextMgr->LoadCreatureTextLocales();

    LOG_INFO("server.loading", "Loading Scripts...");
    sScriptMgr->LoadDatabase();

    LOG_INFO("server.loading", "Validating spell scripts...");
    sObjectMgr->ValidateSpellScripts();

    LOG_INFO("server.loading", "Loading SmartAI scripts...");
    sSmartScriptMgr->LoadSmartAIFromDB();

    LOG_INFO("server.loading", "Loading Calendar data...");
    sCalendarMgr->LoadFromDB();

    LOG_INFO("server.loading", "Initializing SpellInfo precomputed data..."); // must be called after loading items, professions, spells and pretty much anything
    LOG_INFO("server.loading", " ");
    sObjectMgr->InitializeSpellInfoPrecomputedData();

    LOG_INFO("server.loading", "Initialize commands...");
    Acore::ChatCommands::LoadCommandMap();

    ///- Initialize game time and timers
    LOG_INFO("server.loading", "Initialize game time and timers");
    LOG_INFO("server.loading", " ");

    LoginDatabase.Execute("INSERT INTO uptime (realmid, starttime, uptime, revision) VALUES ({}, {}, 0, '{}')",
                           realm.Id.Realm, uint32(GameTime::GetStartTime().count()), GitRevision::GetFullVersion());       // One-time query

    m_timers[WUPDATE_WEATHERS].SetInterval(1 * IN_MILLISECONDS);
    m_timers[WUPDATE_AUCTIONS].SetInterval(MINUTE * IN_MILLISECONDS);
    m_timers[WUPDATE_AUCTIONS].SetCurrent(MINUTE * IN_MILLISECONDS);
    m_timers[WUPDATE_UPTIME].SetInterval(m_int_configs[CONFIG_UPTIME_UPDATE]*MINUTE * IN_MILLISECONDS);
    //Update "uptime" table based on configuration entry in minutes.

    m_timers[WUPDATE_CORPSES].SetInterval(20 * MINUTE * IN_MILLISECONDS);
    //erase corpses every 20 minutes
    m_timers[WUPDATE_CLEANDB].SetInterval(m_int_configs[CONFIG_LOGDB_CLEARINTERVAL]*MINUTE * IN_MILLISECONDS);
    // clean logs table every 14 days by default
    m_timers[WUPDATE_AUTOBROADCAST].SetInterval(getIntConfig(CONFIG_AUTOBROADCAST_INTERVAL));

    m_timers[WUPDATE_PINGDB].SetInterval(getIntConfig(CONFIG_DB_PING_INTERVAL)*MINUTE * IN_MILLISECONDS);  // Mysql ping time in minutes

    // our speed up
    m_timers[WUPDATE_5_SECS].SetInterval(5 * IN_MILLISECONDS);

    m_timers[WUPDATE_WHO_LIST].SetInterval(5 * IN_MILLISECONDS); // update who list cache every 5 seconds

    mail_expire_check_timer = GameTime::GetGameTime() + 6h;

    ///- Initilize static helper structures
    AIRegistry::Initialize();

    ///- Initialize MapMgr
    LOG_INFO("server.loading", "Starting Map System");
    LOG_INFO("server.loading", " ");
    sMapMgr->Initialize();

    LOG_INFO("server.loading", "Starting Game Event system...");
    LOG_INFO("server.loading", " ");
    uint32 nextGameEvent = sGameEventMgr->StartSystem();
    m_timers[WUPDATE_EVENTS].SetInterval(nextGameEvent);    //depend on next event

    // Delete all characters which have been deleted X days before
    Player::DeleteOldCharacters();

    // Delete all custom channels which haven't been used for PreserveCustomChannelDuration days.
    Channel::CleanOldChannelsInDB();

    LOG_INFO("server.loading", "Initializing Opcodes...");
    opcodeTable.Initialize();

    LOG_INFO("server.loading", "Starting Arena Season...");
    LOG_INFO("server.loading", " ");
    sGameEventMgr->StartArenaSeason();

    sTicketMgr->Initialize();

    ///- Initialize Battlegrounds
    LOG_INFO("server.loading", "Starting Battleground System");
    sBattlegroundMgr->LoadBattlegroundTemplates();
    sBattlegroundMgr->InitAutomaticArenaPointDistribution();

    ///- Initialize outdoor pvp
    LOG_INFO("server.loading", "Starting Outdoor PvP System");
    sOutdoorPvPMgr->InitOutdoorPvP();

    ///- Initialize Battlefield
    LOG_INFO("server.loading", "Starting Battlefield System");
    sBattlefieldMgr->InitBattlefield();

    LOG_INFO("server.loading", "Loading Transports...");
    sTransportMgr->SpawnContinentTransports();

    ///- Initialize Warden
    LOG_INFO("server.loading", "Loading Warden Checks..." );
    sWardenCheckMgr->LoadWardenChecks();

    LOG_INFO("server.loading", "Loading Warden Action Overrides..." );
    sWardenCheckMgr->LoadWardenOverrides();

    LOG_INFO("server.loading", "Deleting expired bans...");
    LoginDatabase.Execute("DELETE FROM ip_banned WHERE unbandate <= UNIX_TIMESTAMP() AND unbandate<>bandate");      // One-time query

    LOG_INFO("server.loading", "Calculate next daily quest reset time...");
    InitDailyQuestResetTime();

    LOG_INFO("server.loading", "Calculate next weekly quest reset time..." );
    InitWeeklyQuestResetTime();

    LOG_INFO("server.loading", "Calculate next monthly quest reset time...");
    InitMonthlyQuestResetTime();

    LOG_INFO("server.loading", "Calculate random battleground reset time..." );
    InitRandomBGResetTime();

    LOG_INFO("server.loading", "Calculate deletion of old calendar events time...");
    InitCalendarOldEventsDeletionTime();

    LOG_INFO("server.loading", "Calculate Guild cap reset time...");
    LOG_INFO("server.loading", " ");
    InitGuildResetTime();

    LOG_INFO("server.loading", "Load Petitions...");
    sPetitionMgr->LoadPetitions();

    LOG_INFO("server.loading", "Load Petition Signs...");
    sPetitionMgr->LoadSignatures();

    LOG_INFO("server.loading", "Load Stored Loot Items...");
    sLootItemStorage->LoadStorageFromDB();

    LOG_INFO("server.loading", "Load Channel Rights...");
    ChannelMgr::LoadChannelRights();

    LOG_INFO("server.loading", "Load Channels...");
    ChannelMgr::LoadChannels();

    sScriptMgr->OnBeforeWorldInitialized();

    if (sWorld->getBoolConfig(CONFIG_PRELOAD_ALL_NON_INSTANCED_MAP_GRIDS))
    {
        LOG_INFO("server.loading", "Loading all grids for all non-instanced maps...");

        for (uint32 i = 0; i < sMapStore.GetNumRows(); ++i)
        {
            MapEntry const* mapEntry = sMapStore.LookupEntry(i);

            if (mapEntry && !mapEntry->Instanceable())
            {
                Map* map = sMapMgr->CreateBaseMap(mapEntry->MapID);

                if (map)
                {
                    LOG_INFO("server.loading", ">> Loading all grids for map {}", map->GetId());
                    map->LoadAllCells();
                }
            }
        }
    }

    uint32 startupDuration = GetMSTimeDiffToNow(startupBegin);

    LOG_INFO("server.loading", " ");
    LOG_INFO("server.loading", "WORLD: World initialized in {} minutes {} seconds", (startupDuration / 60000), ((startupDuration % 60000) / 1000)); // outError for red color in console
    LOG_INFO("server.loading", " ");

    METRIC_EVENT("events", "World initialized", "World initialized in " + std::to_string(startupDuration / 60000) + " minutes " + std::to_string((startupDuration % 60000) / 1000) + " seconds");

    if (sConfigMgr->isDryRun())
    {
        sMapMgr->UnloadAll();
        LOG_INFO("server.loading", "AzerothCore dry run completed, terminating.");
        exit(0);
    }
}

void World::DetectDBCLang()
{
    uint8 m_lang_confid = sConfigMgr->GetOption<int32>("DBC.Locale", 255);

    if (m_lang_confid != 255 && m_lang_confid >= TOTAL_LOCALES)
    {
        LOG_ERROR("server.loading", "Incorrect DBC.Locale! Must be >= 0 and < {} (set to 0)", TOTAL_LOCALES);
        m_lang_confid = LOCALE_enUS;
    }

    ChrRacesEntry const* race = sChrRacesStore.LookupEntry(1);
    std::string availableLocalsStr;

    uint8 default_locale = TOTAL_LOCALES;
    for (uint8 i = default_locale - 1; i < TOTAL_LOCALES; --i) // -1 will be 255 due to uint8
    {
        if (race->name[i][0] != '\0')                     // check by race names
        {
            default_locale = i;
            m_availableDbcLocaleMask |= (1 << i);
            availableLocalsStr += localeNames[i];
            availableLocalsStr += " ";
        }
    }

    if (default_locale != m_lang_confid && m_lang_confid < TOTAL_LOCALES &&
            (m_availableDbcLocaleMask & (1 << m_lang_confid)))
    {
        default_locale = m_lang_confid;
    }

    if (default_locale >= TOTAL_LOCALES)
    {
        LOG_ERROR("server.loading", "Unable to determine your DBC Locale! (corrupt DBC?)");
        exit(1);
    }

    m_defaultDbcLocale = LocaleConstant(default_locale);

    LOG_INFO("server.loading", "Using {} DBC Locale as default. All available DBC locales: {}", localeNames[GetDefaultDbcLocale()], availableLocalsStr.empty() ? "<none>" : availableLocalsStr);
    LOG_INFO("server.loading", " ");
}

void World::LoadAutobroadcasts()
{
    uint32 oldMSTime = getMSTime();

    m_Autobroadcasts.clear();
    m_AutobroadcastsWeights.clear();

    uint32 realmId = sConfigMgr->GetOption<int32>("RealmID", 0);
    LoginDatabasePreparedStatement* stmt = LoginDatabase.GetPreparedStatement(LOGIN_SEL_AUTOBROADCAST);
    stmt->SetData(0, realmId);
    PreparedQueryResult result = LoginDatabase.Query(stmt);

    if (!result)
    {
        LOG_WARN("server.loading", ">> Loaded 0 autobroadcasts definitions. DB table `autobroadcast` is empty for this realm!");
        return;
    }

    uint32 count = 0;

    do
    {
        Field* fields = result->Fetch();
        uint8 id = fields[0].Get<uint8>();

        m_Autobroadcasts[id] = fields[2].Get<std::string>();
        m_AutobroadcastsWeights[id] = fields[1].Get<uint8>();

        ++count;
    } while (result->NextRow());

    LOG_INFO("server.loading", ">> Loaded {} autobroadcast definitions in {} ms", count, GetMSTimeDiffToNow(oldMSTime));
    LOG_INFO("server.loading", " ");
}

/// Update the World !
void World::Update(uint32 diff)
{
    METRIC_TIMER("world_update_time_total");

    ///- Update the game time and check for shutdown time
    _UpdateGameTime();
    Seconds currentGameTime = GameTime::GetGameTime();

    sWorldUpdateTime.UpdateWithDiff(diff);

    // Record update if recording set in log and diff is greater then minimum set in log
    sWorldUpdateTime.RecordUpdateTime(GameTime::GetGameTimeMS(), diff, GetActiveSessionCount());

    DynamicVisibilityMgr::Update(GetActiveSessionCount());

    ///- Update the different timers
    for (int i = 0; i < WUPDATE_COUNT; ++i)
    {
        if (m_timers[i].GetCurrent() >= 0)
            m_timers[i].Update(diff);
        else
            m_timers[i].SetCurrent(0);
    }

    // pussywizard: our speed up and functionality
    if (m_timers[WUPDATE_5_SECS].Passed())
    {
        m_timers[WUPDATE_5_SECS].Reset();

        // moved here from HandleCharEnumOpcode
        CharacterDatabasePreparedStatement* stmt = CharacterDatabase.GetPreparedStatement(CHAR_DEL_EXPIRED_BANS);
        CharacterDatabase.Execute(stmt);
    }

    ///- Update Who List Cache
    if (m_timers[WUPDATE_WHO_LIST].Passed())
    {
        METRIC_TIMER("world_update_time", METRIC_TAG("type", "Update who list"));
        m_timers[WUPDATE_WHO_LIST].Reset();
        sWhoListCacheMgr->Update();
    }

    {
        METRIC_TIMER("world_update_time", METRIC_TAG("type", "Check quest reset times"));

        /// Handle daily quests reset time
        if (currentGameTime > m_NextDailyQuestReset)
        {
            ResetDailyQuests();
        }

        /// Handle weekly quests reset time
        if (currentGameTime > m_NextWeeklyQuestReset)
        {
            ResetWeeklyQuests();
        }

        /// Handle monthly quests reset time
        if (currentGameTime > m_NextMonthlyQuestReset)
        {
            ResetMonthlyQuests();
        }
    }

    if (currentGameTime > m_NextRandomBGReset)
    {
        METRIC_TIMER("world_update_time", METRIC_TAG("type", "Reset random BG"));
        ResetRandomBG();
    }

    if (currentGameTime > m_NextCalendarOldEventsDeletionTime)
    {
        METRIC_TIMER("world_update_time", METRIC_TAG("type", "Delete old calendar events"));
        CalendarDeleteOldEvents();
    }

    if (currentGameTime > m_NextGuildReset)
    {
        METRIC_TIMER("world_update_time", METRIC_TAG("type", "Reset guild cap"));
        ResetGuildCap();
    }

    sScriptMgr->OnPlayerbotUpdate(diff);

    // pussywizard:
    // acquire mutex now, this is kind of waiting for listing thread to finish it's work (since it can't process next packet)
    // so we don't have to do it in every packet that modifies auctions
    AsyncAuctionListingMgr::SetAuctionListingAllowed(false);
    {
        std::lock_guard<std::mutex> guard(AsyncAuctionListingMgr::GetLock());

        // pussywizard: handle auctions when the timer has passed
        if (m_timers[WUPDATE_AUCTIONS].Passed())
        {
            METRIC_TIMER("world_update_time", METRIC_TAG("type", "Update expired auctions"));

            m_timers[WUPDATE_AUCTIONS].Reset();

            // pussywizard: handle expired auctions, auctions expired when realm was offline are also handled here (not during loading when many required things aren't loaded yet)
            sAuctionMgr->Update();
        }

        AsyncAuctionListingMgr::Update(diff);

        if (currentGameTime > mail_expire_check_timer)
        {
            sObjectMgr->ReturnOrDeleteOldMails(true);
            mail_expire_check_timer = currentGameTime + 6h;
        }

        {
            /// <li> Handle session updates when the timer has passed
            METRIC_TIMER("world_update_time", METRIC_TAG("type", "Update sessions"));
            UpdateSessions(diff);
        }
    }

    // end of section with mutex
    AsyncAuctionListingMgr::SetAuctionListingAllowed(true);

    /// <li> Handle weather updates when the timer has passed
    if (m_timers[WUPDATE_WEATHERS].Passed())
    {
        m_timers[WUPDATE_WEATHERS].Reset();
        WeatherMgr::Update(uint32(m_timers[WUPDATE_WEATHERS].GetInterval()));
    }

    /// <li> Clean logs table
    if (sWorld->getIntConfig(CONFIG_LOGDB_CLEARTIME) > 0) // if not enabled, ignore the timer
    {
        if (m_timers[WUPDATE_CLEANDB].Passed())
        {
            METRIC_TIMER("world_update_time", METRIC_TAG("type", "Clean logs table"));

            m_timers[WUPDATE_CLEANDB].Reset();

            LoginDatabasePreparedStatement* stmt = LoginDatabase.GetPreparedStatement(LOGIN_DEL_OLD_LOGS);
            stmt->SetData(0, sWorld->getIntConfig(CONFIG_LOGDB_CLEARTIME));
            stmt->SetData(1, uint32(currentGameTime.count()));
            LoginDatabase.Execute(stmt);
        }
    }

    {
        METRIC_TIMER("world_update_time", METRIC_TAG("type", "Update LFG 0"));
        sLFGMgr->Update(diff, 0); // pussywizard: remove obsolete stuff before finding compatibility during map update
    }

    {
        ///- Update objects when the timer has passed (maps, transport, creatures, ...)
        METRIC_TIMER("world_update_time", METRIC_TAG("type", "Update maps"));
        sMapMgr->Update(diff);
    }

    if (sWorld->getBoolConfig(CONFIG_AUTOBROADCAST))
    {
        if (m_timers[WUPDATE_AUTOBROADCAST].Passed())
        {
            METRIC_TIMER("world_update_time", METRIC_TAG("type", "Send autobroadcast"));
            m_timers[WUPDATE_AUTOBROADCAST].Reset();
            SendAutoBroadcast();
        }
    }

    {
        METRIC_TIMER("world_update_time", METRIC_TAG("type", "Update battlegrounds"));
        sBattlegroundMgr->Update(diff);
    }

    {
        METRIC_TIMER("world_update_time", METRIC_TAG("type", "Update outdoor pvp"));
        sOutdoorPvPMgr->Update(diff);
    }

    {
        METRIC_TIMER("world_update_time", METRIC_TAG("type", "Update battlefields"));
        sBattlefieldMgr->Update(diff);
    }

    {
        METRIC_TIMER("world_update_time", METRIC_TAG("type", "Update LFG 2"));
        sLFGMgr->Update(diff, 2); // pussywizard: handle created proposals
    }

    {
        METRIC_TIMER("world_update_time", METRIC_TAG("type", "Process query callbacks"));
        // execute callbacks from sql queries that were queued recently
        ProcessQueryCallbacks();
    }

    /// <li> Update uptime table
    if (m_timers[WUPDATE_UPTIME].Passed())
    {
        METRIC_TIMER("world_update_time", METRIC_TAG("type", "Update uptime"));

        m_timers[WUPDATE_UPTIME].Reset();

        LoginDatabasePreparedStatement* stmt = LoginDatabase.GetPreparedStatement(LOGIN_UPD_UPTIME_PLAYERS);
        stmt->SetData(0, uint32(GameTime::GetUptime().count()));
        stmt->SetData(1, uint16(GetMaxPlayerCount()));
        stmt->SetData(2, realm.Id.Realm);
        stmt->SetData(3, uint32(GameTime::GetStartTime().count()));
        LoginDatabase.Execute(stmt);
    }

    ///- Erase corpses once every 20 minutes
    if (m_timers[WUPDATE_CORPSES].Passed())
    {
        METRIC_TIMER("world_update_time", METRIC_TAG("type", "Remove old corpses"));
        m_timers[WUPDATE_CORPSES].Reset();

        sMapMgr->DoForAllMaps([](Map* map)
        {
            map->RemoveOldCorpses();
        });
    }

    ///- Process Game events when necessary
    if (m_timers[WUPDATE_EVENTS].Passed())
    {
        METRIC_TIMER("world_update_time", METRIC_TAG("type", "Update game events"));
        m_timers[WUPDATE_EVENTS].Reset();                   // to give time for Update() to be processed
        uint32 nextGameEvent = sGameEventMgr->Update();
        m_timers[WUPDATE_EVENTS].SetInterval(nextGameEvent);
        m_timers[WUPDATE_EVENTS].Reset();
    }

    ///- Ping to keep MySQL connections alive
    if (m_timers[WUPDATE_PINGDB].Passed())
    {
        METRIC_TIMER("world_update_time", METRIC_TAG("type", "Ping MySQL"));
        m_timers[WUPDATE_PINGDB].Reset();
        LOG_DEBUG("sql.driver", "Ping MySQL to keep connection alive");
        CharacterDatabase.KeepAlive();
        LoginDatabase.KeepAlive();
        WorldDatabase.KeepAlive();
        sScriptMgr->OnDatabasesKeepAlive();
    }

    {
        METRIC_TIMER("world_update_time", METRIC_TAG("type", "Update instance reset times"));
        // update the instance reset times
        sInstanceSaveMgr->Update();
    }

    {
        METRIC_TIMER("world_update_time", METRIC_TAG("type", "Process cli commands"));
        // And last, but not least handle the issued cli commands
        ProcessCliCommands();
    }

    {
        METRIC_TIMER("world_update_time", METRIC_TAG("type", "Update world scripts"));
        sScriptMgr->OnWorldUpdate(diff);
    }

    {
        METRIC_TIMER("world_update_time", METRIC_TAG("type", "Update playersSaveScheduler"));
        playersSaveScheduler.Update(diff);
    }

    {
        METRIC_TIMER("world_update_time", METRIC_TAG("type", "Update metrics"));
        // Stats logger update
        sMetric->Update();
        METRIC_VALUE("update_time_diff", diff);
    }
}

void World::ForceGameEventUpdate()
{
    m_timers[WUPDATE_EVENTS].Reset();                   // to give time for Update() to be processed
    uint32 nextGameEvent = sGameEventMgr->Update();
    m_timers[WUPDATE_EVENTS].SetInterval(nextGameEvent);
    m_timers[WUPDATE_EVENTS].Reset();
}

/// Send a packet to all players (except self if mentioned)
void World::SendGlobalMessage(WorldPacket const* packet, WorldSession* self, TeamId teamId)
{
    SessionMap::const_iterator itr;
    for (itr = m_sessions.begin(); itr != m_sessions.end(); ++itr)
    {
        if (itr->second &&
                itr->second->GetPlayer() &&
                itr->second->GetPlayer()->IsInWorld() &&
                itr->second != self &&
                (teamId == TEAM_NEUTRAL || itr->second->GetPlayer()->GetTeamId() == teamId))
        {
            itr->second->SendPacket(packet);
        }
    }
}

/// Send a packet to all GMs (except self if mentioned)
void World::SendGlobalGMMessage(WorldPacket const* packet, WorldSession* self, TeamId teamId)
{
    SessionMap::iterator itr;
    for (itr = m_sessions.begin(); itr != m_sessions.end(); ++itr)
    {
        if (itr->second &&
                itr->second->GetPlayer() &&
                itr->second->GetPlayer()->IsInWorld() &&
                itr->second != self &&
                !AccountMgr::IsPlayerAccount(itr->second->GetSecurity()) &&
                (teamId == TEAM_NEUTRAL || itr->second->GetPlayer()->GetTeamId() == teamId))
        {
            itr->second->SendPacket(packet);
        }
    }
}

namespace Acore
{
    class WorldWorldTextBuilder
    {
    public:
        typedef std::vector<WorldPacket*> WorldPacketList;
        explicit WorldWorldTextBuilder(uint32 textId, va_list* args = nullptr) : i_textId(textId), i_args(args) {}
        void operator()(WorldPacketList& data_list, LocaleConstant loc_idx)
        {
            char const* text = sObjectMgr->GetAcoreString(i_textId, loc_idx);

            if (i_args)
            {
                // we need copy va_list before use or original va_list will corrupted
                va_list ap;
                va_copy(ap, *i_args);

                char str[2048];
                vsnprintf(str, 2048, text, ap);
                va_end(ap);

                do_helper(data_list, &str[0]);
            }
            else
                do_helper(data_list, (char*)text);
        }
    private:
        char* lineFromMessage(char*& pos) { char* start = strtok(pos, "\n"); pos = nullptr; return start; }
        void do_helper(WorldPacketList& data_list, char* text)
        {
            char* pos = text;
            while (char* line = lineFromMessage(pos))
            {
                WorldPacket* data = new WorldPacket();
                ChatHandler::BuildChatPacket(*data, CHAT_MSG_SYSTEM, LANG_UNIVERSAL, nullptr, nullptr, line);
                data_list.push_back(data);
            }
        }

        uint32 i_textId;
        va_list* i_args;
    };
}                                                           // namespace Acore

/// Send a System Message to all players (except self if mentioned)
void World::SendWorldText(uint32 string_id, ...)
{
    va_list ap;
    va_start(ap, string_id);

    Acore::WorldWorldTextBuilder wt_builder(string_id, &ap);
    Acore::LocalizedPacketListDo<Acore::WorldWorldTextBuilder> wt_do(wt_builder);
    for (SessionMap::const_iterator itr = m_sessions.begin(); itr != m_sessions.end(); ++itr)
    {
        if (!itr->second || !itr->second->GetPlayer() || !itr->second->GetPlayer()->IsInWorld())
            continue;

        wt_do(itr->second->GetPlayer());
    }

    va_end(ap);
}

void World::SendWorldTextOptional(uint32 string_id, uint32 flag, ...)
{
    va_list ap;
    va_start(ap, flag);

    Acore::WorldWorldTextBuilder wt_builder(string_id, &ap);
    Acore::LocalizedPacketListDo<Acore::WorldWorldTextBuilder> wt_do(wt_builder);
    for (auto const& itr : m_sessions)
    {
        if (!itr.second || !itr.second->GetPlayer() || !itr.second->GetPlayer()->IsInWorld())
        {
            continue;
        }

        if (sWorld->getBoolConfig(CONFIG_PLAYER_SETTINGS_ENABLED))
        {
            if (itr.second->GetPlayer()->GetPlayerSetting(AzerothcorePSSource, SETTING_ANNOUNCER_FLAGS).HasFlag(flag))
            {
                continue;
            }
        }

        wt_do(itr.second->GetPlayer());
    }

    va_end(ap);
}

/// Send a System Message to all GMs (except self if mentioned)
void World::SendGMText(uint32 string_id, ...)
{
    va_list ap;
    va_start(ap, string_id);

    Acore::WorldWorldTextBuilder wt_builder(string_id, &ap);
    Acore::LocalizedPacketListDo<Acore::WorldWorldTextBuilder> wt_do(wt_builder);
    for (SessionMap::iterator itr = m_sessions.begin(); itr != m_sessions.end(); ++itr)
    {
        if (!itr->second || !itr->second->GetPlayer() || !itr->second->GetPlayer()->IsInWorld())
            continue;

        if (AccountMgr::IsPlayerAccount(itr->second->GetSecurity()))
            continue;

        wt_do(itr->second->GetPlayer());
    }

    va_end(ap);
}

/// DEPRECATED, only for debug purpose. Send a System Message to all players (except self if mentioned)
void World::SendGlobalText(const char* text, WorldSession* self)
{
    WorldPacket data;

    // need copy to prevent corruption by strtok call in LineFromMessage original string
    char* buf = strdup(text);
    char* pos = buf;

    while (char* line = ChatHandler::LineFromMessage(pos))
    {
        ChatHandler::BuildChatPacket(data, CHAT_MSG_SYSTEM, LANG_UNIVERSAL, nullptr, nullptr, line);
        SendGlobalMessage(&data, self);
    }

    free(buf);
}

/// Send a packet to all players (or players selected team) in the zone (except self if mentioned)
bool World::SendZoneMessage(uint32 zone, WorldPacket const* packet, WorldSession* self, TeamId teamId)
{
    bool foundPlayerToSend = false;
    SessionMap::const_iterator itr;

    for (itr = m_sessions.begin(); itr != m_sessions.end(); ++itr)
    {
        if (itr->second &&
                itr->second->GetPlayer() &&
                itr->second->GetPlayer()->IsInWorld() &&
                itr->second->GetPlayer()->GetZoneId() == zone &&
                itr->second != self &&
                (teamId == TEAM_NEUTRAL || itr->second->GetPlayer()->GetTeamId() == teamId))
        {
            itr->second->SendPacket(packet);
            foundPlayerToSend = true;
        }
    }

    return foundPlayerToSend;
}

/// Send a System Message to all players in the zone (except self if mentioned)
void World::SendZoneText(uint32 zone, const char* text, WorldSession* self, TeamId teamId)
{
    WorldPacket data;
    ChatHandler::BuildChatPacket(data, CHAT_MSG_SYSTEM, LANG_UNIVERSAL, nullptr, nullptr, text);
    SendZoneMessage(zone, &data, self, teamId);
}

/// Kick (and save) all players
void World::KickAll()
{
    m_QueuedPlayer.clear();                                 // prevent send queue update packet and login queued sessions

    // session not removed at kick and will removed in next update tick
    for (SessionMap::const_iterator itr = m_sessions.begin(); itr != m_sessions.end(); ++itr)
        itr->second->KickPlayer("KickAll sessions");

    // pussywizard: kick offline sessions
    for (SessionMap::const_iterator itr = m_offlineSessions.begin(); itr != m_offlineSessions.end(); ++itr)
        itr->second->KickPlayer("KickAll offline sessions");
}

/// Kick (and save) all players with security level less `sec`
void World::KickAllLess(AccountTypes sec)
{
    // session not removed at kick and will removed in next update tick
    for (SessionMap::const_iterator itr = m_sessions.begin(); itr != m_sessions.end(); ++itr)
        if (itr->second->GetSecurity() < sec)
            itr->second->KickPlayer("KickAllLess");
}

/// Update the game time
void World::_UpdateGameTime()
{
    ///- update the time
    Seconds lastGameTime = GameTime::GetGameTime();
    GameTime::UpdateGameTimers();

    Seconds elapsed = GameTime::GetGameTime() - lastGameTime;

    ///- if there is a shutdown timer
    if (!IsStopped() && m_ShutdownTimer > 0 && elapsed > 0s)
    {
        ///- ... and it is overdue, stop the world (set m_stopEvent)
        if (m_ShutdownTimer <= elapsed.count())
        {
            if (!(m_ShutdownMask & SHUTDOWN_MASK_IDLE) || GetActiveAndQueuedSessionCount() == 0)
                m_stopEvent = true;                         // exist code already set
            else
                m_ShutdownTimer = 1;                        // minimum timer value to wait idle state
        }
        ///- ... else decrease it and if necessary display a shutdown countdown to the users
        else
        {
            m_ShutdownTimer -= elapsed.count();

            ShutdownMsg();
        }
    }
}

/// Shutdown the server
void World::ShutdownServ(uint32 time, uint32 options, uint8 exitcode, const std::string& reason)
{
    // ignore if server shutdown at next tick
    if (IsStopped())
        return;

    m_ShutdownMask = options;
    m_ExitCode = exitcode;

    auto const& playersOnline = GetActiveSessionCount();

    if (time < 5 && playersOnline)
    {
        // Set time to 5s for save all players
        time = 5;
    }

    playersSaveScheduler.CancelAll();

    if (time >= 5)
    {
        playersSaveScheduler.Schedule(Seconds(time - 5), [this](TaskContext /*context*/)
        {
            if (!GetActiveSessionCount())
            {
                LOG_INFO("server", "> No players online. Skip save before shutdown");
                return;
            }

            LOG_INFO("server", "> Save players before shutdown server");
            ObjectAccessor::SaveAllPlayers();
        });
    }

    LOG_WARN("server", "Time left until shutdown/restart: {}", time);

    ///- If the shutdown time is 0, set m_stopEvent (except if shutdown is 'idle' with remaining sessions)
    if (time == 0)
    {
        if (!(options & SHUTDOWN_MASK_IDLE) || GetActiveAndQueuedSessionCount() == 0)
            m_stopEvent = true;                             // exist code already set
        else
            m_ShutdownTimer = 1;                            //So that the session count is re-evaluated at next world tick
    }
    ///- Else set the shutdown timer and warn users
    else
    {
        m_ShutdownTimer = time;
        ShutdownMsg(true, nullptr, reason);
    }

    sScriptMgr->OnPlayerbotLogoutBots();

    sScriptMgr->OnShutdownInitiate(ShutdownExitCode(exitcode), ShutdownMask(options));
}

/// Display a shutdown message to the user(s)
void World::ShutdownMsg(bool show, Player* player, const std::string& reason)
{
    // not show messages for idle shutdown mode
    if (m_ShutdownMask & SHUTDOWN_MASK_IDLE)
        return;

    ///- Display a message every 12 hours, hours, 5 minutes, minute, 5 seconds and finally seconds
    if (show ||
            (m_ShutdownTimer < 5 * MINUTE && (m_ShutdownTimer % 15) == 0) || // < 5 min; every 15 sec
            (m_ShutdownTimer < 15 * MINUTE && (m_ShutdownTimer % MINUTE) == 0) || // < 15 min ; every 1 min
            (m_ShutdownTimer < 30 * MINUTE && (m_ShutdownTimer % (5 * MINUTE)) == 0) || // < 30 min ; every 5 min
            (m_ShutdownTimer < 12 * HOUR && (m_ShutdownTimer % HOUR) == 0) || // < 12 h ; every 1 h
            (m_ShutdownTimer > 12 * HOUR && (m_ShutdownTimer % (12 * HOUR)) == 0)) // > 12 h ; every 12 h
    {
        std::string str = secsToTimeString(m_ShutdownTimer).append(".");

        if (!reason.empty())
        {
            str += " - " + reason;
        }

        ServerMessageType msgid = (m_ShutdownMask & SHUTDOWN_MASK_RESTART) ? SERVER_MSG_RESTART_TIME : SERVER_MSG_SHUTDOWN_TIME;

        SendServerMessage(msgid, str, player);
        LOG_DEBUG("server.worldserver", "Server is {} in {}", (m_ShutdownMask & SHUTDOWN_MASK_RESTART ? "restart" : "shuttingdown"), str);
    }
}

/// Cancel a planned server shutdown
void World::ShutdownCancel()
{
    // nothing cancel or too later
    if (!m_ShutdownTimer || m_stopEvent)
        return;

    ServerMessageType msgid = (m_ShutdownMask & SHUTDOWN_MASK_RESTART) ? SERVER_MSG_RESTART_CANCELLED : SERVER_MSG_SHUTDOWN_CANCELLED;

    m_ShutdownMask = 0;
    m_ShutdownTimer = 0;
    m_ExitCode = SHUTDOWN_EXIT_CODE;                       // to default value
    SendServerMessage(msgid);

    LOG_DEBUG("server.worldserver", "Server {} cancelled.", (m_ShutdownMask & SHUTDOWN_MASK_RESTART ? "restart" : "shuttingdown"));

    sScriptMgr->OnShutdownCancel();
}

/// Send a server message to the user(s)
void World::SendServerMessage(ServerMessageType messageID, std::string stringParam /*= ""*/, Player* player /*= nullptr*/)
{
    WorldPackets::Chat::ChatServerMessage chatServerMessage;
    chatServerMessage.MessageID = int32(messageID);
    if (messageID <= SERVER_MSG_STRING)
        chatServerMessage.StringParam = stringParam;

    if (player)
        player->SendDirectMessage(chatServerMessage.Write());
    else
        SendGlobalMessage(chatServerMessage.Write());
}

void World::UpdateSessions(uint32 diff)
{
    {
        METRIC_DETAILED_NO_THRESHOLD_TIMER("world_update_time",
            METRIC_TAG("type", "Add sessions"),
            METRIC_TAG("parent_type", "Update sessions"));

        ///- Add new sessions
        WorldSession* sess = nullptr;
        while (addSessQueue.next(sess))
        {
            AddSession_(sess);
        }
    }

    ///- Then send an update signal to remaining ones
    for (SessionMap::iterator itr = m_sessions.begin(), next; itr != m_sessions.end(); itr = next)
    {
        next = itr;
        ++next;

        ///- and remove not active sessions from the list
        WorldSession* pSession = itr->second;
        WorldSessionFilter updater(pSession);

        // pussywizard:
        if (pSession->HandleSocketClosed())
        {
            if (!RemoveQueuedPlayer(pSession) && getIntConfig(CONFIG_INTERVAL_DISCONNECT_TOLERANCE))
                m_disconnects[pSession->GetAccountId()] = GameTime::GetGameTime().count();
            m_sessions.erase(itr);
            // there should be no offline session if current one is logged onto a character
            SessionMap::iterator iter;
            if ((iter = m_offlineSessions.find(pSession->GetAccountId())) != m_offlineSessions.end())
            {
                WorldSession* tmp = iter->second;
                m_offlineSessions.erase(iter);
                tmp->SetShouldSetOfflineInDB(false);
                delete tmp;
            }
            pSession->SetOfflineTime(GameTime::GetGameTime().count());
            m_offlineSessions[pSession->GetAccountId()] = pSession;
            continue;
        }

        [[maybe_unused]] uint32 currentSessionId = itr->first;
        METRIC_DETAILED_TIMER("world_update_sessions_time", METRIC_TAG("account_id", std::to_string(currentSessionId)));

        if (!pSession->Update(diff, updater))
        {
            if (!RemoveQueuedPlayer(pSession) && getIntConfig(CONFIG_INTERVAL_DISCONNECT_TOLERANCE))
                m_disconnects[pSession->GetAccountId()] = GameTime::GetGameTime().count();
            m_sessions.erase(itr);
            if (m_offlineSessions.find(pSession->GetAccountId()) != m_offlineSessions.end()) // pussywizard: don't set offline in db because offline session for that acc is present (character is in world)
                pSession->SetShouldSetOfflineInDB(false);
            delete pSession;
        }
    }

    // pussywizard:
    if (m_offlineSessions.empty())
        return;
    uint32 currTime = GameTime::GetGameTime().count();
    for (SessionMap::iterator itr = m_offlineSessions.begin(), next; itr != m_offlineSessions.end(); itr = next)
    {
        next = itr;
        ++next;
        WorldSession* pSession = itr->second;
        if (!pSession->GetPlayer() || pSession->GetOfflineTime() + 60 < currTime || pSession->IsKicked())
        {
            m_offlineSessions.erase(itr);
            if (m_sessions.find(pSession->GetAccountId()) != m_sessions.end())
                pSession->SetShouldSetOfflineInDB(false); // pussywizard: don't set offline in db because new session for that acc is already created
            delete pSession;
        }
    }
}

// This handles the issued and queued CLI commands
void World::ProcessCliCommands()
{
    CliCommandHolder::Print zprint = nullptr;
    void* callbackArg = nullptr;
    CliCommandHolder* command = nullptr;
    while (cliCmdQueue.next(command))
    {
        LOG_DEBUG("server.worldserver", "CLI command under processing...");
        zprint = command->m_print;
        callbackArg = command->m_callbackArg;
        CliHandler handler(callbackArg, zprint);
        handler.ParseCommands(command->m_command);
        if (command->m_commandFinished)
            command->m_commandFinished(callbackArg, !handler.HasSentErrorMessage());
        delete command;
    }
}

void World::SendAutoBroadcast()
{
    if (m_Autobroadcasts.empty())
        return;

    uint32 weight = 0;
    AutobroadcastsWeightMap selectionWeights;

    std::string msg;

    for (AutobroadcastsWeightMap::const_iterator it = m_AutobroadcastsWeights.begin(); it != m_AutobroadcastsWeights.end(); ++it)
    {
        if (it->second)
        {
            weight += it->second;
            selectionWeights[it->first] = it->second;
        }
    }

    if (weight)
    {
        uint32 selectedWeight = urand(0, weight - 1);
        weight = 0;
        for (AutobroadcastsWeightMap::const_iterator it = selectionWeights.begin(); it != selectionWeights.end(); ++it)
        {
            weight += it->second;
            if (selectedWeight < weight)
            {
                msg = m_Autobroadcasts[it->first];
                break;
            }
        }
    }
    else
        msg = m_Autobroadcasts[urand(0, m_Autobroadcasts.size())];

    uint32 abcenter = sWorld->getIntConfig(CONFIG_AUTOBROADCAST_CENTER);

    if (abcenter == 0)
    {
        sWorld->SendWorldTextOptional(LANG_AUTO_BROADCAST, ANNOUNCER_FLAG_DISABLE_AUTOBROADCAST, msg.c_str());
    }

    else if (abcenter == 1)
    {
        WorldPacket data(SMSG_NOTIFICATION, (msg.size() + 1));
        data << msg;
        sWorld->SendGlobalMessage(&data);
    }

    else if (abcenter == 2)
    {
        sWorld->SendWorldTextOptional(LANG_AUTO_BROADCAST, ANNOUNCER_FLAG_DISABLE_AUTOBROADCAST, msg.c_str());

        WorldPacket data(SMSG_NOTIFICATION, (msg.size() + 1));
        data << msg;
        sWorld->SendGlobalMessage(&data);
    }

    LOG_DEBUG("server.worldserver", "AutoBroadcast: '{}'", msg);
}

void World::UpdateRealmCharCount(uint32 accountId)
{
    CharacterDatabasePreparedStatement* stmt = CharacterDatabase.GetPreparedStatement(CHAR_SEL_CHARACTER_COUNT);
    stmt->SetData(0, accountId);
    _queryProcessor.AddCallback(CharacterDatabase.AsyncQuery(stmt).WithPreparedCallback(std::bind(&World::_UpdateRealmCharCount, this, std::placeholders::_1)));
}

void World::_UpdateRealmCharCount(PreparedQueryResult resultCharCount)
{
    if (resultCharCount)
    {
        Field* fields = resultCharCount->Fetch();
        uint32 accountId = fields[0].Get<uint32>();
        uint8 charCount = uint8(fields[1].Get<uint64>());

        LoginDatabaseTransaction trans = LoginDatabase.BeginTransaction();

<<<<<<< HEAD
        LoginDatabasePreparedStatement* stmt = LoginDatabase.GetPreparedStatement(LOGIN_DEL_REALM_CHARACTERS_BY_REALM);
        stmt->SetData(0, accountId);
        stmt->SetData(1, realm.Id.Realm);
        trans->Append(stmt);

        stmt = LoginDatabase.GetPreparedStatement(LOGIN_INS_REALM_CHARACTERS);
=======
        LoginDatabasePreparedStatement* stmt = LoginDatabase.GetPreparedStatement(LOGIN_REP_REALM_CHARACTERS);
>>>>>>> 9f4f8243
        stmt->SetData(0, charCount);
        stmt->SetData(1, accountId);
        stmt->SetData(2, realm.Id.Realm);
        trans->Append(stmt);

        LoginDatabase.CommitTransaction(trans);
    }
}

void World::InitWeeklyQuestResetTime()
{
    Seconds wstime = Seconds(sWorld->getWorldState(WS_WEEKLY_QUEST_RESET_TIME));
    m_NextWeeklyQuestReset = wstime > 0s ? wstime : Seconds(Acore::Time::GetNextTimeWithDayAndHour(4, 6));

    if (wstime == 0s)
    {
        sWorld->setWorldState(WS_WEEKLY_QUEST_RESET_TIME, m_NextWeeklyQuestReset.count());
    }
}

void World::InitDailyQuestResetTime()
{
    Seconds wstime = Seconds(sWorld->getWorldState(WS_DAILY_QUEST_RESET_TIME));
    m_NextDailyQuestReset = wstime > 0s ? wstime : Seconds(Acore::Time::GetNextTimeWithDayAndHour(-1, 6));

    if (wstime == 0s)
    {
        sWorld->setWorldState(WS_DAILY_QUEST_RESET_TIME, m_NextDailyQuestReset.count());
    }
}

void World::InitMonthlyQuestResetTime()
{
    Seconds wstime = Seconds(sWorld->getWorldState(WS_MONTHLY_QUEST_RESET_TIME));
    m_NextMonthlyQuestReset = wstime > 0s ? wstime : Seconds(Acore::Time::GetNextTimeWithDayAndHour(-1, 6));

    if (wstime == 0s)
    {
        sWorld->setWorldState(WS_MONTHLY_QUEST_RESET_TIME, m_NextMonthlyQuestReset.count());
    }
}

void World::InitRandomBGResetTime()
{
    Seconds wstime = Seconds(sWorld->getWorldState(WS_BG_DAILY_RESET_TIME));
    m_NextRandomBGReset = wstime > 0s ? wstime : Seconds(Acore::Time::GetNextTimeWithDayAndHour(-1, 6));

    if (wstime == 0s)
    {
        sWorld->setWorldState(WS_BG_DAILY_RESET_TIME, m_NextRandomBGReset.count());
    }
}

void World::InitCalendarOldEventsDeletionTime()
{
    Seconds currentDeletionTime = Seconds(getWorldState(WS_DAILY_CALENDAR_DELETION_OLD_EVENTS_TIME));
    Seconds nextDeletionTime = currentDeletionTime > 0s ? currentDeletionTime : Seconds(Acore::Time::GetNextTimeWithDayAndHour(-1, getIntConfig(CONFIG_CALENDAR_DELETE_OLD_EVENTS_HOUR)));

    // If the reset time saved in the worldstate is before now it means the server was offline when the reset was supposed to occur.
    // In this case we set the reset time in the past and next world update will do the reset and schedule next one in the future.
    if (currentDeletionTime < GameTime::GetGameTime())
    {
        m_NextCalendarOldEventsDeletionTime = nextDeletionTime - 1_days;
    }
    else
    {
        m_NextCalendarOldEventsDeletionTime = nextDeletionTime;
    }

    if (currentDeletionTime == 0s)
    {
        sWorld->setWorldState(WS_DAILY_CALENDAR_DELETION_OLD_EVENTS_TIME, m_NextCalendarOldEventsDeletionTime.count());
    }
}

void World::InitGuildResetTime()
{
    Seconds wstime = Seconds(getWorldState(WS_GUILD_DAILY_RESET_TIME));
    m_NextGuildReset = wstime > 0s ? wstime : Seconds(Acore::Time::GetNextTimeWithDayAndHour(-1, 6));

    if (wstime == 0s)
    {
        sWorld->setWorldState(WS_GUILD_DAILY_RESET_TIME, m_NextGuildReset.count());
    }
}

void World::ResetDailyQuests()
{
    CharacterDatabasePreparedStatement* stmt = CharacterDatabase.GetPreparedStatement(CHAR_DEL_QUEST_STATUS_DAILY);
    CharacterDatabase.Execute(stmt);

    for (SessionMap::const_iterator itr = m_sessions.begin(); itr != m_sessions.end(); ++itr)
        if (itr->second->GetPlayer())
            itr->second->GetPlayer()->ResetDailyQuestStatus();

    m_NextDailyQuestReset = Seconds(Acore::Time::GetNextTimeWithDayAndHour(-1, 6));
    sWorld->setWorldState(WS_DAILY_QUEST_RESET_TIME, m_NextDailyQuestReset.count());

    // change available dailies
    sPoolMgr->ChangeDailyQuests();
}

void World::LoadDBAllowedSecurityLevel()
{
    LoginDatabasePreparedStatement* stmt = LoginDatabase.GetPreparedStatement(LOGIN_SEL_REALMLIST_SECURITY_LEVEL);
    stmt->SetData(0, int32(realm.Id.Realm));
    PreparedQueryResult result = LoginDatabase.Query(stmt);

    if (result)
        SetPlayerSecurityLimit(AccountTypes(result->Fetch()->Get<uint8>()));
}

void World::SetPlayerSecurityLimit(AccountTypes _sec)
{
    AccountTypes sec = _sec < SEC_CONSOLE ? _sec : SEC_PLAYER;
    bool update = sec > m_allowedSecurityLevel;
    m_allowedSecurityLevel = sec;
    if (update)
        KickAllLess(m_allowedSecurityLevel);
}

void World::ResetWeeklyQuests()
{
    CharacterDatabasePreparedStatement* stmt = CharacterDatabase.GetPreparedStatement(CHAR_DEL_QUEST_STATUS_WEEKLY);
    CharacterDatabase.Execute(stmt);

    for (SessionMap::const_iterator itr = m_sessions.begin(); itr != m_sessions.end(); ++itr)
        if (itr->second->GetPlayer())
            itr->second->GetPlayer()->ResetWeeklyQuestStatus();

    m_NextWeeklyQuestReset = Seconds(Acore::Time::GetNextTimeWithDayAndHour(4, 6));
    sWorld->setWorldState(WS_WEEKLY_QUEST_RESET_TIME, m_NextWeeklyQuestReset.count());

    // change available weeklies
    sPoolMgr->ChangeWeeklyQuests();
}

void World::ResetMonthlyQuests()
{
    LOG_INFO("server.worldserver", "Monthly quests reset for all characters.");

    CharacterDatabasePreparedStatement* stmt = CharacterDatabase.GetPreparedStatement(CHAR_DEL_QUEST_STATUS_MONTHLY);
    CharacterDatabase.Execute(stmt);

    for (SessionMap::const_iterator itr = m_sessions.begin(); itr != m_sessions.end(); ++itr)
        if (itr->second->GetPlayer())
            itr->second->GetPlayer()->ResetMonthlyQuestStatus();

    m_NextMonthlyQuestReset = Seconds(Acore::Time::GetNextTimeWithMonthAndHour(-1, 6));
    sWorld->setWorldState(WS_MONTHLY_QUEST_RESET_TIME, m_NextMonthlyQuestReset.count());
}

void World::ResetEventSeasonalQuests(uint16 event_id)
{
    CharacterDatabasePreparedStatement* stmt = CharacterDatabase.GetPreparedStatement(CHAR_DEL_QUEST_STATUS_SEASONAL);
    stmt->SetData(0, event_id);
    CharacterDatabase.Execute(stmt);

    for (SessionMap::const_iterator itr = m_sessions.begin(); itr != m_sessions.end(); ++itr)
        if (itr->second->GetPlayer())
            itr->second->GetPlayer()->ResetSeasonalQuestStatus(event_id);
}

void World::ResetRandomBG()
{
    LOG_DEBUG("server.worldserver", "Random BG status reset for all characters.");

    CharacterDatabasePreparedStatement* stmt = CharacterDatabase.GetPreparedStatement(CHAR_DEL_BATTLEGROUND_RANDOM);
    CharacterDatabase.Execute(stmt);

    for (SessionMap::const_iterator itr = m_sessions.begin(); itr != m_sessions.end(); ++itr)
        if (itr->second->GetPlayer())
            itr->second->GetPlayer()->SetRandomWinner(false);

    m_NextRandomBGReset = Seconds(Acore::Time::GetNextTimeWithDayAndHour(-1, 6));
    sWorld->setWorldState(WS_BG_DAILY_RESET_TIME, m_NextRandomBGReset.count());
}

void World::CalendarDeleteOldEvents()
{
    LOG_INFO("server.worldserver", "Calendar deletion of old events.");

    m_NextCalendarOldEventsDeletionTime += 1_days;
    sWorld->setWorldState(WS_DAILY_CALENDAR_DELETION_OLD_EVENTS_TIME, m_NextCalendarOldEventsDeletionTime.count());
    sCalendarMgr->DeleteOldEvents();
}

void World::ResetGuildCap()
{
    LOG_INFO("server.worldserver", "Guild Daily Cap reset.");

    m_NextGuildReset = Seconds(Acore::Time::GetNextTimeWithDayAndHour(-1, 6));
    sWorld->setWorldState(WS_GUILD_DAILY_RESET_TIME, m_NextGuildReset.count());

    sGuildMgr->ResetTimes();
}

void World::UpdateMaxSessionCounters()
{
    m_maxActiveSessionCount = std::max(m_maxActiveSessionCount, uint32(m_sessions.size() - m_QueuedPlayer.size()));
    m_maxQueuedSessionCount = std::max(m_maxQueuedSessionCount, uint32(m_QueuedPlayer.size()));
}

void World::LoadDBVersion()
{
    QueryResult result = WorldDatabase.Query("SELECT db_version, cache_id FROM version LIMIT 1");
    if (result)
    {
        Field* fields = result->Fetch();

        m_DBVersion = fields[0].Get<std::string>();

        // will be overwrite by config values if different and non-0
        m_int_configs[CONFIG_CLIENTCACHE_VERSION] = fields[1].Get<uint32>();
    }

    if (m_DBVersion.empty())
        m_DBVersion = "Unknown world database.";
}

void World::LoadDBRevision()
{
    QueryResult resultWorld = WorldDatabase.Query("SELECT date FROM version_db_world ORDER BY date DESC LIMIT 1");
    QueryResult resultCharacter = CharacterDatabase.Query("SELECT date FROM version_db_characters ORDER BY date DESC LIMIT 1");
    QueryResult resultAuth = LoginDatabase.Query("SELECT date FROM version_db_auth ORDER BY date DESC LIMIT 1");

    if (resultWorld)
    {
        Field* fields = resultWorld->Fetch();

        m_WorldDBRevision = fields[0].Get<std::string>();
    }
    if (resultCharacter)
    {
        Field* fields = resultCharacter->Fetch();

        m_CharacterDBRevision = fields[0].Get<std::string>();
    }
    if (resultAuth)
    {
        Field* fields = resultAuth->Fetch();

        m_AuthDBRevision = fields[0].Get<std::string>();
    }

    if (m_WorldDBRevision.empty())
    {
        m_WorldDBRevision = "Unknown World Database Revision";
    }

    if (m_CharacterDBRevision.empty())
    {
        m_CharacterDBRevision = "Unknown Character Database Revision";
    }

    if (m_AuthDBRevision.empty())
    {
        m_AuthDBRevision = "Unknown Auth Database Revision";
    }

    sScriptMgr->OnDatabaseGetDBRevision(m_PlayerbotsDBRevision);
}

void World::UpdateAreaDependentAuras()
{
    SessionMap::const_iterator itr;
    for (itr = m_sessions.begin(); itr != m_sessions.end(); ++itr)
        if (itr->second && itr->second->GetPlayer() && itr->second->GetPlayer()->IsInWorld())
        {
            itr->second->GetPlayer()->UpdateAreaDependentAuras(itr->second->GetPlayer()->GetAreaId());
            itr->second->GetPlayer()->UpdateZoneDependentAuras(itr->second->GetPlayer()->GetZoneId());
        }
}

void World::LoadWorldStates()
{
    uint32 oldMSTime = getMSTime();

    QueryResult result = CharacterDatabase.Query("SELECT entry, value FROM worldstates");

    if (!result)
    {
        LOG_WARN("server.loading", ">> Loaded 0 world states. DB table `worldstates` is empty!");
        LOG_INFO("server.loading", " ");
        return;
    }

    do
    {
        Field* fields = result->Fetch();
        m_worldstates[fields[0].Get<uint32>()] = fields[1].Get<uint32>();
    } while (result->NextRow());

    LOG_INFO("server.loading", ">> Loaded {} world states in {} ms", m_worldstates.size(), GetMSTimeDiffToNow(oldMSTime));
    LOG_INFO("server.loading", " ");
}

// Setting a worldstate will save it to DB
void World::setWorldState(uint32 index, uint64 timeValue)
{
    auto const& it = m_worldstates.find(index);
    if (it != m_worldstates.end())
    {
        CharacterDatabasePreparedStatement* stmt = CharacterDatabase.GetPreparedStatement(CHAR_UPD_WORLDSTATE);
        stmt->SetData(0, uint32(timeValue));
        stmt->SetData(1, index);
        CharacterDatabase.Execute(stmt);
    }
    else
    {
        CharacterDatabasePreparedStatement* stmt = CharacterDatabase.GetPreparedStatement(CHAR_INS_WORLDSTATE);
        stmt->SetData(0, index);
        stmt->SetData(1, uint32(timeValue));
        CharacterDatabase.Execute(stmt);
    }

    m_worldstates[index] = timeValue;
}

uint64 World::getWorldState(uint32 index) const
{
    auto const& itr = m_worldstates.find(index);
    return itr != m_worldstates.end() ? itr->second : 0;
}

void World::ProcessQueryCallbacks()
{
    _queryProcessor.ProcessReadyCallbacks();
    _queryHolderProcessor.ProcessReadyCallbacks();
}

SQLQueryHolderCallback& World::AddQueryHolderCallback(SQLQueryHolderCallback&& callback)
{
    return _queryHolderProcessor.AddCallback(std::move(callback));
}

void World::RemoveOldCorpses()
{
    m_timers[WUPDATE_CORPSES].SetCurrent(m_timers[WUPDATE_CORPSES].GetInterval());
}

bool World::IsPvPRealm() const
{
    return getIntConfig(CONFIG_GAME_TYPE) == REALM_TYPE_PVP || getIntConfig(CONFIG_GAME_TYPE) == REALM_TYPE_RPPVP || getIntConfig(CONFIG_GAME_TYPE) == REALM_TYPE_FFA_PVP;
}

bool World::IsFFAPvPRealm() const
{
    return getIntConfig(CONFIG_GAME_TYPE) == REALM_TYPE_FFA_PVP;
}

uint32 World::GetNextWhoListUpdateDelaySecs()
{
    if (m_timers[WUPDATE_5_SECS].Passed())
        return 1;

    uint32 t = m_timers[WUPDATE_5_SECS].GetInterval() - m_timers[WUPDATE_5_SECS].GetCurrent();
    t = std::min(t, (uint32)m_timers[WUPDATE_5_SECS].GetInterval());

    return uint32(std::ceil(t / 1000.0f));
}

void World::FinalizePlayerWorldSession(WorldSession* session)
{
    uint32 cacheVersion = sWorld->getIntConfig(CONFIG_CLIENTCACHE_VERSION);
    sScriptMgr->OnBeforeFinalizePlayerWorldSession(cacheVersion);

    session->SendAddonsInfo();
    session->SendClientCacheVersion(cacheVersion);
    session->SendTutorialsData();
}

CliCommandHolder::CliCommandHolder(void* callbackArg, char const* command, Print zprint, CommandFinished commandFinished)
    : m_callbackArg(callbackArg), m_command(strdup(command)), m_print(zprint), m_commandFinished(commandFinished)
{
}

CliCommandHolder::~CliCommandHolder()
{
    free(m_command);
}<|MERGE_RESOLUTION|>--- conflicted
+++ resolved
@@ -66,7 +66,6 @@
 #include "ObjectMgr.h"
 #include "Opcodes.h"
 #include "OutdoorPvPMgr.h"
-#include "QueryHolder.h"
 #include "PetitionMgr.h"
 #include "Player.h"
 #include "PlayerDump.h"
@@ -1183,11 +1182,7 @@
     m_bool_configs[CONFIG_ARENA_QUEUE_ANNOUNCER_PLAYERONLY]          = sConfigMgr->GetOption<bool>("Arena.QueueAnnouncer.PlayerOnly", false);
 
     m_bool_configs[CONFIG_OFFHAND_CHECK_AT_SPELL_UNLEARN]            = sConfigMgr->GetOption<bool>("OffhandCheckAtSpellUnlearn", true);
-<<<<<<< HEAD
-    m_int_configs[CONFIG_CREATURE_STOP_FOR_PLAYER]                   = sConfigMgr->GetOption<int32>("Creature.MovingStopTimeForPlayer", 3 * MINUTE * IN_MILLISECONDS);
-=======
     m_int_configs[CONFIG_CREATURE_STOP_FOR_PLAYER]                   = sConfigMgr->GetOption<uint32>("Creature.MovingStopTimeForPlayer", 3 * MINUTE * IN_MILLISECONDS);
->>>>>>> 9f4f8243
 
     if (int32 clientCacheId = sConfigMgr->GetOption<int32>("ClientCacheVersion", 0))
     {
@@ -2464,7 +2459,6 @@
         CharacterDatabase.KeepAlive();
         LoginDatabase.KeepAlive();
         WorldDatabase.KeepAlive();
-        sScriptMgr->OnDatabasesKeepAlive();
     }
 
     {
@@ -3050,16 +3044,7 @@
 
         LoginDatabaseTransaction trans = LoginDatabase.BeginTransaction();
 
-<<<<<<< HEAD
-        LoginDatabasePreparedStatement* stmt = LoginDatabase.GetPreparedStatement(LOGIN_DEL_REALM_CHARACTERS_BY_REALM);
-        stmt->SetData(0, accountId);
-        stmt->SetData(1, realm.Id.Realm);
-        trans->Append(stmt);
-
-        stmt = LoginDatabase.GetPreparedStatement(LOGIN_INS_REALM_CHARACTERS);
-=======
         LoginDatabasePreparedStatement* stmt = LoginDatabase.GetPreparedStatement(LOGIN_REP_REALM_CHARACTERS);
->>>>>>> 9f4f8243
         stmt->SetData(0, charCount);
         stmt->SetData(1, accountId);
         stmt->SetData(2, realm.Id.Realm);
@@ -3282,9 +3267,9 @@
 
 void World::LoadDBRevision()
 {
-    QueryResult resultWorld = WorldDatabase.Query("SELECT date FROM version_db_world ORDER BY date DESC LIMIT 1");
+    QueryResult resultWorld     = WorldDatabase.Query("SELECT date FROM version_db_world ORDER BY date DESC LIMIT 1");
     QueryResult resultCharacter = CharacterDatabase.Query("SELECT date FROM version_db_characters ORDER BY date DESC LIMIT 1");
-    QueryResult resultAuth = LoginDatabase.Query("SELECT date FROM version_db_auth ORDER BY date DESC LIMIT 1");
+    QueryResult resultAuth      = LoginDatabase.Query("SELECT date FROM version_db_auth ORDER BY date DESC LIMIT 1");
 
     if (resultWorld)
     {
@@ -3307,20 +3292,16 @@
 
     if (m_WorldDBRevision.empty())
     {
-        m_WorldDBRevision = "Unknown World Database Revision";
-    }
-
+        m_WorldDBRevision = "Unkown World Database Revision";
+    }
     if (m_CharacterDBRevision.empty())
     {
-        m_CharacterDBRevision = "Unknown Character Database Revision";
-    }
-
+        m_CharacterDBRevision = "Unkown Character Database Revision";
+    }
     if (m_AuthDBRevision.empty())
     {
-        m_AuthDBRevision = "Unknown Auth Database Revision";
-    }
-
-    sScriptMgr->OnDatabaseGetDBRevision(m_PlayerbotsDBRevision);
+        m_AuthDBRevision = "Unkown Auth Database Revision";
+    }
 }
 
 void World::UpdateAreaDependentAuras()
@@ -3388,12 +3369,6 @@
 void World::ProcessQueryCallbacks()
 {
     _queryProcessor.ProcessReadyCallbacks();
-    _queryHolderProcessor.ProcessReadyCallbacks();
-}
-
-SQLQueryHolderCallback& World::AddQueryHolderCallback(SQLQueryHolderCallback&& callback)
-{
-    return _queryHolderProcessor.AddCallback(std::move(callback));
 }
 
 void World::RemoveOldCorpses()
