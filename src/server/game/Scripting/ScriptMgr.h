--- conflicted
+++ resolved
@@ -39,2011 +39,6 @@
 #include "World.h"
 #include <atomic>
 
-<<<<<<< HEAD
-class AuctionHouseObject;
-class AuraScript;
-class Battleground;
-class BattlegroundMap;
-class BattlegroundQueue;
-class Channel;
-class ChatHandler;
-class Creature;
-class CreatureAI;
-class DynamicObject;
-class GameObject;
-class GameObjectAI;
-class GridMap;
-class Group;
-class Guild;
-class InstanceMap;
-class InstanceScript;
-class Item;
-class Map;
-class MotionTransport;
-class OutdoorPvP;
-class Player;
-class Quest;
-class ScriptMgr;
-class Spell;
-class SpellCastTargets;
-class SpellInfo;
-class SpellScript;
-class StaticTransport;
-class Transport;
-class Unit;
-class Vehicle;
-class WorldObject;
-class WorldPacket;
-class WorldSocket;
-class CharacterCreateInfo;
-
-struct AchievementCriteriaData;
-struct AuctionEntry;
-struct Condition;
-struct ConditionSourceInfo;
-struct DungeonProgressionRequirements;
-struct GroupQueueInfo;
-struct ItemTemplate;
-struct OutdoorPvPData;
-struct TargetInfo;
-struct SpellModifier;
-
-namespace Acore::ChatCommands
-{
-    struct ChatCommandBuilder;
-}
-
-#define VISIBLE_RANGE       166.0f                          //MAX visible range (size of grid)
-
-// Check out our guide on how to create new hooks in our wiki! https://www.azerothcore.org/wiki/hooks-script
-/*
-    TODO: Add more script type classes.
-
-    SessionScript
-    CollisionScript
-    ArenaTeamScript
-
-*/
-
-class ScriptObject
-{
-    friend class ScriptMgr;
-
-public:
-    // Do not override this in scripts; it should be overridden by the various script type classes. It indicates
-    // whether or not this script type must be assigned in the database.
-    [[nodiscard]] virtual bool IsDatabaseBound() const { return false; }
-    [[nodiscard]] virtual bool isAfterLoadScript() const { return IsDatabaseBound(); }
-    virtual void checkValidity() { }
-
-    [[nodiscard]] const std::string& GetName() const { return _name; }
-
-protected:
-    ScriptObject(const char* name)
-        : _name(std::string(name))
-    {
-    }
-
-    virtual ~ScriptObject() = default;
-
-private:
-    const std::string _name;
-};
-
-template<class TObject> class UpdatableScript
-{
-protected:
-    UpdatableScript() = default;
-
-public:
-    virtual void OnUpdate(TObject* /*obj*/, uint32 /*diff*/) { }
-};
-
-class SpellScriptLoader : public ScriptObject
-{
-protected:
-    SpellScriptLoader(const char* name);
-
-public:
-    [[nodiscard]] bool IsDatabaseBound() const override { return true; }
-
-    // Should return a fully valid SpellScript pointer.
-    [[nodiscard]] virtual SpellScript* GetSpellScript() const { return nullptr; }
-
-    // Should return a fully valid AuraScript pointer.
-    [[nodiscard]] virtual AuraScript* GetAuraScript() const { return nullptr; }
-};
-
-class ServerScript : public ScriptObject
-{
-protected:
-    ServerScript(const char* name);
-
-public:
-    // Called when reactive socket I/O is started (WorldSocketMgr).
-    virtual void OnNetworkStart() { }
-
-    // Called when reactive I/O is stopped.
-    virtual void OnNetworkStop() { }
-
-    // Called when a remote socket establishes a connection to the server. Do not store the socket object.
-    virtual void OnSocketOpen(std::shared_ptr<WorldSocket> /*socket*/) { }
-
-    // Called when a socket is closed. Do not store the socket object, and do not rely on the connection
-    // being open; it is not.
-    virtual void OnSocketClose(std::shared_ptr<WorldSocket> /*socket*/) { }
-
-    /**
-     * @brief This hook called when a packet is sent to a client. The packet object is a copy of the original packet, so reading and modifying it is safe.
-     *
-     * @param session Contains information about the WorldSession
-     * @param packet Contains information about the WorldPacket
-     * @return True if you want to continue sending the packet, false if you want to disallow sending the packet
-     */
-    [[nodiscard]] virtual bool CanPacketSend(WorldSession* /*session*/, WorldPacket& /*packet*/) { return true; }
-
-    /**
-     * @brief Called when a (valid) packet is received by a client. The packet object is a copy of the original packet, so
-     * reading and modifying it is safe. Make sure to check WorldSession pointer before usage, it might be null in case of auth packets
-     *
-     * @param session Contains information about the WorldSession
-     * @param packet Contains information about the WorldPacket
-     * @return True if you want to continue receive the packet, false if you want to disallow receive the packet
-     */
-    [[nodiscard]] virtual bool CanPacketReceive(WorldSession* /*session*/, WorldPacket& /*packet*/) { return true; }
-    virtual void OnPacketReceived(WorldSession* /*session*/, WorldPacket const& /*packet*/) { }
-};
-
-class WorldScript : public ScriptObject
-{
-protected:
-    WorldScript(const char* name);
-
-public:
-    // Called when the open/closed state of the world changes.
-    virtual void OnOpenStateChange(bool /*open*/) { }
-
-    // Called after the world configuration is (re)loaded.
-    virtual void OnAfterConfigLoad(bool /*reload*/) { }
-
-    // Called when loading custom database tables
-    virtual void OnLoadCustomDatabaseTable() { }
-
-    // Called before the world configuration is (re)loaded.
-    virtual void OnBeforeConfigLoad(bool /*reload*/) { }
-
-    // Called before the message of the day is changed.
-    virtual void OnMotdChange(std::string& /*newMotd*/) { }
-
-    // Called when a world shutdown is initiated.
-    virtual void OnShutdownInitiate(ShutdownExitCode /*code*/, ShutdownMask /*mask*/) { }
-
-    // Called when a world shutdown is cancelled.
-    virtual void OnShutdownCancel() { }
-
-    // Called on every world tick (don't execute too heavy code here).
-    virtual void OnUpdate(uint32 /*diff*/) { }
-
-    // Called when the world is started.
-    virtual void OnStartup() { }
-
-    // Called when the world is actually shut down.
-    virtual void OnShutdown() { }
-
-    /**
-     * @brief Called after all maps are unloaded from core
-     */
-    virtual void OnAfterUnloadAllMaps() { }
-
-    /**
-     * @brief This hook runs before finalizing the player world session. Can be also used to mutate the cache version of the Client.
-     *
-     * @param version The cache version that we will be sending to the Client.
-     */
-    virtual void OnBeforeFinalizePlayerWorldSession(uint32& /*cacheVersion*/) { }
-
-    /**
-     * @brief This hook runs after all scripts loading and before itialized
-     */
-    virtual void OnBeforeWorldInitialized() { }
-};
-
-class FormulaScript : public ScriptObject
-{
-protected:
-    FormulaScript(const char* name);
-
-public:
-    // Called after calculating honor.
-    virtual void OnHonorCalculation(float& /*honor*/, uint8 /*level*/, float /*multiplier*/) { }
-
-    // Called after gray level calculation.
-    virtual void OnGrayLevelCalculation(uint8& /*grayLevel*/, uint8 /*playerLevel*/) { }
-
-    // Called after calculating experience color.
-    virtual void OnColorCodeCalculation(XPColorChar& /*color*/, uint8 /*playerLevel*/, uint8 /*mobLevel*/) { }
-
-    // Called after calculating zero difference.
-    virtual void OnZeroDifferenceCalculation(uint8& /*diff*/, uint8 /*playerLevel*/) { }
-
-    // Called after calculating base experience gain.
-    virtual void OnBaseGainCalculation(uint32& /*gain*/, uint8 /*playerLevel*/, uint8 /*mobLevel*/, ContentLevels /*content*/) { }
-
-    // Called after calculating experience gain.
-    virtual void OnGainCalculation(uint32& /*gain*/, Player* /*player*/, Unit* /*unit*/) { }
-
-    // Called when calculating the experience rate for group experience.
-    virtual void OnGroupRateCalculation(float& /*rate*/, uint32 /*count*/, bool /*isRaid*/) { }
-
-    // Called after calculating arena rating changes
-    virtual void OnAfterArenaRatingCalculation(Battleground* const /*bg*/, int32& /*winnerMatchmakerChange*/, int32& /*loserMatchmakerChange*/, int32& /*winnerChange*/, int32& /*loserChange*/) { };
-
-    // Called before modifying a player's personal rating
-    virtual void OnBeforeUpdatingPersonalRating(int32& /*mod*/, uint32 /*type*/) { }
-};
-
-template<class TMap> class MapScript : public UpdatableScript<TMap>
-{
-    MapEntry const* _mapEntry;
-    uint32 _mapId;
-
-protected:
-    MapScript(uint32 mapId)
-        : _mapId(mapId)
-    {
-    }
-
-public:
-    void checkMap()
-    {
-        _mapEntry = sMapStore.LookupEntry(_mapId);
-
-        if (!_mapEntry)
-            LOG_ERROR("maps.script", "Invalid MapScript for {}; no such map ID.", _mapId);
-    }
-
-    // Gets the MapEntry structure associated with this script. Can return nullptr.
-    MapEntry const* GetEntry() { return _mapEntry; }
-
-    // Called when the map is created.
-    virtual void OnCreate(TMap* /*map*/) { }
-
-    // Called just before the map is destroyed.
-    virtual void OnDestroy(TMap* /*map*/) { }
-
-    // Called when a grid map is loaded.
-    virtual void OnLoadGridMap(TMap* /*map*/, GridMap* /*gmap*/, uint32 /*gx*/, uint32 /*gy*/) { }
-
-    // Called when a grid map is unloaded.
-    virtual void OnUnloadGridMap(TMap* /*map*/, GridMap* /*gmap*/, uint32 /*gx*/, uint32 /*gy*/)  { }
-
-    // Called when a player enters the map.
-    virtual void OnPlayerEnter(TMap* /*map*/, Player* /*player*/) { }
-
-    // Called when a player leaves the map.
-    virtual void OnPlayerLeave(TMap* /*map*/, Player* /*player*/) { }
-
-    // Called on every map update tick.
-    void OnUpdate(TMap* /*map*/, uint32 /*diff*/) override { }
-};
-
-class WorldMapScript : public ScriptObject, public MapScript<Map>
-{
-protected:
-    WorldMapScript(const char* name, uint32 mapId);
-
-public:
-    [[nodiscard]] bool isAfterLoadScript() const override { return true; }
-
-    void checkValidity() override
-    {
-        checkMap();
-
-        if (GetEntry() && !GetEntry()->IsWorldMap())
-            LOG_ERROR("maps.script", "WorldMapScript for map {} is invalid.", GetEntry()->MapID);
-    }
-};
-
-class InstanceMapScript : public ScriptObject, public MapScript<InstanceMap>
-{
-protected:
-    InstanceMapScript(const char* name, uint32 mapId);
-
-public:
-    [[nodiscard]] bool IsDatabaseBound() const override { return true; }
-
-    void checkValidity() override
-    {
-        checkMap();
-
-        if (GetEntry() && !GetEntry()->IsDungeon())
-            LOG_ERROR("maps.script", "InstanceMapScript for map {} is invalid.", GetEntry()->MapID);
-    }
-
-    // Gets an InstanceScript object for this instance.
-    virtual InstanceScript* GetInstanceScript(InstanceMap* /*map*/) const { return nullptr; }
-};
-
-class BattlegroundMapScript : public ScriptObject, public MapScript<BattlegroundMap>
-{
-protected:
-    BattlegroundMapScript(const char* name, uint32 mapId);
-
-public:
-    [[nodiscard]] bool isAfterLoadScript() const override { return true; }
-
-    void checkValidity() override
-    {
-        checkMap();
-
-        if (GetEntry() && !GetEntry()->IsBattleground())
-            LOG_ERROR("maps.script", "BattlegroundMapScript for map {} is invalid.", GetEntry()->MapID);
-    }
-};
-
-class ItemScript : public ScriptObject
-{
-protected:
-    ItemScript(const char* name);
-
-public:
-    [[nodiscard]] bool IsDatabaseBound() const override { return true; }
-
-    // Called when a player accepts a quest from the item.
-    [[nodiscard]] virtual bool OnQuestAccept(Player* /*player*/, Item* /*item*/, Quest const* /*quest*/) { return false; }
-
-    // Called when a player uses the item.
-    [[nodiscard]] virtual bool OnUse(Player* /*player*/, Item* /*item*/, SpellCastTargets const& /*targets*/) { return false; }
-
-    // Called when the item is destroyed.
-    [[nodiscard]] virtual bool OnRemove(Player* /*player*/, Item* /*item*/) { return false; }
-
-    // Called before casting a combat spell from this item (chance on hit spells of item template, can be used to prevent cast if returning false)
-    [[nodiscard]] virtual bool OnCastItemCombatSpell(Player* /*player*/, Unit* /*victim*/, SpellInfo const* /*spellInfo*/, Item* /*item*/) { return true; }
-
-    // Called when the item expires (is destroyed).
-    [[nodiscard]] virtual bool OnExpire(Player* /*player*/, ItemTemplate const* /*proto*/) { return false; }
-
-    // Called when a player selects an option in an item gossip window
-    virtual void OnGossipSelect(Player* /*player*/, Item* /*item*/, uint32 /*sender*/, uint32 /*action*/) { }
-
-    // Called when a player selects an option in an item gossip window
-    virtual void OnGossipSelectCode(Player* /*player*/, Item* /*item*/, uint32 /*sender*/, uint32 /*action*/, const char* /*code*/) { }
-};
-
-class UnitScript : public ScriptObject
-{
-protected:
-    UnitScript(const char* name, bool addToScripts = true);
-
-public:
-    // Called when a unit deals healing to another unit
-    virtual void OnHeal(Unit* /*healer*/, Unit* /*reciever*/, uint32& /*gain*/) { }
-
-    // Called when a unit deals damage to another unit
-    virtual void OnDamage(Unit* /*attacker*/, Unit* /*victim*/, uint32& /*damage*/) { }
-
-    // Called when DoT's Tick Damage is being Dealt
-    // Attacker can be nullptr if he is despawned while the aura still exists on target
-    virtual void ModifyPeriodicDamageAurasTick(Unit* /*target*/, Unit* /*attacker*/, uint32& /*damage*/, SpellInfo const* /*spellInfo*/) { }
-
-    // Called when Melee Damage is being Dealt
-    virtual void ModifyMeleeDamage(Unit* /*target*/, Unit* /*attacker*/, uint32& /*damage*/) { }
-
-    // Called when Spell Damage is being Dealt
-    virtual void ModifySpellDamageTaken(Unit* /*target*/, Unit* /*attacker*/, int32& /*damage*/, SpellInfo const* /*spellInfo*/) { }
-
-    // Called when Heal is Recieved
-    virtual void ModifyHealReceived(Unit* /*target*/, Unit* /*healer*/, uint32& /*heal*/, SpellInfo const* /*spellInfo*/) { }
-
-    //Called when Damage is Dealt
-    virtual uint32 DealDamage(Unit* /*AttackerUnit*/, Unit* /*pVictim*/, uint32 damage, DamageEffectType /*damagetype*/) { return damage; }
-
-    virtual void OnBeforeRollMeleeOutcomeAgainst(Unit const* /*attacker*/, Unit const* /*victim*/, WeaponAttackType /*attType*/, int32& /*attackerMaxSkillValueForLevel*/, int32& /*victimMaxSkillValueForLevel*/, int32& /*attackerWeaponSkill*/, int32& /*victimDefenseSkill*/, int32& /*crit_chance*/, int32& /*miss_chance*/, int32& /*dodge_chance*/, int32& /*parry_chance*/, int32& /*block_chance*/ ) {   };
-
-    virtual void OnAuraApply(Unit* /*unit*/, Aura* /*aura*/) { }
-
-    virtual void OnAuraRemove(Unit* /*unit*/, AuraApplication* /*aurApp*/, AuraRemoveMode /*mode*/) { }
-
-    [[nodiscard]] virtual bool IfNormalReaction(Unit const* /*unit*/, Unit const* /*target*/, ReputationRank& /*repRank*/) { return true; }
-
-    [[nodiscard]] virtual bool IsNeedModSpellDamagePercent(Unit const* /*unit*/, AuraEffect* /*auraEff*/, float& /*doneTotalMod*/, SpellInfo const* /*spellProto*/) { return true; }
-
-    [[nodiscard]] virtual bool IsNeedModMeleeDamagePercent(Unit const* /*unit*/, AuraEffect* /*auraEff*/, float& /*doneTotalMod*/, SpellInfo const* /*spellProto*/) { return true; }
-
-    [[nodiscard]] virtual bool IsNeedModHealPercent(Unit const* /*unit*/, AuraEffect* /*auraEff*/, float& /*doneTotalMod*/, SpellInfo const* /*spellProto*/) { return true; }
-
-    [[nodiscard]] virtual bool CanSetPhaseMask(Unit const* /*unit*/, uint32 /*newPhaseMask*/, bool /*update*/) { return true; }
-
-    [[nodiscard]] virtual bool IsCustomBuildValuesUpdate(Unit const* /*unit*/, uint8 /*updateType*/, ByteBuffer& /*fieldBuffer*/, Player const* /*target*/, uint16 /*index*/) { return false; }
-
-    [[nodiscard]] virtual bool OnBuildValuesUpdate(Unit const* /*unit*/, uint8 /*updateType*/, ByteBuffer& /*fieldBuffer*/, Player* /*target*/, uint16 /*index*/) { return false; }
-
-    /**
-     * @brief This hook runs in Unit::Update
-     *
-     * @param unit Contains information about the Unit
-     * @param diff Contains information about the diff time
-     */
-    virtual void OnUnitUpdate(Unit* /*unit*/, uint32 /*diff*/) { }
-
-    virtual void OnDisplayIdChange(Unit* /*unit*/, uint32 /*displayId*/) { }
-
-    virtual void OnUnitEnterEvadeMode(Unit* /*unit*/, uint8 /*evadeReason*/) { }
-    virtual void OnUnitEnterCombat(Unit* /*unit*/, Unit* /*victim*/) { }
-    virtual void OnUnitDeath(Unit* /*unit*/, Unit* /*killer*/) { }
-};
-
-class MovementHandlerScript : public ScriptObject
-{
-protected:
-    MovementHandlerScript(const char* name);
-
-public:
-    //Called whenever a player moves
-    virtual void OnPlayerMove(Player* /*player*/, MovementInfo /*movementInfo*/, uint32 /*opcode*/) { }
-};
-
-class AllMapScript : public ScriptObject
-{
-protected:
-    AllMapScript(const char* name);
-
-public:
-    /**
-     * @brief This hook called when a player enters any Map
-     *
-     * @param map Contains information about the Map
-     * @param player Contains information about the Player
-     */
-    virtual void OnPlayerEnterAll(Map* /*map*/, Player* /*player*/) { }
-
-    /**
-     * @brief This hook called when a player leave any Map
-     *
-     * @param map Contains information about the Map
-     * @param player Contains information about the Player
-     */
-    virtual void OnPlayerLeaveAll(Map* /*map*/, Player* /*player*/) { }
-
-    /**
-     * @brief This hook called before create instance script
-     *
-     * @param instanceMap Contains information about the WorldSession
-     * @param instanceData Contains information about the WorldPacket
-     * @param load if true loading instance save data
-     * @param data Contains information about the instance save data
-     * @param completedEncounterMask Contains information about the completed encouter mask
-     */
-    virtual void OnBeforeCreateInstanceScript(InstanceMap* /*instanceMap*/, InstanceScript* /*instanceData*/, bool /*load*/, std::string /*data*/, uint32 /*completedEncounterMask*/) { }
-
-    /**
-     * @brief This hook called before destroy instance
-     *
-     * @param mapInstanced Contains information about the MapInstanced
-     * @param map Contains information about the Map
-     */
-    virtual void OnDestroyInstance(MapInstanced* /*mapInstanced*/, Map* /*map*/) { }
-
-    /**
-     * @brief This hook called before creating map
-     *
-     * @param map Contains information about the Map
-     */
-    virtual void OnCreateMap(Map* /*map*/) { }
-
-    /**
-     * @brief This hook called before destroing map
-     *
-     * @param map Contains information about the Map
-     */
-    virtual void OnDestroyMap(Map* /*map*/) { }
-
-    /**
-     * @brief This hook called before updating map
-     *
-     * @param map Contains information about the Map
-     * @param diff Contains information about the diff time
-     */
-    virtual void OnMapUpdate(Map* /*map*/, uint32 /*diff*/) { }
-};
-
-class AllCreatureScript : public ScriptObject
-{
-protected:
-    AllCreatureScript(const char* name);
-
-public:
-    // Called from End of Creature Update.
-    virtual void OnAllCreatureUpdate(Creature* /*creature*/, uint32 /*diff*/) { }
-
-    // Called just before the level of the creature is set.
-    virtual void OnBeforeCreatureSelectLevel(const CreatureTemplate* /*cinfo*/, Creature* /*creature*/, uint8& /*level*/) { }
-
-    // Called from End of Creature SelectLevel.
-    virtual void Creature_SelectLevel(const CreatureTemplate* /*cinfo*/, Creature* /*creature*/) { }
-
-    /**
-     * @brief This hook runs after add creature in world
-     *
-     * @param creature Contains information about the Creature
-     */
-    virtual void OnCreatureAddWorld(Creature* /*creature*/) { }
-
-    /**
-     * @brief This hook runs after remove creature in world
-     *
-     * @param creature Contains information about the Creature
-     */
-    virtual void OnCreatureRemoveWorld(Creature* /*creature*/) { }
-
-    /**
-     * @brief This hook runs after creature has been saved to DB
-     *
-     * @param creature Contains information about the Creature
-    */
-     virtual void OnCreatureSaveToDB(Creature* /*creature*/) { }
-
-    /**
-     * @brief This hook called when a player opens a gossip dialog with the creature.
-     *
-     * @param player Contains information about the Player
-     * @param creature Contains information about the Creature
-     *
-     * @return False if you want to continue, true if you want to disable
-     */
-    [[nodiscard]] virtual bool CanCreatureGossipHello(Player* /*player*/, Creature* /*creature*/) { return false; }
-
-    /**
-     * @brief This hook called when a player selects a gossip item in the creature's gossip menu.
-     *
-     * @param player Contains information about the Player
-     * @param creature Contains information about the Creature
-     * @param sender Contains information about the sender type
-     * @param action Contains information about the action id
-     *
-     * @return False if you want to continue, true if you want to disable
-     */
-    [[nodiscard]] virtual bool CanCreatureGossipSelect(Player* /*player*/, Creature* /*creature*/, uint32 /*sender*/, uint32 /*action*/) { return false; }
-
-    /**
-     * @brief This hook called when a player selects a gossip with a code in the creature's gossip menu.
-     *
-     * @param player Contains information about the Player
-     * @param creature Contains information about the Creature
-     * @param sender Contains information about the sender type
-     * @param action Contains information about the action id
-     * @param code Contains information about the code entered
-     *
-     * @return True if you want to continue, false if you want to disable
-     */
-    [[nodiscard]] virtual bool CanCreatureGossipSelectCode(Player* /*player*/, Creature* /*creature*/, uint32 /*sender*/, uint32 /*action*/, const char* /*code*/) { return false; }
-
-    // Called when a player accepts a quest from the creature.
-    [[nodiscard]] virtual bool CanCreatureQuestAccept(Player* /*player*/, Creature* /*creature*/, Quest const* /*quest*/) { return false; }
-
-    // Called when a player selects a quest reward.
-    [[nodiscard]] virtual bool CanCreatureQuestReward(Player* /*player*/, Creature* /*creature*/, Quest const* /*quest*/, uint32 /*opt*/) { return false; }
-
-    // Called when a CreatureAI object is needed for the creature.
-    [[nodiscard]] virtual CreatureAI* GetCreatureAI(Creature* /*creature*/) const { return nullptr; }
-
-    //Called Whenever the UNIT_BYTE2_FLAG_FFA_PVP Bit is set on the creature
-    virtual void OnFfaPvpStateUpdate(Creature* /*creature*/, bool /*InPvp*/) {}
-};
-
-class AllItemScript : public ScriptObject
-{
-protected:
-    AllItemScript(const char* name);
-
-public:
-    // Called when a player accepts a quest from the item.
-    [[nodiscard]] virtual bool CanItemQuestAccept(Player* /*player*/, Item* /*item*/, Quest const* /*quest*/) { return true; }
-
-    // Called when a player uses the item.
-    [[nodiscard]] virtual bool CanItemUse(Player* /*player*/, Item* /*item*/, SpellCastTargets const& /*targets*/) { return false; }
-
-    // Called when the item is destroyed.
-    [[nodiscard]] virtual bool CanItemRemove(Player* /*player*/, Item* /*item*/) { return true; }
-
-    // Called when the item expires (is destroyed).
-    [[nodiscard]] virtual bool CanItemExpire(Player* /*player*/, ItemTemplate const* /*proto*/) { return true; }
-
-    // Called when a player selects an option in an item gossip window
-    virtual void OnItemGossipSelect(Player* /*player*/, Item* /*item*/, uint32 /*sender*/, uint32 /*action*/) { }
-
-    // Called when a player selects an option in an item gossip window
-    virtual void OnItemGossipSelectCode(Player* /*player*/, Item* /*item*/, uint32 /*sender*/, uint32 /*action*/, const char* /*code*/) { }
-};
-
-class AllGameObjectScript : public ScriptObject
-{
-protected:
-    AllGameObjectScript(const char* name);
-
-public:
-    /**
-     * @brief This hook runs after add game object in world
-     *
-     * @param go Contains information about the GameObject
-     */
-    virtual void OnGameObjectAddWorld(GameObject* /*go*/) { }
-    /**
-     * @brief This hook runs after the game object iis saved to the database
-     *
-     * @param go Contains information about the GameObject
-     */
-    virtual void OnGameObjectSaveToDB(GameObject* /*go*/) { }
-    /**
-     * @brief This hook runs after remove game object in world
-     *
-     * @param go Contains information about the GameObject
-     */
-    virtual void OnGameObjectRemoveWorld(GameObject* /*go*/) { }
-
-    /**
-     * @brief This hook runs after remove game object in world
-     *
-     * @param go Contains information about the GameObject
-     */
-    virtual void OnGameObjectUpdate(GameObject* /*go*/, uint32 /*diff*/) { }
-
-    // Called when a player opens a gossip dialog with the gameobject.
-    [[nodiscard]] virtual bool CanGameObjectGossipHello(Player* /*player*/, GameObject* /*go*/) { return false; }
-
-    // Called when a player selects a gossip item in the gameobject's gossip menu.
-    [[nodiscard]] virtual bool CanGameObjectGossipSelect(Player* /*player*/, GameObject* /*go*/, uint32 /*sender*/, uint32 /*action*/) { return false; }
-
-    // Called when a player selects a gossip with a code in the gameobject's gossip menu.
-    [[nodiscard]] virtual bool CanGameObjectGossipSelectCode(Player* /*player*/, GameObject* /*go*/, uint32 /*sender*/, uint32 /*action*/, const char* /*code*/) { return false; }
-
-    // Called when a player accepts a quest from the gameobject.
-    [[nodiscard]] virtual bool CanGameObjectQuestAccept(Player* /*player*/, GameObject* /*go*/, Quest const* /*quest*/) { return false; }
-
-    // Called when a player selects a quest reward.
-    [[nodiscard]] virtual bool CanGameObjectQuestReward(Player* /*player*/, GameObject* /*go*/, Quest const* /*quest*/, uint32 /*opt*/) { return false; }
-
-    // Called when the game object is destroyed (destructible buildings only).
-    virtual void OnGameObjectDestroyed(GameObject* /*go*/, Player* /*player*/) { }
-
-    // Called when the game object is damaged (destructible buildings only).
-    virtual void OnGameObjectDamaged(GameObject* /*go*/, Player* /*player*/) { }
-
-    // Called when the health of a game object is modified (destructible buildings only).
-    virtual void OnGameObjectModifyHealth(GameObject* /*go*/, Unit* /*attackerOrHealer*/, int32& /*change*/, SpellInfo const* /*spellInfo*/) { }
-
-    // Called when the game object loot state is changed.
-    virtual void OnGameObjectLootStateChanged(GameObject* /*go*/, uint32 /*state*/, Unit* /*unit*/) { }
-
-    // Called when the game object state is changed.
-    virtual void OnGameObjectStateChanged(GameObject* /*go*/, uint32 /*state*/) { }
-
-    // Called when a GameObjectAI object is needed for the gameobject.
-    virtual GameObjectAI* GetGameObjectAI(GameObject* /*go*/) const { return nullptr; }
-};
-
-class CreatureScript : public ScriptObject, public UpdatableScript<Creature>
-{
-protected:
-    CreatureScript(const char* name);
-
-public:
-    [[nodiscard]] bool IsDatabaseBound() const override { return true; }
-
-    // Called when a player opens a gossip dialog with the creature.
-    [[nodiscard]] virtual bool OnGossipHello(Player* /*player*/, Creature* /*creature*/) { return false; }
-
-    // Called when a player selects a gossip item in the creature's gossip menu.
-    [[nodiscard]] virtual bool OnGossipSelect(Player* /*player*/, Creature* /*creature*/, uint32 /*sender*/, uint32 /*action*/) { return false; }
-
-    // Called when a player selects a gossip with a code in the creature's gossip menu.
-    [[nodiscard]] virtual bool OnGossipSelectCode(Player* /*player*/, Creature* /*creature*/, uint32 /*sender*/, uint32 /*action*/, const char* /*code*/) { return false; }
-
-    // Called when a player accepts a quest from the creature.
-    [[nodiscard]] virtual bool OnQuestAccept(Player* /*player*/, Creature* /*creature*/, Quest const* /*quest*/) { return false; }
-
-    // Called when a player selects a quest in the creature's quest menu.
-    [[nodiscard]] virtual bool OnQuestSelect(Player* /*player*/, Creature* /*creature*/, Quest const* /*quest*/) { return false; }
-
-    // Called when a player completes a quest with the creature.
-    [[nodiscard]] virtual bool OnQuestComplete(Player* /*player*/, Creature* /*creature*/, Quest const* /*quest*/) { return false; }
-
-    // Called when a player selects a quest reward.
-    [[nodiscard]] virtual bool OnQuestReward(Player* /*player*/, Creature* /*creature*/, Quest const* /*quest*/, uint32 /*opt*/) { return false; }
-
-    // Called when the dialog status between a player and the creature is requested.
-    virtual uint32 GetDialogStatus(Player* /*player*/, Creature* /*creature*/) { return DIALOG_STATUS_SCRIPTED_NO_STATUS; }
-
-    // Called when a CreatureAI object is needed for the creature.
-    virtual CreatureAI* GetAI(Creature* /*creature*/) const { return nullptr; }
-
-    //Called whenever the UNIT_BYTE2_FLAG_FFA_PVP bit is Changed on the player
-    virtual void OnFfaPvpStateUpdate(Creature* /*player*/, bool /*result*/) { }
-
-};
-
-class GameObjectScript : public ScriptObject, public UpdatableScript<GameObject>
-{
-protected:
-    GameObjectScript(const char* name);
-
-public:
-    [[nodiscard]] bool IsDatabaseBound() const override { return true; }
-
-    // Called when a player opens a gossip dialog with the gameobject.
-    [[nodiscard]] virtual bool OnGossipHello(Player* /*player*/, GameObject* /*go*/) { return false; }
-
-    // Called when a player selects a gossip item in the gameobject's gossip menu.
-    [[nodiscard]] virtual bool OnGossipSelect(Player* /*player*/, GameObject* /*go*/, uint32 /*sender*/, uint32 /*action*/) { return false; }
-
-    // Called when a player selects a gossip with a code in the gameobject's gossip menu.
-    [[nodiscard]] virtual bool OnGossipSelectCode(Player* /*player*/, GameObject* /*go*/, uint32 /*sender*/, uint32 /*action*/, const char* /*code*/) { return false; }
-
-    // Called when a player accepts a quest from the gameobject.
-    [[nodiscard]] virtual bool OnQuestAccept(Player* /*player*/, GameObject* /*go*/, Quest const* /*quest*/) { return false; }
-
-    // Called when a player selects a quest reward.
-    [[nodiscard]] virtual bool OnQuestReward(Player* /*player*/, GameObject* /*go*/, Quest const* /*quest*/, uint32 /*opt*/) { return false; }
-
-    // Called when the dialog status between a player and the gameobject is requested.
-    virtual uint32 GetDialogStatus(Player* /*player*/, GameObject* /*go*/) { return DIALOG_STATUS_SCRIPTED_NO_STATUS; }
-
-    // Called when the game object is destroyed (destructible buildings only).
-    virtual void OnDestroyed(GameObject* /*go*/, Player* /*player*/) { }
-
-    // Called when the game object is damaged (destructible buildings only).
-    virtual void OnDamaged(GameObject* /*go*/, Player* /*player*/) { }
-
-    // Called when the health of a game object is modified (destructible buildings only).
-    virtual void OnModifyHealth(GameObject* /*go*/, Unit* /*attackerOrHealer*/, int32& /*change*/, SpellInfo const* /*spellInfo*/) { }
-
-    // Called when the game object loot state is changed.
-    virtual void OnLootStateChanged(GameObject* /*go*/, uint32 /*state*/, Unit* /*unit*/) { }
-
-    // Called when the game object state is changed.
-    virtual void OnGameObjectStateChanged(GameObject* /*go*/, uint32 /*state*/) { }
-
-    // Called when a GameObjectAI object is needed for the gameobject.
-    virtual GameObjectAI* GetAI(GameObject* /*go*/) const { return nullptr; }
-};
-
-class AreaTriggerScript : public ScriptObject
-{
-protected:
-    AreaTriggerScript(const char* name);
-
-public:
-    [[nodiscard]] bool IsDatabaseBound() const override { return true; }
-
-    // Called when the area trigger is activated by a player.
-    [[nodiscard]] virtual bool OnTrigger(Player* /*player*/, AreaTrigger const* /*trigger*/) { return false; }
-};
-
-class OnlyOnceAreaTriggerScript : public AreaTriggerScript
-{
-    using AreaTriggerScript::AreaTriggerScript;
-
-public:
-    [[nodiscard]] bool OnTrigger(Player* /*player*/, AreaTrigger const* /*trigger*/) override;
-
-protected:
-    virtual bool _OnTrigger(Player* /*player*/, AreaTrigger const* /*trigger*/) = 0;
-    void ResetAreaTriggerDone(InstanceScript* /*instance*/, uint32 /*triggerId*/);
-    void ResetAreaTriggerDone(Player const* /*player*/, AreaTrigger const* /*trigger*/);
-};
-
-class BattlegroundScript : public ScriptObject
-{
-protected:
-    BattlegroundScript(const char* name);
-
-public:
-    [[nodiscard]] bool IsDatabaseBound() const override { return true; }
-
-    // Should return a fully valid Battleground object for the type ID.
-    [[nodiscard]] virtual Battleground* GetBattleground() const = 0;
-};
-
-class OutdoorPvPScript : public ScriptObject
-{
-protected:
-    OutdoorPvPScript(const char* name);
-
-public:
-    [[nodiscard]] bool IsDatabaseBound() const override { return true; }
-
-    // Should return a fully valid OutdoorPvP object for the type ID.
-    [[nodiscard]] virtual OutdoorPvP* GetOutdoorPvP() const = 0;
-};
-
-class CommandScript : public ScriptObject
-{
-protected:
-    CommandScript(const char* name);
-
-public:
-    // Should return a pointer to a valid command table (ChatCommand array) to be used by ChatHandler.
-    [[nodiscard]] virtual std::vector<Acore::ChatCommands::ChatCommandBuilder> GetCommands() const = 0;
-};
-
-class WeatherScript : public ScriptObject, public UpdatableScript<Weather>
-{
-protected:
-    WeatherScript(const char* name);
-
-public:
-    [[nodiscard]] bool IsDatabaseBound() const override { return true; }
-
-    // Called when the weather changes in the zone this script is associated with.
-    virtual void OnChange(Weather* /*weather*/, WeatherState /*state*/, float /*grade*/) { }
-};
-
-class AuctionHouseScript : public ScriptObject
-{
-protected:
-    AuctionHouseScript(const char* name);
-
-public:
-    // Called when an auction is added to an auction house.
-    virtual void OnAuctionAdd(AuctionHouseObject* /*ah*/, AuctionEntry* /*entry*/) { }
-
-    // Called when an auction is removed from an auction house.
-    virtual void OnAuctionRemove(AuctionHouseObject* /*ah*/, AuctionEntry* /*entry*/) { }
-
-    // Called when an auction was succesfully completed.
-    virtual void OnAuctionSuccessful(AuctionHouseObject* /*ah*/, AuctionEntry* /*entry*/) { }
-
-    // Called when an auction expires.
-    virtual void OnAuctionExpire(AuctionHouseObject* /*ah*/, AuctionEntry* /*entry*/) { }
-
-    // Called before sending the mail concerning a won auction
-    virtual void OnBeforeAuctionHouseMgrSendAuctionWonMail(AuctionHouseMgr* /*auctionHouseMgr*/, AuctionEntry* /*auction*/, Player* /*bidder*/, uint32& /*bidder_accId*/, bool& /*sendNotification*/, bool& /*updateAchievementCriteria*/, bool& /*sendMail*/) { }
-
-    // Called before sending the mail concerning a pending sale
-    virtual void OnBeforeAuctionHouseMgrSendAuctionSalePendingMail(AuctionHouseMgr* /*auctionHouseMgr*/, AuctionEntry* /*auction*/, Player* /*owner*/, uint32& /*owner_accId*/, bool& /*sendMail*/) { }
-
-    // Called before sending the mail concerning a successful auction
-    virtual void OnBeforeAuctionHouseMgrSendAuctionSuccessfulMail(AuctionHouseMgr* /*auctionHouseMgr*/, AuctionEntry* /*auction*/, Player* /*owner*/, uint32& /*owner_accId*/, uint32& /*profit*/, bool& /*sendNotification*/, bool& /*updateAchievementCriteria*/, bool& /*sendMail*/) { }
-
-    // Called before sending the mail concerning an expired auction
-    virtual void OnBeforeAuctionHouseMgrSendAuctionExpiredMail(AuctionHouseMgr* /*auctionHouseMgr*/, AuctionEntry* /*auction*/, Player* /*owner*/, uint32& /*owner_accId*/, bool& /*sendNotification*/, bool& /*sendMail*/) { }
-
-    // Called before sending the mail concerning an outbidded auction
-    virtual void OnBeforeAuctionHouseMgrSendAuctionOutbiddedMail(AuctionHouseMgr* /*auctionHouseMgr*/, AuctionEntry* /*auction*/, Player* /*oldBidder*/, uint32& /*oldBidder_accId*/, Player* /*newBidder*/, uint32& /*newPrice*/, bool& /*sendNotification*/, bool& /*sendMail*/) { }
-
-    // Called before sending the mail concerning an cancelled auction
-    virtual void OnBeforeAuctionHouseMgrSendAuctionCancelledToBidderMail(AuctionHouseMgr* /*auctionHouseMgr*/, AuctionEntry* /*auction*/, Player* /*bidder*/, uint32& /*bidder_accId*/, bool& /*sendMail*/) { }
-
-    // Called before updating the auctions
-    virtual void OnBeforeAuctionHouseMgrUpdate() { }
-};
-
-class ConditionScript : public ScriptObject
-{
-protected:
-    ConditionScript(const char* name);
-
-public:
-    [[nodiscard]] bool IsDatabaseBound() const override { return true; }
-
-    // Called when a single condition is checked for a player.
-    [[nodiscard]] virtual bool OnConditionCheck(Condition* /*condition*/, ConditionSourceInfo& /*sourceInfo*/) { return true; }
-};
-
-class VehicleScript : public ScriptObject
-{
-protected:
-    VehicleScript(const char* name);
-
-public:
-    // Called after a vehicle is installed.
-    virtual void OnInstall(Vehicle* /*veh*/) { }
-
-    // Called after a vehicle is uninstalled.
-    virtual void OnUninstall(Vehicle* /*veh*/) { }
-
-    // Called when a vehicle resets.
-    virtual void OnReset(Vehicle* /*veh*/) { }
-
-    // Called after an accessory is installed in a vehicle.
-    virtual void OnInstallAccessory(Vehicle* /*veh*/, Creature* /*accessory*/) { }
-
-    // Called after a passenger is added to a vehicle.
-    virtual void OnAddPassenger(Vehicle* /*veh*/, Unit* /*passenger*/, int8 /*seatId*/) { }
-
-    // Called after a passenger is removed from a vehicle.
-    virtual void OnRemovePassenger(Vehicle* /*veh*/, Unit* /*passenger*/) { }
-};
-
-class DynamicObjectScript : public ScriptObject, public UpdatableScript<DynamicObject>
-{
-protected:
-    DynamicObjectScript(const char* name);
-};
-
-class TransportScript : public ScriptObject, public UpdatableScript<Transport>
-{
-protected:
-    TransportScript(const char* name);
-
-public:
-    [[nodiscard]] bool IsDatabaseBound() const override { return true; }
-
-    // Called when a player boards the transport.
-    virtual void OnAddPassenger(Transport* /*transport*/, Player* /*player*/) { }
-
-    // Called when a creature boards the transport.
-    virtual void OnAddCreaturePassenger(Transport* /*transport*/, Creature* /*creature*/) { }
-
-    // Called when a player exits the transport.
-    virtual void OnRemovePassenger(Transport* /*transport*/, Player* /*player*/) { }
-
-    // Called when a transport moves.
-    virtual void OnRelocate(Transport* /*transport*/, uint32 /*waypointId*/, uint32 /*mapId*/, float /*x*/, float /*y*/, float /*z*/) { }
-};
-
-class AchievementCriteriaScript : public ScriptObject
-{
-protected:
-    AchievementCriteriaScript(const char* name);
-
-public:
-    [[nodiscard]] bool IsDatabaseBound() const override { return true; }
-
-    [[nodiscard]] virtual bool OnCheck(Player* /*source*/, Unit* /*target*/, uint32 /*criteria_id*/) { return true; };
-};
-
-class PlayerScript : public ScriptObject
-{
-protected:
-    PlayerScript(const char* name);
-
-public:
-    virtual void OnPlayerReleasedGhost(Player* /*player*/) { }
-
-    // Called on Send Initial Packets Before Add To Map
-    virtual void OnSendInitialPacketsBeforeAddToMap(Player* /*player*/, WorldPacket& /*data*/) {}
-
-    // Called when a player does a desertion action (see BattlegroundDesertionType)
-    virtual void OnBattlegroundDesertion(Player* /*player*/, BattlegroundDesertionType const /*desertionType*/) { }
-
-    // Called when a player completes a quest
-    virtual void OnPlayerCompleteQuest(Player* /*player*/, Quest const* /*quest_id*/) { }
-
-    // Called when a player kills another player
-    virtual void OnPVPKill(Player* /*killer*/, Player* /*killed*/) { }
-
-    // Called when a player toggles pvp
-    virtual void OnPlayerPVPFlagChange(Player* /*player*/, bool /*state*/) { }
-
-    // Called when a player kills a creature
-    virtual void OnCreatureKill(Player* /*killer*/, Creature* /*killed*/) { }
-
-    // Called when a player's pet kills a creature
-    virtual void OnCreatureKilledByPet(Player* /*PetOwner*/, Creature* /*killed*/) { }
-
-    // Called when a player is killed by a creature
-    virtual void OnPlayerKilledByCreature(Creature* /*killer*/, Player* /*killed*/) { }
-
-    // Called when a player's level changes (right after the level is applied)
-    virtual void OnLevelChanged(Player* /*player*/, uint8 /*oldlevel*/) { }
-
-    // Called when a player's free talent points change (right before the change is applied)
-    virtual void OnFreeTalentPointsChanged(Player* /*player*/, uint32 /*points*/) { }
-
-    // Called when a player's talent points are reset (right before the reset is done)
-    virtual void OnTalentsReset(Player* /*player*/, bool /*noCost*/) { }
-
-    // Called for player::update
-    virtual void OnBeforeUpdate(Player* /*player*/, uint32 /*p_time*/) { }
-    virtual void OnUpdate(Player* /*player*/, uint32 /*p_time*/) { }
-    virtual void OnAfterUpdate(Player* /*player*/, uint32 /*diff*/) {}
-
-    // Called when a player's money is modified (before the modification is done)
-    virtual void OnMoneyChanged(Player* /*player*/, int32& /*amount*/) { }
-
-    // Called before looted money is added to a player
-    virtual void OnBeforeLootMoney(Player* /*player*/, Loot* /*loot*/) {}
-
-    // Called when a player gains XP (before anything is given)
-    virtual void OnGiveXP(Player* /*player*/, uint32& /*amount*/, Unit* /*victim*/, uint8 /*xpSource*/) { }
-
-    // Called when a player's reputation changes (before it is actually changed)
-    virtual bool OnReputationChange(Player* /*player*/, uint32 /*factionID*/, int32& /*standing*/, bool /*incremental*/) { return true; }
-
-    // Called when a player's reputation rank changes (before it is actually changed)
-    virtual void OnReputationRankChange(Player* /*player*/, uint32 /*factionID*/, ReputationRank /*newRank*/, ReputationRank /*olRank*/, bool /*increased*/) { }
-
-    // Called when a player learned new spell
-    virtual void OnLearnSpell(Player* /*player*/, uint32 /*spellID*/) {}
-
-    // Called when a player forgot spell
-    virtual void OnForgotSpell(Player* /*player*/, uint32 /*spellID*/) {}
-
-    // Called when a duel is requested
-    virtual void OnDuelRequest(Player* /*target*/, Player* /*challenger*/) { }
-
-    // Called when a duel starts (after 3s countdown)
-    virtual void OnDuelStart(Player* /*player1*/, Player* /*player2*/) { }
-
-    // Called when a duel ends
-    virtual void OnDuelEnd(Player* /*winner*/, Player* /*loser*/, DuelCompleteType /*type*/) { }
-
-    // The following methods are called when a player sends a chat message.
-    virtual void OnChat(Player* /*player*/, uint32 /*type*/, uint32 /*lang*/, std::string& /*msg*/) { }
-
-    virtual void OnBeforeSendChatMessage(Player* /*player*/, uint32& /*type*/, uint32& /*lang*/, std::string& /*msg*/) { }
-
-    virtual void OnChat(Player* /*player*/, uint32 /*type*/, uint32 /*lang*/, std::string& /*msg*/, Player* /*receiver*/) { }
-
-    virtual void OnChat(Player* /*player*/, uint32 /*type*/, uint32 /*lang*/, std::string& /*msg*/, Group* /*group*/) { }
-
-    virtual void OnChat(Player* /*player*/, uint32 /*type*/, uint32 /*lang*/, std::string& /*msg*/, Guild* /*guild*/) { }
-
-    virtual void OnChat(Player* /*player*/, uint32 /*type*/, uint32 /*lang*/, std::string& /*msg*/, Channel* /*channel*/) { }
-
-    // Both of the below are called on emote opcodes.
-    virtual void OnEmote(Player* /*player*/, uint32 /*emote*/) { }
-
-    virtual void OnTextEmote(Player* /*player*/, uint32 /*textEmote*/, uint32 /*emoteNum*/, ObjectGuid /*guid*/) { }
-
-    // Called in Spell::Cast.
-    virtual void OnSpellCast(Player* /*player*/, Spell* /*spell*/, bool /*skipCheck*/) { }
-
-    // Called during data loading
-    virtual void OnLoadFromDB(Player* /*player*/) { };
-
-    // Called when a player logs in.
-    virtual void OnLogin(Player* /*player*/) { }
-
-    // Called when a player logs out.
-    virtual void OnLogout(Player* /*player*/) { }
-
-    // Called when a player is created.
-    virtual void OnCreate(Player* /*player*/) { }
-
-    // Called when a player is deleted.
-    virtual void OnDelete(ObjectGuid /*guid*/, uint32 /*accountId*/) { }
-
-    // Called when a player delete failed.
-    virtual void OnFailedDelete(ObjectGuid /*guid*/, uint32 /*accountId*/) { }
-
-    // Called when a player is about to be saved.
-    virtual void OnSave(Player* /*player*/) { }
-
-    // Called when a player is bound to an instance
-    virtual void OnBindToInstance(Player* /*player*/, Difficulty /*difficulty*/, uint32 /*mapId*/, bool /*permanent*/) { }
-
-    // Called when a player switches to a new zone
-    virtual void OnUpdateZone(Player* /*player*/, uint32 /*newZone*/, uint32 /*newArea*/) { }
-
-    // Called when a player switches to a new area (more accurate than UpdateZone)
-    virtual void OnUpdateArea(Player* /*player*/, uint32 /*oldArea*/, uint32 /*newArea*/) { }
-
-    // Called when a player changes to a new map (after moving to new map)
-    virtual void OnMapChanged(Player* /*player*/) { }
-
-    // Called before a player is being teleported to new coords
-    [[nodiscard]] virtual bool OnBeforeTeleport(Player* /*player*/, uint32 /*mapid*/, float /*x*/, float /*y*/, float /*z*/, float /*orientation*/, uint32 /*options*/, Unit* /*target*/) { return true; }
-
-    // Called when team/faction is set on player
-    virtual void OnUpdateFaction(Player* /*player*/) { }
-
-    // Called when a player is added to battleground
-    virtual void OnAddToBattleground(Player* /*player*/, Battleground* /*bg*/) { }
-
-    // Called when a player queues a Random Dungeon using the RDF (Random Dungeon Finder)
-    virtual void OnQueueRandomDungeon(Player* /*player*/, uint32 & /*rDungeonId*/) { }
-
-    // Called when a player is removed from battleground
-    virtual void OnRemoveFromBattleground(Player* /*player*/, Battleground* /*bg*/) { }
-
-    // Called when a player complete an achievement
-    virtual void OnAchiComplete(Player* /*player*/, AchievementEntry const* /*achievement*/) { }
-
-    // Called before player complete an achievement, can be used to disable achievements in certain conditions
-    virtual bool OnBeforeAchiComplete(Player* /*player*/, AchievementEntry const* /*achievement*/) { return true; }
-
-    // Called when a player complete an achievement criteria
-    virtual void OnCriteriaProgress(Player* /*player*/, AchievementCriteriaEntry const* /*criteria*/) { }
-
-    //  Called before player complete an achievement criteria, can be used to disable achievement criteria in certain conditions
-    virtual bool OnBeforeCriteriaProgress(Player* /*player*/, AchievementCriteriaEntry const* /*criteria*/) { return true; }
-
-    // Called when an Achievement is saved to DB
-    virtual void OnAchiSave(CharacterDatabaseTransaction /*trans*/, Player* /*player*/, uint16 /*achId*/, CompletedAchievementData /*achiData*/) { }
-
-    // Called when an Criteria is saved to DB
-    virtual void OnCriteriaSave(CharacterDatabaseTransaction /*trans*/, Player* /*player*/, uint16 /*achId*/, CriteriaProgress /*criteriaData*/) { }
-
-    // Called when a player selects an option in a player gossip window
-    virtual void OnGossipSelect(Player* /*player*/, uint32 /*menu_id*/, uint32 /*sender*/, uint32 /*action*/) { }
-
-    // Called when a player selects an option in a player gossip window
-    virtual void OnGossipSelectCode(Player* /*player*/, uint32 /*menu_id*/, uint32 /*sender*/, uint32 /*action*/, const char* /*code*/) { }
-
-    // On player getting charmed
-    virtual void OnBeingCharmed(Player* /*player*/, Unit* /*charmer*/, uint32 /*oldFactionId*/, uint32 /*newFactionId*/) { }
-
-    // To change behaviour of set visible item slot
-    virtual void OnAfterSetVisibleItemSlot(Player* /*player*/, uint8 /*slot*/, Item* /*item*/) { }
-
-    // After an item has been moved from inventory
-    virtual void OnAfterMoveItemFromInventory(Player* /*player*/, Item* /*it*/, uint8 /*bag*/, uint8 /*slot*/, bool /*update*/) { }
-
-    // After an item has been equipped
-    virtual void OnEquip(Player* /*player*/, Item* /*it*/, uint8 /*bag*/, uint8 /*slot*/, bool /*update*/) { }
-
-    // After player enters queue for BG
-    virtual void OnPlayerJoinBG(Player* /*player*/) { }
-
-    // After player enters queue for Arena
-    virtual void OnPlayerJoinArena(Player* /*player*/) { }
-
-    //Called when trying to get a team ID of a slot > 2 (This is for custom teams created by modules)
-    virtual void GetCustomGetArenaTeamId(Player const* /*player*/, uint8 /*slot*/, uint32& /*teamID*/) const { }
-
-    //Called when trying to get players personal rating of an arena slot > 2 (This is for custom teams created by modules)
-    virtual void GetCustomArenaPersonalRating(Player const* /*player*/, uint8 /*slot*/, uint32& /*rating*/) const { }
-
-    //Called after the normal slots (0..2) for arena have been evaluated so that custom arena teams could modify it if nececasry
-    virtual void OnGetMaxPersonalArenaRatingRequirement(Player const* /*player*/, uint32 /*minSlot*/, uint32& /*maxArenaRating*/) const {}
-
-    //After looting item
-    virtual void OnLootItem(Player* /*player*/, Item* /*item*/, uint32 /*count*/, ObjectGuid /*lootguid*/) { }
-
-    //Before looting item
-    virtual void OnBeforeFillQuestLootItem(Player* /*player*/, LootItem& /*item*/) { }
-
-    //After looting item (includes master loot).
-    virtual void OnStoreNewItem(Player* /*player*/, Item* /*item*/, uint32 /*count*/) { }
-
-    //After creating item (eg profession item creation)
-    virtual void OnCreateItem(Player* /*player*/, Item* /*item*/, uint32 /*count*/) { }
-
-    // After receiving item as a quest reward
-    virtual void OnQuestRewardItem(Player* /*player*/, Item* /*item*/, uint32 /*count*/) { }
-
-    // When placing a bid or buying out an auction
-    [[nodiscard]] virtual bool CanPlaceAuctionBid(Player* /*player*/, AuctionEntry* /*auction*/) { return true; }
-
-    // After receiving item as a group roll reward
-    virtual void OnGroupRollRewardItem(Player* /*player*/, Item* /*item*/, uint32 /*count*/, RollVote /*voteType*/, Roll* /*roll*/) { }
-
-    //Before opening an item
-    [[nodiscard]] virtual bool OnBeforeOpenItem(Player* /*player*/, Item* /*item*/) { return true; }
-
-    // After completed a quest
-    [[nodiscard]] virtual bool OnBeforeQuestComplete(Player* /*player*/, uint32 /*quest_id*/) { return true; }
-
-    // Called after computing the XP reward value for a quest
-    virtual void OnQuestComputeXP(Player* /*player*/, Quest const* /*quest*/, uint32& /*xpValue*/) { }
-
-    // Before durability repair action, you can even modify the discount value
-    virtual void OnBeforeDurabilityRepair(Player* /*player*/, ObjectGuid /*npcGUID*/, ObjectGuid /*itemGUID*/, float&/*discountMod*/, uint8 /*guildBank*/) { }
-
-    //Before buying something from any vendor
-    virtual void OnBeforeBuyItemFromVendor(Player* /*player*/, ObjectGuid /*vendorguid*/, uint32 /*vendorslot*/, uint32& /*item*/, uint8 /*count*/, uint8 /*bag*/, uint8 /*slot*/) { };
-
-    //Before buying something from any vendor
-    virtual void OnBeforeStoreOrEquipNewItem(Player* /*player*/, uint32 /*vendorslot*/, uint32& /*item*/, uint8 /*count*/, uint8 /*bag*/, uint8 /*slot*/, ItemTemplate const* /*pProto*/, Creature* /*pVendor*/, VendorItem const* /*crItem*/, bool /*bStore*/) { };
-
-    //After buying something from any vendor
-    virtual void OnAfterStoreOrEquipNewItem(Player* /*player*/, uint32 /*vendorslot*/, Item* /*item*/, uint8 /*count*/, uint8 /*bag*/, uint8 /*slot*/, ItemTemplate const* /*pProto*/, Creature* /*pVendor*/, VendorItem const* /*crItem*/, bool /*bStore*/) { };
-
-    virtual void OnAfterUpdateMaxPower(Player* /*player*/, Powers& /*power*/, float& /*value*/) { }
-
-    virtual void OnAfterUpdateMaxHealth(Player* /*player*/, float& /*value*/) { }
-
-    virtual void OnBeforeUpdateAttackPowerAndDamage(Player* /*player*/, float& /*level*/, float& /*val2*/, bool /*ranged*/) { }
-    virtual void OnAfterUpdateAttackPowerAndDamage(Player* /*player*/, float& /*level*/, float& /*base_attPower*/, float& /*attPowerMod*/, float& /*attPowerMultiplier*/, bool /*ranged*/) { }
-
-    virtual void OnBeforeInitTalentForLevel(Player* /*player*/, uint8& /*level*/, uint32& /*talentPointsForLevel*/) { }
-
-    virtual void OnFirstLogin(Player* /*player*/) { }
-
-    virtual void OnSetMaxLevel(Player* /*player*/, uint32& /*maxPlayerLevel*/) { }
-
-    [[nodiscard]] virtual bool CanJoinInBattlegroundQueue(Player* /*player*/, ObjectGuid /*BattlemasterGuid*/, BattlegroundTypeId /*BGTypeID*/, uint8 /*joinAsGroup*/, GroupJoinBattlegroundResult& /*err*/) { return true; }
-    virtual bool ShouldBeRewardedWithMoneyInsteadOfExp(Player* /*player*/) { return false; }
-
-    // Called before the player's temporary summoned creature has initialized it's stats
-    virtual void OnBeforeTempSummonInitStats(Player* /*player*/, TempSummon* /*tempSummon*/, uint32& /*duration*/) { }
-
-    // Called before the player's guardian / pet has initialized it's stats for the player's level
-    virtual void OnBeforeGuardianInitStatsForLevel(Player* /*player*/, Guardian* /*guardian*/, CreatureTemplate const* /*cinfo*/, PetType& /*petType*/) { }
-
-    // Called after the player's guardian / pet has initialized it's stats for the player's level
-    virtual void OnAfterGuardianInitStatsForLevel(Player* /*player*/, Guardian* /*guardian*/) { }
-
-    // Called before loading a player's pet from the DB
-    virtual void OnBeforeLoadPetFromDB(Player* /*player*/, uint32& /*petentry*/, uint32& /*petnumber*/, bool& /*current*/, bool& /*forceLoadFromDB*/) { }
-
-    [[nodiscard]] virtual bool CanJoinInArenaQueue(Player* /*player*/, ObjectGuid /*BattlemasterGuid*/, uint8 /*arenaslot*/, BattlegroundTypeId /*BGTypeID*/, uint8 /*joinAsGroup*/, uint8 /*IsRated*/, GroupJoinBattlegroundResult& /*err*/) { return true; }
-
-    [[nodiscard]] virtual bool CanBattleFieldPort(Player* /*player*/, uint8 /*arenaType*/, BattlegroundTypeId /*BGTypeID*/, uint8 /*action*/) { return true; }
-
-    [[nodiscard]] virtual bool CanGroupInvite(Player* /*player*/, std::string& /*membername*/) { return true; }
-
-    [[nodiscard]] virtual bool CanGroupAccept(Player* /*player*/, Group* /*group*/) { return true; }
-
-    [[nodiscard]] virtual bool CanSellItem(Player* /*player*/, Item* /*item*/, Creature* /*creature*/) { return true; }
-
-    [[nodiscard]] virtual bool CanSendMail(Player* /*player*/, ObjectGuid /*receiverGuid*/, ObjectGuid /*mailbox*/, std::string& /*subject*/, std::string& /*body*/, uint32 /*money*/, uint32 /*COD*/, Item* /*item*/) { return true; }
-
-    virtual void PetitionBuy(Player* /*player*/, Creature* /*creature*/, uint32& /*charterid*/, uint32& /*cost*/, uint32& /*type*/) { }
-
-    virtual void PetitionShowList(Player* /*player*/, Creature* /*creature*/, uint32& /*CharterEntry*/, uint32& /*CharterDispayID*/, uint32& /*CharterCost*/) { }
-
-    virtual void OnRewardKillRewarder(Player* /*player*/, bool /*isDungeon*/, float& /*rate*/) { }
-
-    [[nodiscard]] virtual bool CanGiveMailRewardAtGiveLevel(Player* /*player*/, uint8 /*level*/) { return true; }
-
-    virtual void OnDeleteFromDB(CharacterDatabaseTransaction /*trans*/, uint32 /*guid*/) { }
-
-    [[nodiscard]] virtual bool CanRepopAtGraveyard(Player* /*player*/) { return true; }
-
-    virtual void OnGetMaxSkillValue(Player* /*player*/, uint32 /*skill*/, int32& /*result*/, bool /*IsPure*/) { }
-
-    /**
-     * @brief This hook called before gathering skill gain is applied to the character.
-     *
-     * @param player Contains information about the Player sender
-     * @param skill_id Contains information about the skill line
-     * @param current Contains the current skill level for skill
-     * @param gray Contains the gray skill level for current application
-     * @param green Contains the green skill level for current application
-     * @param yellow Contains the yellow skill level for current application
-     * @param gain Contains the amount of points that should be added to the Player
-     */
-    virtual void OnUpdateGatheringSkill(Player* /*player*/, uint32 /*skill_id*/, uint32 /*current*/, uint32 /*gray*/, uint32 /*green*/, uint32 /*yellow*/, uint32& /*gain*/) { }
-
-    /**
-     * @brief This hook is called before crafting skill gain is applied to the character.
-     *
-     * @param player Contains information about the Player sender
-     * @param skill Contains information about the skill line
-     * @param current_level Contains the current skill level for skill
-     * @param gain Contains the amount of points that should be added to the Player
-     */
-    virtual void OnUpdateCraftingSkill(Player* /*player*/, SkillLineAbilityEntry const* /*skill*/, uint32 /*current_level*/, uint32& /*gain*/) { }
-
-    [[nodiscard]] virtual bool OnUpdateFishingSkill(Player* /*player*/, int32 /*skill*/, int32 /*zone_skill*/, int32 /*chance*/, int32 /*roll*/) { return true; }
-
-    [[nodiscard]] virtual bool CanAreaExploreAndOutdoor(Player* /*player*/) { return true; }
-
-    virtual void OnVictimRewardBefore(Player* /*player*/, Player* /*victim*/, uint32& /*killer_title*/, uint32& /*victim_title*/) { }
-
-    virtual void OnVictimRewardAfter(Player* /*player*/, Player* /*victim*/, uint32& /*killer_title*/, uint32& /*victim_rank*/, float& /*honor_f*/) { }
-
-    virtual void OnCustomScalingStatValueBefore(Player* /*player*/, ItemTemplate const* /*proto*/, uint8 /*slot*/, bool /*apply*/, uint32& /*CustomScalingStatValue*/) { }
-
-    virtual void OnCustomScalingStatValue(Player* /*player*/, ItemTemplate const* /*proto*/, uint32& /*statType*/, int32& /*val*/, uint8 /*itemProtoStatNumber*/, uint32 /*ScalingStatValue*/, ScalingStatValuesEntry const* /*ssv*/) { }
-
-    [[nodiscard]] virtual bool CanArmorDamageModifier(Player* /*player*/) { return true; }
-
-    virtual void OnGetFeralApBonus(Player* /*player*/, int32& /*feral_bonus*/, int32 /*dpsMod*/, ItemTemplate const* /*proto*/, ScalingStatValuesEntry const* /*ssv*/) { }
-
-    [[nodiscard]] virtual bool CanApplyWeaponDependentAuraDamageMod(Player* /*player*/, Item* /*item*/, WeaponAttackType /*attackType*/, AuraEffect const* /*aura*/, bool /*apply*/) { return true; }
-
-    [[nodiscard]] virtual bool CanApplyEquipSpell(Player* /*player*/, SpellInfo const* /*spellInfo*/, Item* /*item*/, bool /*apply*/, bool /*form_change*/) { return true; }
-
-    [[nodiscard]] virtual bool CanApplyEquipSpellsItemSet(Player* /*player*/, ItemSetEffect* /*eff*/) { return true; }
-
-    [[nodiscard]] virtual bool CanCastItemCombatSpell(Player* /*player*/, Unit* /*target*/, WeaponAttackType /*attType*/, uint32 /*procVictim*/, uint32 /*procEx*/, Item* /*item*/, ItemTemplate const* /*proto*/) { return true; }
-
-    [[nodiscard]] virtual bool CanCastItemUseSpell(Player* /*player*/, Item* /*item*/, SpellCastTargets const& /*targets*/, uint8 /*cast_count*/, uint32 /*glyphIndex*/) { return true; }
-
-    virtual void OnApplyAmmoBonuses(Player* /*player*/, ItemTemplate const* /*proto*/, float& /*currentAmmoDPS*/) { }
-
-    [[nodiscard]] virtual bool CanEquipItem(Player* /*player*/, uint8 /*slot*/, uint16& /*dest*/, Item* /*pItem*/, bool /*swap*/, bool /*not_loading*/) { return true; }
-
-    [[nodiscard]] virtual bool CanUnequipItem(Player* /*player*/, uint16 /*pos*/, bool /*swap*/) { return true; }
-
-    [[nodiscard]] virtual bool CanUseItem(Player* /*player*/, ItemTemplate const* /*proto*/, InventoryResult& /*result*/) { return true; }
-
-    [[nodiscard]] virtual bool CanSaveEquipNewItem(Player* /*player*/, Item* /*item*/, uint16 /*pos*/, bool /*update*/) { return true; }
-
-    [[nodiscard]] virtual bool CanApplyEnchantment(Player* /*player*/, Item* /*item*/, EnchantmentSlot /*slot*/, bool /*apply*/, bool /*apply_dur*/, bool /*ignore_condition*/) { return true; }
-
-    virtual void OnGetQuestRate(Player* /*player*/, float& /*result*/) { }
-
-    [[nodiscard]] virtual bool PassedQuestKilledMonsterCredit(Player* /*player*/, Quest const* /*qinfo*/, uint32 /*entry*/, uint32 /*real_entry*/, ObjectGuid /*guid*/) { return true; }
-
-    [[nodiscard]] virtual bool CheckItemInSlotAtLoadInventory(Player* /*player*/, Item* /*item*/, uint8 /*slot*/, uint8& /*err*/, uint16& /*dest*/) { return true; }
-
-    [[nodiscard]] virtual bool NotAvoidSatisfy(Player* /*player*/, DungeonProgressionRequirements const* /*ar*/, uint32 /*target_map*/, bool /*report*/) { return true; }
-
-    [[nodiscard]] virtual bool NotVisibleGloballyFor(Player* /*player*/, Player const* /*u*/) { return true; }
-
-    virtual void OnGetArenaPersonalRating(Player* /*player*/, uint8 /*slot*/, uint32& /*result*/) { }
-
-    virtual void OnGetArenaTeamId(Player* /*player*/, uint8 /*slot*/, uint32& /*result*/) { }
-
-    virtual void OnIsFFAPvP(Player* /*player*/, bool& /*result*/) { }
-
-    //Fires whenever the UNIT_BYTE2_FLAG_FFA_PVP bit is Changed on the player
-    virtual void OnFfaPvpStateUpdate(Player* /*player*/, bool /*result*/) { }
-
-    virtual void OnIsPvP(Player* /*player*/, bool& /*result*/) { }
-
-    virtual void OnGetMaxSkillValueForLevel(Player* /*player*/, uint16& /*result*/) { }
-
-    [[nodiscard]] virtual bool NotSetArenaTeamInfoField(Player* /*player*/, uint8 /*slot*/, ArenaTeamInfoType /*type*/, uint32 /*value*/) { return true; }
-
-    [[nodiscard]] virtual bool CanJoinLfg(Player* /*player*/, uint8 /*roles*/, lfg::LfgDungeonSet& /*dungeons*/, const std::string& /*comment*/) { return true; }
-
-    [[nodiscard]] virtual bool CanEnterMap(Player* /*player*/, MapEntry const* /*entry*/, InstanceTemplate const* /*instance*/, MapDifficulty const* /*mapDiff*/, bool /*loginCheck*/) { return true; }
-
-    [[nodiscard]] virtual bool CanInitTrade(Player* /*player*/, Player* /*target*/) { return true; }
-
-    virtual void OnSetServerSideVisibility(Player* /*player*/, ServerSideVisibilityType& /*type*/, AccountTypes& /*sec*/) { }
-
-    virtual void OnSetServerSideVisibilityDetect(Player* /*player*/, ServerSideVisibilityType& /*type*/, AccountTypes& /*sec*/) { }
-
-    virtual void OnPlayerResurrect(Player* /*player*/, float /*restore_percent*/, bool /*applySickness*/) { }
-
-    // Called before selecting the graveyard when releasing spirit
-    virtual void OnBeforeChooseGraveyard(Player* /*player*/, TeamId /*teamId*/, bool /*nearCorpse*/, uint32& /*graveyardOverride*/) { }
-
-    /**
-     * @brief This hook called before player sending message in default chat
-     *
-     * @param player Contains information about the Player sender
-     * @param type Contains information about the chat message type
-     * @param language Contains information about the language type
-     * @param msg Contains information about the message
-     *
-     * @return True if you want to continue sending the message, false if you want to disable sending the message
-     */
-    [[nodiscard]] virtual bool CanPlayerUseChat(Player* /*player*/, uint32 /*type*/, uint32 /*language*/, std::string& /*msg*/) { return true; }
-
-    /**
-     * @brief This hook called before player sending message to other player via private
-     *
-     * @param player Contains information about the Player sender
-     * @param type Contains information about the chat message type
-     * @param language Contains information about the language type
-     * @param msg Contains information about the message
-     * @param receiver Contains information about the Player receiver
-     *
-     * @return True if you want to continue sending the message, false if you want to disable sending the message
-     */
-    [[nodiscard]] virtual bool CanPlayerUseChat(Player* /*player*/, uint32 /*type*/, uint32 /*language*/, std::string& /*msg*/, Player* /*receiver*/) { return true; }
-
-    /**
-     * @brief This hook called before player sending message to group
-     *
-     * @param player Contains information about the Player sender
-     * @param type Contains information about the chat message type
-     * @param language Contains information about the language type
-     * @param msg Contains information about the message
-     * @param group Contains information about the Group
-     *
-     * @return True if you want to continue sending the message, false if you want to disable sending the message
-     */
-    [[nodiscard]] virtual bool CanPlayerUseChat(Player* /*player*/, uint32 /*type*/, uint32 /*language*/, std::string& /*msg*/, Group* /*group*/) { return true; }
-
-    /**
-     * @brief This hook called before player sending message to guild
-     *
-     * @param player Contains information about the Player sender
-     * @param type Contains information about the chat message type
-     * @param language Contains information about the language type
-     * @param msg Contains information about the message
-     * @param guild Contains information about the Guild
-     *
-     * @return True if you want to continue sending the message, false if you want to disable sending the message
-     */
-    [[nodiscard]] virtual bool CanPlayerUseChat(Player* /*player*/, uint32 /*type*/, uint32 /*language*/, std::string& /*msg*/, Guild* /*guild*/) { return true; }
-
-    /**
-     * @brief This hook called before player sending message to channel
-     *
-     * @param player Contains information about the Player sender
-     * @param type Contains information about the chat message type
-     * @param language Contains information about the language type
-     * @param msg Contains information about the message
-     * @param channel Contains information about the Channel
-     *
-     * @return True if you want to continue sending the message, false if you want to disable sending the message
-     */
-    [[nodiscard]] virtual bool CanPlayerUseChat(Player* /*player*/, uint32 /*type*/, uint32 /*language*/, std::string& /*msg*/, Channel* /*channel*/) { return true; }
-
-    /**
-     * @brief This hook called after player learning talents
-     *
-     * @param player Contains information about the Player
-     * @param talentId Contains information about the talent id
-     * @param talentRank Contains information about the talent rank
-     * @param spellid Contains information about the spell id
-     */
-    virtual void OnPlayerLearnTalents(Player* /*player*/, uint32 /*talentId*/, uint32 /*talentRank*/, uint32 /*spellid*/) { }
-
-    /**
-     * @brief This hook called after player entering combat
-     *
-     * @param player Contains information about the Player
-     * @param Unit Contains information about the Unit
-     */
-    virtual void OnPlayerEnterCombat(Player* /*player*/, Unit* /*enemy*/) { }
-
-    /**
-     * @brief This hook called after player leave combat
-     *
-     * @param player Contains information about the Player
-     */
-    virtual void OnPlayerLeaveCombat(Player* /*player*/) { }
-
-    /**
-     * @brief This hook called after player abandoning quest
-     *
-     * @param player Contains information about the Player
-     * @param questId Contains information about the quest id
-     */
-    virtual void OnQuestAbandon(Player* /*player*/, uint32 /*questId*/) { }
-
-    /**
-     * @brief This hook called before other CanFlyChecks are applied
-     *
-     * @param player Contains information about the Player
-     * @param mapId Contains information about the current map id
-     * @param zoneId Contains information about the current zone
-     * @param bySpell Contains information about the spell that invoked the check
-     */
-    [[nodiscard]] virtual bool OnCanPlayerFlyInZone(Player* /*player*/, uint32 /*mapId*/, uint32 /*zoneId*/, SpellInfo const* /*bySpell*/) { return true; }
-
-    // Passive Anticheat System
-    virtual void AnticheatSetSkipOnePacketForASH(Player* /*player*/, bool /*apply*/) { }
-    virtual void AnticheatSetCanFlybyServer(Player* /*player*/, bool /*apply*/) { }
-    virtual void AnticheatSetUnderACKmount(Player* /*player*/) { }
-    virtual void AnticheatSetRootACKUpd(Player* /*player*/) { }
-    virtual void AnticheatSetJumpingbyOpcode(Player* /*player*/, bool /*jump*/) { }
-    virtual void AnticheatUpdateMovementInfo(Player* /*player*/, MovementInfo const& /*movementInfo*/) { }
-    [[nodiscard]] virtual bool AnticheatHandleDoubleJump(Player* /*player*/, Unit* /*mover*/) { return true; }
-    [[nodiscard]] virtual bool AnticheatCheckMovementInfo(Player* /*player*/, MovementInfo const& /*movementInfo*/, Unit* /*mover*/, bool /*jump*/) { return true; }
-
-    /**
-     * @brief This hook is called, to avoid displaying the error message that the body has already been stripped
-     *
-     * @param player Contains information about the Player
-     *
-     * @return true Avoiding displaying the error message that the loot has already been taken.
-     */
-    virtual bool CanSendErrorAlreadyLooted(Player* /*player*/) { return true; }
-
-    /**
-     * @brief It is used when an item is taken from a creature.
-     *
-     * @param player Contains information about the Player
-     *
-    */
-    virtual void OnAfterCreatureLoot(Player* /*player*/) { }
-
-    /**
-     * @brief After a creature's money is taken
-     *
-     * @param player Contains information about the Player
-     */
-    virtual void OnAfterCreatureLootMoney(Player* /*player*/) { }
-};
-
-class AccountScript : public ScriptObject
-{
-protected:
-    AccountScript(const char* name);
-
-public:
-    // Called when an account logged in successfully
-    virtual void OnAccountLogin(uint32 /*accountId*/) { }
-
-    // Called when an ip logged in successfully
-    virtual void OnLastIpUpdate(uint32 /*accountId*/, std::string /*ip*/) { }
-
-    // Called when an account login failed
-    virtual void OnFailedAccountLogin(uint32 /*accountId*/) { }
-
-    // Called when Email is successfully changed for Account
-    virtual void OnEmailChange(uint32 /*accountId*/) { }
-
-    // Called when Email failed to change for Account
-    virtual void OnFailedEmailChange(uint32 /*accountId*/) { }
-
-    // Called when Password is successfully changed for Account
-    virtual void OnPasswordChange(uint32 /*accountId*/) { }
-
-    // Called when Password failed to change for Account
-    virtual void OnFailedPasswordChange(uint32 /*accountId*/) { }
-
-    // Called when creating a character on the Account
-    [[nodiscard]] virtual bool CanAccountCreateCharacter(uint32 /*accountId*/, uint8 /*charRace*/, uint8 /*charClass*/) { return true;}
-};
-
-class GuildScript : public ScriptObject
-{
-protected:
-    GuildScript(const char* name);
-
-public:
-    [[nodiscard]] bool IsDatabaseBound() const override { return false; }
-
-    // Called when a member is added to the guild.
-    virtual void OnAddMember(Guild* /*guild*/, Player* /*player*/, uint8& /*plRank*/) { }
-
-    // Called when a member is removed from the guild.
-    virtual void OnRemoveMember(Guild* /*guild*/, Player* /*player*/, bool /*isDisbanding*/, bool /*isKicked*/) { }
-
-    // Called when the guild MOTD (message of the day) changes.
-    virtual void OnMOTDChanged(Guild* /*guild*/, const std::string& /*newMotd*/) { }
-
-    // Called when the guild info is altered.
-    virtual void OnInfoChanged(Guild* /*guild*/, const std::string& /*newInfo*/) { }
-
-    // Called when a guild is created.
-    virtual void OnCreate(Guild* /*guild*/, Player* /*leader*/, const std::string& /*name*/) { }
-
-    // Called when a guild is disbanded.
-    virtual void OnDisband(Guild* /*guild*/) { }
-
-    // Called when a guild member withdraws money from a guild bank.
-    virtual void OnMemberWitdrawMoney(Guild* /*guild*/, Player* /*player*/, uint32& /*amount*/, bool /*isRepair*/) { }
-
-    // Called when a guild member deposits money in a guild bank.
-    virtual void OnMemberDepositMoney(Guild* /*guild*/, Player* /*player*/, uint32& /*amount*/) { }
-
-    // Called when a guild member moves an item in a guild bank.
-    virtual void OnItemMove(Guild* /*guild*/, Player* /*player*/, Item* /*pItem*/, bool /*isSrcBank*/, uint8 /*srcContainer*/, uint8 /*srcSlotId*/,
-                            bool /*isDestBank*/, uint8 /*destContainer*/, uint8 /*destSlotId*/) { }
-
-    virtual void OnEvent(Guild* /*guild*/, uint8 /*eventType*/, ObjectGuid::LowType /*playerGuid1*/, ObjectGuid::LowType /*playerGuid2*/, uint8 /*newRank*/) { }
-
-    virtual void OnBankEvent(Guild* /*guild*/, uint8 /*eventType*/, uint8 /*tabId*/, ObjectGuid::LowType /*playerGuid*/, uint32 /*itemOrMoney*/, uint16 /*itemStackCount*/, uint8 /*destTabId*/) { }
-
-    [[nodiscard]] virtual bool CanGuildSendBankList(Guild const* /*guild*/, WorldSession* /*session*/, uint8 /*tabId*/, bool /*sendAllSlots*/) { return true; }
-};
-
-class GroupScript : public ScriptObject
-{
-protected:
-    GroupScript(const char* name);
-
-public:
-    [[nodiscard]] bool IsDatabaseBound() const override { return false; }
-
-    // Called when a member is added to a group.
-    virtual void OnAddMember(Group* /*group*/, ObjectGuid /*guid*/) { }
-
-    // Called when a member is invited to join a group.
-    virtual void OnInviteMember(Group* /*group*/, ObjectGuid /*guid*/) { }
-
-    // Called when a member is removed from a group.
-    virtual void OnRemoveMember(Group* /*group*/, ObjectGuid /*guid*/, RemoveMethod /*method*/, ObjectGuid /*kicker*/, const char* /*reason*/) { }
-
-    // Called when the leader of a group is changed.
-    virtual void OnChangeLeader(Group* /*group*/, ObjectGuid /*newLeaderGuid*/, ObjectGuid /*oldLeaderGuid*/) { }
-
-    // Called when a group is disbanded.
-    virtual void OnDisband(Group* /*group*/) { }
-
-    [[nodiscard]] virtual bool CanGroupJoinBattlegroundQueue(Group const* /*group*/, Player* /*member*/, Battleground const* /*bgTemplate*/, uint32 /*MinPlayerCount*/, bool /*isRated*/, uint32 /*arenaSlot*/) { return true; }
-
-    virtual void OnCreate(Group* /*group*/, Player* /*leader*/) { }
-};
-
-// following hooks can be used anywhere and are not db bounded
-class GlobalScript : public ScriptObject
-{
-protected:
-    GlobalScript(const char* name);
-
-public:
-    // items
-    virtual void OnItemDelFromDB(CharacterDatabaseTransaction /*trans*/, ObjectGuid::LowType /*itemGuid*/) { }
-    virtual void OnMirrorImageDisplayItem(Item const* /*item*/, uint32& /*display*/) { }
-
-    // loot
-    virtual void OnAfterRefCount(Player const* /*player*/, LootStoreItem* /*LootStoreItem*/, Loot& /*loot*/, bool /*canRate*/, uint16 /*lootMode*/, uint32& /*maxcount*/, LootStore const& /*store*/) { }
-    virtual void OnAfterCalculateLootGroupAmount(Player const* /*player*/, Loot& /*loot*/, uint16 /*lootMode*/, uint32& /*groupAmount*/, LootStore const& /*store*/) { }
-    virtual void OnBeforeDropAddItem(Player const* /*player*/, Loot& /*loot*/, bool /*canRate*/, uint16 /*lootMode*/, LootStoreItem* /*LootStoreItem*/, LootStore const& /*store*/) { }
-    virtual bool OnItemRoll(Player const* /*player*/, LootStoreItem const* /*LootStoreItem*/, float& /*chance*/, Loot& /*loot*/, LootStore const& /*store*/) { return true; };
-    virtual bool OnBeforeLootEqualChanced(Player const* /*player*/, LootStoreItemList /*EqualChanced*/, Loot& /*loot*/, LootStore const& /*store*/) { return true; }
-    virtual void OnInitializeLockedDungeons(Player* /*player*/, uint8& /*level*/, uint32& /*lockData*/, lfg::LFGDungeonData const* /*dungeon*/) { }
-    virtual void OnAfterInitializeLockedDungeons(Player* /*player*/) { }
-
-    // On Before arena points distribution
-    virtual void OnBeforeUpdateArenaPoints(ArenaTeam* /*at*/, std::map<ObjectGuid, uint32>& /*ap*/) { }
-
-    // Called when a dungeon encounter is updated.
-    virtual void OnAfterUpdateEncounterState(Map* /*map*/, EncounterCreditType /*type*/,  uint32 /*creditEntry*/, Unit* /*source*/, Difficulty /*difficulty_fixed*/, DungeonEncounterList const* /*encounters*/, uint32 /*dungeonCompleted*/, bool /*updated*/) { }
-
-    // Called before the phase for a WorldObject is set
-    virtual void OnBeforeWorldObjectSetPhaseMask(WorldObject const* /*worldObject*/, uint32& /*oldPhaseMask*/, uint32& /*newPhaseMask*/, bool& /*useCombinedPhases*/, bool& /*update*/) { }
-
-    // Called when checking if an aura spell is affected by a mod
-    virtual bool OnIsAffectedBySpellModCheck(SpellInfo const* /*affectSpell*/, SpellInfo const* /*checkSpell*/, SpellModifier const* /*mod*/) { return true; };
-
-    // Called when checking for spell negative healing modifiers
-    virtual bool OnSpellHealingBonusTakenNegativeModifiers(Unit const* /*target*/, Unit const* /*caster*/, SpellInfo const* /*spellInfo*/, float& /*val*/) { return false; };
-
-    // Called after loading spell dbc corrections
-    virtual void OnLoadSpellCustomAttr(SpellInfo* /*spell*/) { }
-
-    // Called when checking if a player can see the creature loot item
-    virtual bool OnAllowedForPlayerLootCheck(Player const* /*player*/, ObjectGuid /*source*/) { return false; };
-
-    // Called when checking if a player can see the creature loot (if it can click the corpse f.e)
-    virtual bool OnAllowedToLootContainerCheck(Player const* /*player*/, ObjectGuid /*source*/) { return false; };
-
-    // Called when instance id is removed from database (e.g. instance reset)
-    virtual void OnInstanceIdRemoved(uint32 /*instanceId*/) { }
-
-    // Called when any raid boss has their state updated (e.g. pull, reset, kill)
-    virtual void OnBeforeSetBossState(uint32 /*id*/, EncounterState /*newState*/, EncounterState /*oldState*/, Map* /*instance*/) { }
-};
-
-class BGScript : public ScriptObject
-{
-protected:
-    BGScript(const char* name);
-
-public:
-    [[nodiscard]] bool IsDatabaseBound() const override { return false; }
-
-    /**
-     * @brief This hook runs before start Battleground
-     *
-     * @param bg Contains information about the Battleground
-     */
-    virtual void OnBattlegroundStart(Battleground* /*bg*/) { }
-
-    // End Battleground
-    virtual void OnBattlegroundEndReward(Battleground* /*bg*/, Player* /*player*/, TeamId /*winnerTeamId*/) { }
-
-    // Update Battlegroud
-    virtual void OnBattlegroundUpdate(Battleground* /*bg*/, uint32 /*diff*/) { }
-
-    // Add Player in Battlegroud
-    virtual void OnBattlegroundAddPlayer(Battleground* /*bg*/, Player* /*player*/) { }
-
-    // Before added player in Battlegroud
-    virtual void OnBattlegroundBeforeAddPlayer(Battleground* /*bg*/, Player* /*player*/) { }
-
-    // Remove player at leave BG
-    virtual void OnBattlegroundRemovePlayerAtLeave(Battleground* /*bg*/, Player* /*player*/) { }
-
-    virtual void OnQueueUpdate(BattlegroundQueue* /*queue*/, uint32 /* diff */, BattlegroundTypeId /* bgTypeId */, BattlegroundBracketId /* bracket_id */, uint8 /* arenaType */, bool /* isRated */, uint32 /* arenaRating */) { }
-
-    virtual void OnAddGroup(BattlegroundQueue* /*queue*/, GroupQueueInfo* /*ginfo*/, uint32& /*index*/, Player* /*leader*/, Group* /*group*/, BattlegroundTypeId /* bgTypeId */, PvPDifficultyEntry const* /* bracketEntry */,
-        uint8 /* arenaType */, bool /* isRated */, bool /* isPremade */, uint32 /* arenaRating */, uint32 /* matchmakerRating */, uint32 /* arenaTeamId */, uint32 /* opponentsArenaTeamId */) { }
-
-    [[nodiscard]] virtual bool CanFillPlayersToBG(BattlegroundQueue* /*queue*/, Battleground* /*bg*/, BattlegroundBracketId /*bracket_id*/) { return true; }
-
-    [[nodiscard]] virtual bool IsCheckNormalMatch(BattlegroundQueue* /*queue*/, Battleground* /*bgTemplate*/, BattlegroundBracketId /*bracket_id*/, uint32 /*minPlayers*/, uint32 /*maxPlayers*/) { return false; };
-
-    [[nodiscard]] virtual bool CanSendMessageBGQueue(BattlegroundQueue* /*queue*/, Player* /*leader*/, Battleground* /*bg*/, PvPDifficultyEntry const* /*bracketEntry*/) { return true; }
-
-    /**
-     * @brief This hook runs before sending the join message during the arena queue, allowing you to run extra operations or disabling the join message
-     *
-     * @param queue Contains information about the Arena queue
-     * @param leader Contains information about the player leader
-     * @param ginfo Contains information about the group of the queue
-     * @param bracketEntry Contains information about the bracket
-     * @param isRated Contains information about rated arena or skirmish
-     * @return True if you want to continue sending the message, false if you want to disable the message
-     */
-    [[nodiscard]] virtual bool OnBeforeSendJoinMessageArenaQueue(BattlegroundQueue* /*queue*/, Player* /*leader*/, GroupQueueInfo* /*ginfo*/, PvPDifficultyEntry const* /*bracketEntry*/, bool /*isRated*/) { return true; }
-
-    /**
-     * @brief This hook runs before sending the exit message during the arena queue, allowing you to run extra operations or disabling the exit message
-     *
-     * @param queue Contains information about the Arena queue
-     * @param ginfo Contains information about the group of the queue
-     * @return True if you want to continue sending the message, false if you want to disable the message
-     */
-    [[nodiscard]] virtual bool OnBeforeSendExitMessageArenaQueue(BattlegroundQueue* /*queue*/, GroupQueueInfo* /*ginfo*/) { return true; }
-
-    /**
-     * @brief This hook runs after end Battleground
-     *
-     * @param bg Contains information about the Battleground
-     * @param TeamId Contains information about the winneer team
-     */
-    virtual void OnBattlegroundEnd(Battleground* /*bg*/, TeamId /*winner team*/) { }
-
-    /**
-     * @brief This hook runs before Battleground destroy
-     *
-     * @param bg Contains information about the Battleground
-     */
-    virtual void OnBattlegroundDestroy(Battleground* /*bg*/) { }
-
-    /**
-     * @brief This hook runs after Battleground create
-     *
-     * @param bg Contains information about the Battleground
-     */
-    virtual void OnBattlegroundCreate(Battleground* /*bg*/) { }
-};
-
-class ArenaTeamScript : public ScriptObject
-{
-protected:
-    ArenaTeamScript(const char* name);
-
-public:
-    [[nodiscard]] bool IsDatabaseBound() const override { return false; };
-
-    virtual void OnGetSlotByType(const uint32 /*type*/, uint8& /*slot*/) {}
-    virtual void OnGetArenaPoints(ArenaTeam* /*team*/, float& /*points*/) {}
-    virtual void OnTypeIDToQueueID(const BattlegroundTypeId /*bgTypeId*/, const uint8 /*arenaType*/, uint32& /*queueTypeID*/) {}
-    virtual void OnQueueIdToArenaType(const BattlegroundQueueTypeId /*bgQueueTypeId*/, uint8& /*ArenaType*/) {}
-    virtual void OnSetArenaMaxPlayersPerTeam(const uint8 /*arenaType*/, uint32& /*maxPlayerPerTeam*/) {}
-};
-
-class SpellSC : public ScriptObject
-{
-protected:
-    SpellSC(const char* name);
-
-public:
-    [[nodiscard]] bool IsDatabaseBound() const override { return false; }
-
-    // Calculate max duration in applying aura
-    virtual void OnCalcMaxDuration(Aura const* /*aura*/, int32& /*maxDuration*/) { }
-
-    [[nodiscard]] virtual bool CanModAuraEffectDamageDone(AuraEffect const* /*auraEff*/, Unit* /*target*/, AuraApplication const* /*aurApp*/, uint8 /*mode*/, bool /*apply*/) { return true; }
-
-    [[nodiscard]] virtual bool CanModAuraEffectModDamagePercentDone(AuraEffect const* /*auraEff*/, Unit* /*target*/, AuraApplication const* /*aurApp*/, uint8 /*mode*/, bool /*apply*/) { return true; }
-
-    virtual void OnSpellCheckCast(Spell* /*spell*/, bool /*strict*/, SpellCastResult& /*res*/) { }
-
-    [[nodiscard]] virtual bool CanPrepare(Spell* /*spell*/, SpellCastTargets const* /*targets*/, AuraEffect const* /*triggeredByAura*/) { return true; }
-
-    [[nodiscard]] virtual bool CanScalingEverything(Spell* /*spell*/) { return false; }
-
-    [[nodiscard]] virtual bool CanSelectSpecTalent(Spell* /*spell*/) { return true; }
-
-    virtual void OnScaleAuraUnitAdd(Spell* /*spell*/, Unit* /*target*/, uint32 /*effectMask*/, bool /*checkIfValid*/, bool /*implicit*/, uint8 /*auraScaleMask*/, TargetInfo& /*targetInfo*/) { }
-
-    virtual void OnRemoveAuraScaleTargets(Spell* /*spell*/, TargetInfo& /*targetInfo*/, uint8 /*auraScaleMask*/, bool& /*needErase*/) { }
-
-    virtual void OnBeforeAuraRankForLevel(SpellInfo const* /*spellInfo*/, SpellInfo const* /*latestSpellInfo*/, uint8 /*level*/) { }
-
-    /**
-     * @brief This hook called after spell dummy effect
-     *
-     * @param caster Contains information about the WorldObject
-     * @param spellID Contains information about the spell id
-     * @param effIndex Contains information about the SpellEffIndex
-     * @param gameObjTarget Contains information about the GameObject
-     */
-    virtual void OnDummyEffect(WorldObject* /*caster*/, uint32 /*spellID*/, SpellEffIndex /*effIndex*/, GameObject* /*gameObjTarget*/) { }
-
-    /**
-     * @brief This hook called after spell dummy effect
-     *
-     * @param caster Contains information about the WorldObject
-     * @param spellID Contains information about the spell id
-     * @param effIndex Contains information about the SpellEffIndex
-     * @param creatureTarget Contains information about the Creature
-     */
-    virtual void OnDummyEffect(WorldObject* /*caster*/, uint32 /*spellID*/, SpellEffIndex /*effIndex*/, Creature* /*creatureTarget*/) { }
-
-    /**
-     * @brief This hook called after spell dummy effect
-     *
-     * @param caster Contains information about the WorldObject
-     * @param spellID Contains information about the spell id
-     * @param effIndex Contains information about the SpellEffIndex
-     * @param itemTarget Contains information about the Item
-     */
-    virtual void OnDummyEffect(WorldObject* /*caster*/, uint32 /*spellID*/, SpellEffIndex /*effIndex*/, Item* /*itemTarget*/) { }
-};
-
-// this class can be used to be extended by Modules
-// creating their own custom hooks inside module itself
-class ModuleScript : public ScriptObject
-{
-protected:
-    ModuleScript(const char* name);
-};
-
-class GameEventScript : public ScriptObject
-{
-protected:
-    GameEventScript(const char* name);
-
-public:
-    // Runs on start event
-    virtual void OnStart(uint16 /*EventID*/) { }
-
-    // Runs on stop event
-    virtual void OnStop(uint16 /*EventID*/) { }
-
-    // Runs on event check
-    virtual void OnEventCheck(uint16 /*EventID*/) { }
-};
-
-class MailScript : public ScriptObject
-{
-protected:
-    MailScript(const char* name);
-
-public:
-    // Called before mail is sent
-    virtual void OnBeforeMailDraftSendMailTo(MailDraft* /*mailDraft*/, MailReceiver const& /*receiver*/, MailSender const& /*sender*/, MailCheckMask& /*checked*/, uint32& /*deliver_delay*/, uint32& /*custom_expiration*/, bool& /*deleteMailItemsFromDB*/, bool& /*sendMail*/) { }
-};
-
-class AchievementScript : public ScriptObject
-{
-protected:
-
-    AchievementScript(const char* name);
-
-public:
-
-    [[nodiscard]] bool IsDatabaseBound() const override { return false; }
-
-    // After complete global acvievement
-    virtual void SetRealmCompleted(AchievementEntry const* /*achievement*/) { }
-
-    [[nodiscard]] virtual bool IsCompletedCriteria(AchievementMgr* /*mgr*/, AchievementCriteriaEntry const* /*achievementCriteria*/, AchievementEntry const* /*achievement*/, CriteriaProgress const* /*progress*/) { return true; }
-
-    [[nodiscard]] virtual bool IsRealmCompleted(AchievementGlobalMgr const* /*globalmgr*/, AchievementEntry const* /*achievement*/, SystemTimePoint /*completionTime*/) { return true; }
-
-    virtual void OnBeforeCheckCriteria(AchievementMgr* /*mgr*/, AchievementCriteriaEntryList const* /*achievementCriteriaList*/) { }
-
-    [[nodiscard]] virtual bool CanCheckCriteria(AchievementMgr* /*mgr*/, AchievementCriteriaEntry const* /*achievementCriteria*/) { return true; }
-};
-
-class PetScript : public ScriptObject
-{
-protected:
-
-    PetScript(const char* name);
-
-public:
-
-    [[nodiscard]] bool IsDatabaseBound() const override { return false; }
-
-    virtual void OnInitStatsForLevel(Guardian* /*guardian*/, uint8 /*petlevel*/) { }
-
-    virtual void OnCalculateMaxTalentPointsForLevel(Pet* /*pet*/, uint8 /*level*/, uint8& /*points*/) { }
-
-    [[nodiscard]] virtual bool CanUnlearnSpellSet(Pet* /*pet*/, uint32 /*level*/, uint32 /*spell*/) { return true; }
-
-    [[nodiscard]] virtual bool CanUnlearnSpellDefault(Pet* /*pet*/, SpellInfo const* /*spellEntry*/) { return true; }
-
-    [[nodiscard]] virtual bool CanResetTalents(Pet* /*pet*/) { return true; }
-
-    /**
-     * @brief This hook called after add pet in world
-     *
-     * @param pet Contains information about the Pet
-     */
-    virtual void OnPetAddToWorld(Pet* /*pet*/) { }
-};
-
-class ArenaScript : public ScriptObject
-{
-protected:
-
-    ArenaScript(const char* name);
-
-public:
-
-    [[nodiscard]] bool IsDatabaseBound() const override { return false; }
-
-    [[nodiscard]] virtual bool CanAddMember(ArenaTeam* /*team*/, ObjectGuid /*PlayerGuid*/) { return true; }
-
-    virtual void OnGetPoints(ArenaTeam* /*team*/, uint32 /*memberRating*/, float& /*points*/) { }
-
-    [[nodiscard]] virtual bool CanSaveToDB(ArenaTeam* /*team*/) { return true; }
-};
-
-class MiscScript : public ScriptObject
-{
-protected:
-
-    MiscScript(const char* name);
-
-public:
-
-    [[nodiscard]] bool IsDatabaseBound() const override { return false; }
-
-    virtual void OnConstructObject(Object* /*origin*/) { }
-
-    virtual void OnDestructObject(Object* /*origin*/) { }
-
-    virtual void OnConstructPlayer(Player* /*origin*/) { }
-
-    virtual void OnDestructPlayer(Player* /*origin*/) { }
-
-    virtual void OnConstructGroup(Group* /*origin*/) { }
-
-    virtual void OnDestructGroup(Group* /*origin*/) { }
-
-    virtual void OnConstructInstanceSave(InstanceSave* /*origin*/) { }
-
-    virtual void OnDestructInstanceSave(InstanceSave* /*origin*/) { }
-
-    virtual void OnItemCreate(Item* /*item*/, ItemTemplate const* /*itemProto*/, Player const* /*owner*/) { }
-
-    [[nodiscard]] virtual bool CanApplySoulboundFlag(Item* /*item*/, ItemTemplate const* /*proto*/) { return true; }
-
-    [[nodiscard]] virtual bool CanItemApplyEquipSpell(Player* /*player*/, Item* /*item*/) { return true; }
-
-    [[nodiscard]] virtual bool CanSendAuctionHello(WorldSession const* /*session*/, ObjectGuid /*guid*/, Creature* /*creature*/) { return true; }
-
-    virtual void ValidateSpellAtCastSpell(Player* /*player*/, uint32& /*oldSpellId*/, uint32& /*spellId*/, uint8& /*castCount*/, uint8& /*castFlags*/) { }
-
-    virtual void ValidateSpellAtCastSpellResult(Player* /*player*/, Unit* /*mover*/, Spell* /*spell*/, uint32 /*oldSpellId*/, uint32 /*spellId*/) { }
-
-    virtual void OnAfterLootTemplateProcess(Loot* /*loot*/, LootTemplate const* /*tab*/, LootStore const& /*store*/, Player* /*lootOwner*/, bool /*personal*/, bool /*noEmptyError*/, uint16 /*lootMode*/) { }
-
-    virtual void OnPlayerSetPhase(const AuraEffect* /*auraEff*/, AuraApplication const* /*aurApp*/, uint8 /*mode*/, bool /*apply*/, uint32& /*newPhase*/) { }
-
-    virtual void OnInstanceSave(InstanceSave* /*instanceSave*/) { }
-
-    /**
-     * @brief This hook called before get Quest Dialog Status
-     *
-     * @param player Contains information about the Player
-     * @param questgiver Contains information about the Object
-     */
-    virtual void GetDialogStatus(Player* /*player*/, Object* /*questgiver*/) { }
-};
-
-class CommandSC : public ScriptObject
-{
-protected:
-
-    CommandSC(const char* name);
-
-public:
-
-    [[nodiscard]] bool IsDatabaseBound() const override { return false; }
-
-    virtual void OnHandleDevCommand(Player* /*player*/, bool& /*enable*/) { }
-
-    /**
-     * @brief This hook runs execute chat command
-     *
-     * @param handler Contains information about the ChatHandler
-     * @param cmdStr Contains information about the command name
-     */
-    [[nodiscard]] virtual bool CanExecuteCommand(ChatHandler& /*handler*/, std::string_view /*cmdStr*/) { return true; }
-};
-
-class DatabaseScript : public ScriptObject
-{
-protected:
-
-    DatabaseScript(const char* name);
-
-public:
-
-    [[nodiscard]] bool IsDatabaseBound() const override { return false; }
-
-    [[nodiscard]] virtual bool OnDatabasesLoading() { return true; }
-    virtual void OnAfterDatabasesLoaded(uint32 /*updateFlags*/) { }
-    virtual void OnDatabasesKeepAlive() { }
-    virtual void OnDatabasesClosing() { }
-    virtual void OnDatabaseWarnAboutSyncQueries(bool /*apply*/) { }
-    virtual void OnDatabaseSelectIndexLogout(Player* /*player*/, uint32& /*statementIndex*/, uint32& /*statementParam*/) { }
-    virtual void OnDatabaseGetDBRevision(std::string& /*revision*/) { }
-};
-
-class WorldObjectScript : public ScriptObject
-{
-protected:
-
-    WorldObjectScript(const char* name);
-
-public:
-=======
 // Add support old api modules
 #include "AllScriptsObjects.h"
 
@@ -2084,7 +79,6 @@
 class WorldSocket;
 class CharacterCreateInfo;
 class SpellScriptLoader;
->>>>>>> c3c64428
 
 struct AchievementCriteriaData;
 struct AuctionEntry;
@@ -2112,6 +106,7 @@
 
 */
 
+// Yunfan: refactor
 class MetricScript : public ScriptObject
 {
 protected:
@@ -2143,7 +138,6 @@
     virtual void OnPlayerbotLogoutBots() { }
 };
 
-// Manages registration, loading, and execution of scripts.
 class ScriptMgr
 {
     friend class ScriptObject;
@@ -2707,15 +701,12 @@
 
     bool OnDatabasesLoading();
     void OnAfterDatabasesLoaded(uint32 updateFlags);
-<<<<<<< HEAD
+    void OnAfterDatabaseLoadCreatureTemplates(std::vector<CreatureTemplate*> creatureTemplateStore);
     void OnDatabasesKeepAlive();
     void OnDatabasesClosing();
     void OnDatabaseWarnAboutSyncQueries(bool apply);
     void OnDatabaseSelectIndexLogout(Player* player, uint32& statementIndex, uint32& statementParam);
     void OnDatabaseGetDBRevision(std::string& revision);
-=======
-    void OnAfterDatabaseLoadCreatureTemplates(std::vector<CreatureTemplate*> creatureTemplateStore);
->>>>>>> c3c64428
 
 public: /* WorldObjectScript */
 
