/*
 * This file is part of the AzerothCore Project. See AUTHORS file for Copyright information
 *
 * This program is free software; you can redistribute it and/or modify it
 * under the terms of the GNU Affero General Public License as published by the
 * Free Software Foundation; either version 3 of the License, or (at your
 * option) any later version.
 *
 * This program is distributed in the hope that it will be useful, but WITHOUT
 * ANY WARRANTY; without even the implied warranty of MERCHANTABILITY or
 * FITNESS FOR A PARTICULAR PURPOSE. See the GNU Affero General Public License for
 * more details.
 *
 * You should have received a copy of the GNU General Public License along
 * with this program. If not, see <http://www.gnu.org/licenses/>.
 */

#include "culling_of_stratholme.h"
#include "PassiveAI.h"
#include "Player.h"
#include "ScriptMgr.h"
#include "ScriptedCreature.h"
#include "ScriptedEscortAI.h"
#include "ScriptedGossip.h"
#include "SpellInfo.h"

enum Says
{
    //Arthas
    //First Act
    SAY_PHASE101                                = 0,
    SAY_PHASE103                                = 1,
    SAY_PHASE104                                = 2,
    SAY_PHASE106                                = 3,
    SAY_PHASE108                                = 4,
    SAY_PHASE110                                = 5,
    SAY_PHASE112                                = 6,
    SAY_PHASE114                                = 7,
    SAY_PHASE116                                = 8,
    SAY_PHASE118                                = 9,

    //Second Act - City Streets
    SAY_PHASE201                                = 10,
    SAY_PHASE203                                = 11,
    SAY_PHASE205                                = 12,
    SAY_PHASE208                                = 13,
    SAY_PHASE209                                = 14,
    SAY_PHASE210                                = 15,

    //Third Act - Town Hall
    SAY_PHASE301                                = 16,
    SAY_PHASE303                                = 17,
    SAY_PHASE304                                = 18,
    SAY_PHASE306                                = 19,
    SAY_PHASE307                                = 20,
    SAY_PHASE308                                = 21,
    SAY_PHASE309                                = 22,
    SAY_PHASE310                                = 23,
    SAY_PHASE311                                = 24,
    SAY_PHASE312                                = 25,
    SAY_PHASE313                                = 26,
    SAY_PHASE315                                = 27,

    //Fourth Act - Fire Corridor
    SAY_PHASE401                                = 28,
    SAY_PHASE402                                = 29,
    SAY_PHASE403                                = 30,
    SAY_PHASE404                                = 31,
    SAY_PHASE405                                = 32,
    SAY_PHASE406                                = 33,
    SAY_PHASE407                                = 34,

    //Fifth Act - Mal'Ganis Fight
    SAY_PHASE501                                = 35,
    SAY_PHASE502                                = 36,
    SAY_PHASE503                                = 37,
    SAY_PHASE504                                = 38,

    //Malganis
    SAY_PHASE206                                = 0,
    SAY_PHASE207                                = 1,

    //Epoch
    SAY_PHASE314                                = 0,

    //Uther
    SAY_PHASE102                                = 0,
    SAY_PHASE105                                = 1,
    SAY_PHASE107                                = 2,
    SAY_PHASE109                                = 3,
    SAY_PHASE111                                = 4,
    SAY_PHASE115                                = 5,

    //Jaina
    SAY_PHASE113                                = 0,
    SAY_PHASE117                                = 1,

    //Cityman
    SAY_PHASE202                                = 0,

    //Crazyman
    SAY_PHASE204                                = 0,

    //Drakonian
    SAY_PHASE302                                = 0,
    SAY_PHASE305                                = 1,
};

enum NPCs
{
    // City part
    NPC_RISEN_ZOMBIE                        = 27737,
    NPC_DEVOURING_GHOUL                     = 28249,
    NPC_DARK_NECROMANCER                    = 28200,
    NPC_TOMB_STALKER                        = 28199,
    NPC_CRYPT_FIEND                         = 27734,
    NPC_BILE_GOLEM                          = 28201,
    NPC_ENRAGING_GHOUL                      = 27729,
    NPC_PATCHWORK_CONSTRUCT                 = 27736,

    // Town hall part
    NPC_INFINITE_ADVERSARY                  = 27742,
    NPC_INFINITE_HUNTER                     = 27743,
    NPC_INFINITE_AGENT                      = 27744,

    // Generic
    NPC_INVIS_TARGET                        = 20562,
    NPC_KNIGHT_ESCORT                       = 27745,
    NPC_HORSE_ESCORT                        = 27746,
    NPC_PRIEST_ESCORT                       = 27747,
    NPC_CITY_MAN                            = 28167,
    NPC_CITY_MAN2                           = 28169,
    NPC_CITY_MAN3                           = 31126,
    NPC_CITY_MAN4                           = 31127,
};

enum Spells
{
    // Combat spells
    SPELL_ARTHAS_AURA                       = 52442,
    SPELL_ARTHAS_EXORCISM_N                 = 52445,
    SPELL_ARTHAS_EXORCISM_H                 = 58822,
    SPELL_ARTHAS_HOLY_LIGHT                 = 52444,

    // Visuals
    SPELL_MALGANIS_APPEAR                   = 51908,
    SPELL_GREEN_VISUAL_AURA                 = 25039,
    SPELL_ARTHAS_CRUSADER_STRIKE            = 50773,
};

#define GOSSIP_ITEM_ARTHAS_1 "Yes, my Prince. We're ready."
#define GOSSIP_ITEM_ARTHAS_2 "We're only doing what is best for Loarderon your Highness."
#define GOSSIP_ITEM_ARTHAS_3 "Lead the way Prince Arthas."
#define GOSSIP_ITEM_ARTHAS_4 "I'm ready."
#define GOSSIP_ITEM_ARTHAS_5 "For Lordaeron!"
#define GOSSIP_ITEM_ARTHAS_6 "I'm ready to battle the dreadlord, sire."

enum GossipMenuArthas
{
    GOSSIP_MENU_ARTHAS_1                     = 13076,
    GOSSIP_MENU_ARTHAS_2                     = 13125,
    GOSSIP_MENU_ARTHAS_3                     = 13126,
    GOSSIP_MENU_ARTHAS_4                     = 13177,
    GOSSIP_MENU_ARTHAS_5                     = 13179,
    GOSSIP_MENU_ARTHAS_6                     = 13287,
};

enum Misc
{
    // City waves
    ENCOUNTER_WAVES_NUMBER                  = 8,
    ENCOUNTER_WAVES_MAX_SPAWNS              = 4,

    // Town Hall waves
    ENCOUNTER_CHRONO_NUMBER                 = 5,
    ENCOUNTER_CHRONO_MAX_SPAWNS_FIRST       = 5,
    ENCOUNTER_CHRONO_MAX_SPAWNS_SECOND      = 3,

    ACTION_INFECT_CITIZIEN                  = 1,
    ACTION_FORCE_CHANGE_LOCK                = 2,

    POINT_CHRONOS                           = 1,
};

enum Events
{
    EVENT_COMBAT_EXORCISM                   = 1,
    EVENT_COMBAT_HEALTH_CHECK               = 2,
    EVENT_ACTION_PHASE1                     = 100,
    EVENT_ACTION_PHASE2                     = 200,
    EVENT_ACTION_PHASE3                     = 300,
    EVENT_ACTION_PHASE5                     = 500,
};

// Locations for necromancers and add to spawn
float WavesLocations[ENCOUNTER_WAVES_NUMBER][ENCOUNTER_WAVES_MAX_SPAWNS][5] =
{
    {
        {NPC_RISEN_ZOMBIE, 2164.698975f, 1255.392944f, 135.040878f, 0.490202f},
        {NPC_RISEN_ZOMBIE, 2183.501465f, 1263.079102f, 134.859055f, 3.169981f},
        {NPC_DEVOURING_GHOUL, 2177.512939f, 1247.313843f, 135.846695f, 1.696574f},
        {NPC_DEVOURING_GHOUL, 2171.991943f, 1246.615845f, 135.745026f, 1.696574f}
    },
    {
        {NPC_DEVOURING_GHOUL, 2254.434326f, 1163.427612f, 138.055038f, 2.077358f},
        {NPC_DEVOURING_GHOUL, 2254.703613f, 1158.867798f, 138.212234f, 2.345532f},
        {NPC_DEVOURING_GHOUL, 2257.615723f, 1162.310913f, 138.091202f, 2.077358f},
        {NPC_DARK_NECROMANCER, 2258.258057f, 1157.250732f, 138.272873f, 2.387766f}
    },
    {
        {NPC_TOMB_STALKER, 2348.120117f, 1202.302490f, 130.491104f, 4.698538f},
        {NPC_DEVOURING_GHOUL, 2352.863525f, 1207.819092f, 130.424271f, 4.949865f},
        {NPC_DEVOURING_GHOUL, 2343.593750f, 1207.915039f, 130.781311f, 4.321547f},
        {NPC_DARK_NECROMANCER, 2348.257324f, 1212.202515f, 130.670135f, 4.450352f}
    },
    {
        {NPC_TOMB_STALKER, 2139.825195f, 1356.277100f, 132.199615f, 5.820131f},
        {NPC_DEVOURING_GHOUL, 2137.073486f, 1362.464844f, 132.271637f, 5.820131f},
        {NPC_DEVOURING_GHOUL, 2134.075684f, 1354.148071f, 131.885864f, 5.820131f},
        {NPC_DARK_NECROMANCER, 2133.302246f, 1358.907837f, 132.037689f, 5.820131f}
    },
    {
        {NPC_DARK_NECROMANCER, 2164.698975f, 1255.392944f, 135.040878f, 0.490202f},
        {NPC_DEVOURING_GHOUL, 2183.501465f, 1263.079102f, 134.859055f, 3.169981f},
        {NPC_TOMB_STALKER, 2177.512939f, 1247.313843f, 135.846695f, 1.696574f},
        {NPC_CRYPT_FIEND, 2171.991943f, 1246.615845f, 135.745026f, 1.696574f}
    },
    {
        {NPC_BILE_GOLEM, 2349.701660f, 1188.436646f, 130.428864f, 3.908642f},
        {NPC_DEVOURING_GHOUL, 2349.909180f, 1194.582642f, 130.417816f, 3.577001f},
        {NPC_ENRAGING_GHOUL, 2354.662598f, 1185.692017f, 130.552032f, 3.577001f},
        {NPC_ENRAGING_GHOUL, 2354.716797f, 1191.614380f, 130.539810f, 3.577001f}
    },
    {
        {NPC_PATCHWORK_CONSTRUCT, 2145.212891f, 1355.288086f, 132.288773f, 6.004838f},
        {NPC_DARK_NECROMANCER, 2137.078613f, 1357.612671f, 132.173340f, 6.004838f},
        {NPC_ENRAGING_GHOUL, 2139.402100f, 1352.541626f, 132.127518f, 5.812850f},
        {NPC_ENRAGING_GHOUL, 2142.408447f, 1360.760620f, 132.321564f, 5.812850f}
    },
    {
        {NPC_DEVOURING_GHOUL, 2172.686279f, 1259.618164f, 134.391754f, 1.865499f},
        {NPC_CRYPT_FIEND, 2177.649170f, 1256.061157f, 135.096512f, 1.849572f},
        {NPC_PATCHWORK_CONSTRUCT, 2170.782959f, 1253.594849f, 134.973022f, 1.849572f},
        {NPC_DARK_NECROMANCER, 2175.595703f, 1249.041992f, 135.603531f, 1.849572f}
    }
};

// Locations for rifts to spawn and draconians to go
float RiftAndSpawnsLocations[ENCOUNTER_CHRONO_NUMBER][ENCOUNTER_CHRONO_MAX_SPAWNS_FIRST][5] =
{
    {
        {NPC_TIME_RIFT, 2431.790039f, 1190.670044f, 148.076004f, 0.187923f},
        {NPC_INFINITE_ADVERSARY, 2433.857910f, 1185.612061f, 148.075974f, 4.566168f},
        {NPC_INFINITE_ADVERSARY, 2437.577881f, 1188.241089f, 148.075974f, 0.196999f},
        {NPC_INFINITE_AGENT, 2437.165527f, 1192.294922f, 148.075974f, 0.169247f},
        {NPC_INFINITE_HUNTER, 2434.989990f, 1197.679565f, 148.075974f, 0.715971f}
    },
    {
        {NPC_TIME_RIFT, 2403.954834f, 1178.815430f, 148.075943f, 4.966126f},
        {NPC_INFINITE_AGENT, 2403.676758f, 1171.495850f, 148.075607f, 4.902797f},
        {NPC_INFINITE_HUNTER, 2407.691162f, 1172.162720f, 148.075607f, 4.963010f},
        {0, 0, 0, 0, 0},
        {0, 0, 0, 0, 0}
    },
    {
        {NPC_TIME_RIFT, 2414.217041f, 1133.446167f, 148.076050f, 1.706972f},
        {NPC_INFINITE_ADVERSARY, 2416.024658f, 1139.456177f, 148.076431f, 1.752129f},
        {NPC_INFINITE_HUNTER, 2410.866699f, 1139.680542f, 148.076431f, 1.752129f},
        {0, 0, 0, 0, 0},
        {0, 0, 0, 0, 0}
    },
    {
        {NPC_TIME_RIFT, 2433.081543f, 1099.869751f, 148.076157f, 1.809509f},
        {NPC_INFINITE_ADVERSARY, 2426.947998f, 1107.471680f, 148.076019f, 1.877580f},
        {NPC_INFINITE_HUNTER, 2432.944580f, 1108.896362f, 148.208160f, 2.199241f},
        {0, 0, 0, 0, 0},
        {0, 0, 0, 0, 0}
    },
    {
        {NPC_TIME_RIFT, 2444.077637f, 1114.366089f, 148.076157f, 3.049565f},
        {NPC_INFINITE_ADVERSARY, 2438.190674f, 1118.368164f, 148.076172f, 3.139232f},
        {NPC_INFINITE_AGENT, 2435.861328f, 1113.402954f, 148.169327f, 2.390271f},
        {0, 0, 0, 0, 0},
        {0, 0, 0, 0, 0}
    }
};

class npc_arthas : public CreatureScript
{
public:
    npc_arthas() : CreatureScript("npc_arthas") { }

    bool OnGossipSelect(Player* player, Creature* creature, uint32 /*sender*/, uint32 action) override
    {
        if (creature->HasFlag(UNIT_NPC_FLAGS, UNIT_NPC_FLAG_GOSSIP))
        {
            switch (action)
            {
                case GOSSIP_ACTION_INFO_DEF+1:
                    creature->AI()->DoAction(ACTION_START_CITY);
                    creature->RemoveFlag(UNIT_NPC_FLAGS, UNIT_NPC_FLAG_GOSSIP);
                    CloseGossipMenuFor(player);
                    break;
                case GOSSIP_ACTION_INFO_DEF+2:
                    ClearGossipMenuFor(player);
                    AddGossipItemFor(player, GOSSIP_ICON_CHAT, GOSSIP_ITEM_ARTHAS_3, GOSSIP_SENDER_MAIN, GOSSIP_ACTION_INFO_DEF + 3);
                    SendGossipMenuFor(player, GOSSIP_MENU_ARTHAS_3, creature->GetGUID());
                    break;
                case GOSSIP_ACTION_INFO_DEF+3:
                    // Start Town Hall part
                    creature->AI()->DoAction(ACTION_START_TOWN_HALL);
                    creature->RemoveFlag(UNIT_NPC_FLAGS, UNIT_NPC_FLAG_GOSSIP);
                    CloseGossipMenuFor(player);
                    break;
                case GOSSIP_ACTION_INFO_DEF+4:
                    // After killing epoch
                    creature->AI()->DoAction(ACTION_START_SECRET_PASSAGE);
                    creature->RemoveFlag(UNIT_NPC_FLAGS, UNIT_NPC_FLAG_GOSSIP);
                    creature->SetTarget();
                    CloseGossipMenuFor(player);
                    break;
                case GOSSIP_ACTION_INFO_DEF+5:
                    creature->AI()->DoAction(ACTION_START_LAST_CITY);
                    creature->RemoveFlag(UNIT_NPC_FLAGS, UNIT_NPC_FLAG_GOSSIP);
                    CloseGossipMenuFor(player);
                    break;
                case GOSSIP_ACTION_INFO_DEF+6:
                    creature->AI()->DoAction(ACTION_START_MALGANIS);
                    creature->RemoveFlag(UNIT_NPC_FLAGS, UNIT_NPC_FLAG_GOSSIP);
                    CloseGossipMenuFor(player);
                    break;
            }
        }

        return true;
    }

    bool OnGossipHello(Player* player, Creature* creature) override
    {
        InstanceScript* pInstance = creature->GetInstanceScript();
        if (!pInstance)
            return false;

        switch (pInstance->GetData(DATA_ARTHAS_EVENT))
        {
            case COS_PROGRESS_FINISHED_INTRO:
                AddGossipItemFor(player, GOSSIP_ICON_CHAT, GOSSIP_ITEM_ARTHAS_1, GOSSIP_SENDER_MAIN, GOSSIP_ACTION_INFO_DEF + 1);
                SendGossipMenuFor(player, GOSSIP_MENU_ARTHAS_1, creature->GetGUID());
                break;
            case COS_PROGRESS_REACHED_TOWN_HALL:
                AddGossipItemFor(player, GOSSIP_ICON_CHAT, GOSSIP_ITEM_ARTHAS_2, GOSSIP_SENDER_MAIN, GOSSIP_ACTION_INFO_DEF + 2);
                SendGossipMenuFor(player, GOSSIP_MENU_ARTHAS_2, creature->GetGUID());
                break;
            case COS_PROGRESS_KILLED_EPOCH:
                AddGossipItemFor(player, GOSSIP_ICON_CHAT, GOSSIP_ITEM_ARTHAS_4, GOSSIP_SENDER_MAIN, GOSSIP_ACTION_INFO_DEF + 4);
                SendGossipMenuFor(player, GOSSIP_MENU_ARTHAS_4, creature->GetGUID());
                break;
            case COS_PROGRESS_LAST_CITY:
                AddGossipItemFor(player, GOSSIP_ICON_CHAT, GOSSIP_ITEM_ARTHAS_5, GOSSIP_SENDER_MAIN, GOSSIP_ACTION_INFO_DEF + 5);
                SendGossipMenuFor(player, GOSSIP_MENU_ARTHAS_5, creature->GetGUID());
                break;
            case COS_PROGRESS_BEFORE_MALGANIS:
                AddGossipItemFor(player, GOSSIP_ICON_CHAT, GOSSIP_ITEM_ARTHAS_6, GOSSIP_SENDER_MAIN, GOSSIP_ACTION_INFO_DEF + 6);
                SendGossipMenuFor(player, GOSSIP_MENU_ARTHAS_6, creature->GetGUID());
                break;
        }
        return true;
    }

    CreatureAI* GetAI(Creature* creature) const override
    {
        return GetCullingOfStratholmeAI<npc_arthasAI>(creature);
    }

    struct npc_arthasAI : public npc_escortAI
    {
        npc_arthasAI(Creature* creature) : npc_escortAI(creature), summons(me)
        {
            pInstance = creature->GetInstanceScript();
        }

        InstanceScript* pInstance;
        SummonList summons;
        bool eventInRun;
        EventMap actionEvents;
        EventMap combatEvents;
        uint8 waveGroupId;
        uint8 waveKillCount;
        uint8 timeRiftId;

        Creature* GetEventNpc(uint32 entry);
        void ScheduleNextEvent(uint32 currentEvent, uint32 time);
        void SummonNextWave();
        void ReorderInstance(uint32 data);
        void EnterCombat(Unit* /*who*/) override ;
        void SendNextWave(uint32 entry);
        void SpawnTimeRift();

        void JustDied(Unit*) override
        {
            RemoveEscortState(STATE_ESCORT_ESCORTING);
            if (pInstance)
                pInstance->SetData(DATA_ARTHAS_REPOSITION, 2);
        }

        void JustSummoned(Creature* cr) override
        {
            summons.Summon(cr);
        }

        void SummonedCreatureDespawn(Creature* cr) override { summons.Despawn(cr); }

        void SummonedCreatureDies(Creature* cr, Unit*) override
        {
            if (pInstance && pInstance->GetData(DATA_ARTHAS_EVENT) > COS_PROGRESS_FINISHED_INTRO && pInstance->GetData(DATA_ARTHAS_EVENT) < COS_PROGRESS_REACHED_TOWN_HALL)
                SendNextWave(cr->GetEntry());
        }

        void DoAction(int32 param) override
        {
            if (param == ACTION_START_EVENT)
            {
                // Event
                eventInRun = true;
                actionEvents.ScheduleEvent(EVENT_ACTION_PHASE1, 0);
            }
            else if (param == ACTION_START_CITY)
            {
                Talk(SAY_PHASE201);
                actionEvents.ScheduleEvent(EVENT_ACTION_PHASE2, 12000);
                SetRun(false);
                eventInRun = true;

                me->SummonCreature(NPC_CITY_MAN, EventPos[EVENT_SRC_TOWN_CITYMAN1]);
                me->SummonCreature(NPC_CITY_MAN2, EventPos[EVENT_SRC_TOWN_CITYMAN2]);
            }
            else if (param == ACTION_KILLED_SALRAMM)
            {
                waveGroupId = 10;
                eventInRun = true;
                SetRun(true);
                actionEvents.ScheduleEvent(EVENT_ACTION_PHASE2 + 9, 10000);
            }
            else if (param == ACTION_START_TOWN_HALL)
            {
                Talk(SAY_PHASE301);
                SetEscortPaused(false);
                SetRun(false);

                if (Creature* cr = me->SummonCreature(NPC_CITY_MAN3, EventPos[EVENT_SRC_HALL_CITYMAN1]))
                {
                    cr->AI()->DoAction(ACTION_FORCE_CHANGE_LOCK);
                }
                if (Creature* cr = me->SummonCreature(NPC_CITY_MAN4, EventPos[EVENT_SRC_HALL_CITYMAN2]))
                {
                    cr->AI()->DoAction(ACTION_FORCE_CHANGE_LOCK);
                }
                if (Creature* cr = me->SummonCreature(NPC_CITY_MAN,  EventPos[EVENT_SRC_HALL_CITYMAN3]))
                {
                    cr->AI()->DoAction(ACTION_FORCE_CHANGE_LOCK);
                }
            }
            else if (param == ACTION_START_SECRET_PASSAGE)
            {
                Talk(SAY_PHASE401);
                SetEscortPaused(false);
                SetRun(false);
            }
            else if (param == ACTION_START_LAST_CITY)
            {
                Talk(SAY_PHASE404);
                SetEscortPaused(false);
                SetRun(true);
            }
            else if (param == ACTION_START_MALGANIS)
            {
                summons.DespawnAll();
                if (Creature* cr = me->SummonCreature(NPC_MAL_GANIS, EventPos[EVENT_SRC_MALGANIS_FINAL]))
                {
                    summons.Despawn(cr);
                    summons.Summon(cr);
                    cr->SetFlag(UNIT_FIELD_FLAGS, UNIT_FLAG_IMMUNE_TO_PC | UNIT_FLAG_IMMUNE_TO_NPC);
                    cr->SetFlag(UNIT_FIELD_FLAGS, UNIT_FLAG_NON_ATTACKABLE);
                }
                Talk(SAY_PHASE501);
                SetEscortPaused(false);
                SetRun(true);
            }
            else if (param == ACTION_KILLED_MALGANIS)
            {
                EnterEvadeMode();
                eventInRun = true;
                actionEvents.ScheduleEvent(EVENT_ACTION_PHASE5 + 1, 22000);
                me->SetFacingTo(1.84f);

                if (!me->GetMap()->GetPlayers().IsEmpty())
                    if (Player* player = me->GetMap()->GetPlayers().getFirst()->GetSource())
                        player->RewardPlayerAndGroupAtEvent(31006, player); // Malganis quest entry required
            }
        }

        void Reset() override
        {
            actionEvents.Reset();
            combatEvents.Reset();
            summons.DespawnAll();
            eventInRun = false;
            waveGroupId = 0;
            waveKillCount = 0;
            timeRiftId = 0;

            me->RemoveFlag(UNIT_NPC_FLAGS, UNIT_NPC_FLAG_GOSSIP);

            if (pInstance)
            {
                pInstance->SetData(DATA_ARTHAS_REPOSITION, 1);
                uint32 data = pInstance->GetData(DATA_ARTHAS_EVENT);
                if (data >= COS_PROGRESS_FINISHED_INTRO)
                    ReorderInstance(data);
            }
        }

        void WaypointReached(uint32 uiPointId) override
        {
            switch(uiPointId)
            {
                // Starting waypoint, After reaching uther and jaina
                case 0:
                // On the mountain with uther and jaina
                case 1:
                // Reaching city man in city
                case 9:
                // Reaching city man in town hall
                case 23:
                    SetEscortPaused(true);
                    eventInRun = true;
                    break;
                // After intro, in front of bridge
                case 3:
                    SetRun(true);
                    Talk(SAY_PHASE118);
                    summons.DespawnAll(); // uther, jaina and horses
                    break;
                // Reached City
                case 8:
                    me->SetFlag(UNIT_NPC_FLAGS, UNIT_NPC_FLAG_GOSSIP);
                    SetEscortPaused(true);
                    if (pInstance)
                        pInstance->SetData(DATA_ARTHAS_EVENT, COS_PROGRESS_FINISHED_INTRO);

                    if (Creature* stalker = me->SummonCreature(NPC_INVIS_TARGET, 2026.469f, 1287.088f, 143.596f, 1.37f, TEMPSUMMON_TIMED_DESPAWN, 14000))
                    {
                        me->SetFacingToObject(stalker);
                        stalker->DespawnOrUnsummon(500);
                    }
                    break;
                // Reached first cityman
                case 10:
                    if (Creature* cityman = GetEventNpc(NPC_CITY_MAN))
                    {
                        cityman->AI()->Talk(SAY_PHASE204);
                        me->CastSpell(cityman, SPELL_ARTHAS_CRUSADER_STRIKE, true);
                    }
                    break;
                // Reached second cityman
                case 11:
                    if (Creature* cityman = GetEventNpc(NPC_CITY_MAN2))
                    {
                        cityman->Say("Oh no...", LANG_UNIVERSAL); // missing script_text
                        me->CastSpell(cityman, SPELL_ARTHAS_CRUSADER_STRIKE, true);
                    }
                    me->SetReactState(REACT_DEFENSIVE);
                    SetEscortPaused(true);
                    eventInRun = true;
                    break;
                // Reached Town Hall
                case 20:
                    if (pInstance)
                        pInstance->SetData(DATA_ARTHAS_EVENT, COS_PROGRESS_REACHED_TOWN_HALL);
                    me->SetFlag(UNIT_NPC_FLAGS, UNIT_NPC_FLAG_GOSSIP);
                    SetRun(false);
                    SetEscortPaused(true);
                    break;
                // Inside Town Hall first scene pos
                case 22:
                    actionEvents.ScheduleEvent(EVENT_ACTION_PHASE3, 0);
                    eventInRun = true;
                    SetEscortPaused(true);
                    break;
                // Town Hall, upper floor first fight
                case 26:
                    SetEscortPaused(true);
                    eventInRun = true;
                    SpawnTimeRift();
                    Talk(SAY_PHASE307);
                    break;
                // Town Hall, upper floor second fight
                case 29:
                    SpawnTimeRift();
                    SpawnTimeRift();
                    Talk(SAY_PHASE309);
                    SetEscortPaused(true);
                    eventInRun = true;
                    break;
                // Town Hall, upper floor third fight
                case 31:
                    SetRun(false);
                    SpawnTimeRift();
                    SpawnTimeRift();
                    Talk(SAY_PHASE312);
                    SetEscortPaused(true);
                    eventInRun = true;
                    break;
                // Book Shelf
                case 34:
                    Talk(SAY_PHASE402);
                    break;
                case 35:
                    Talk(SAY_PHASE403);
                    break;
                // Reached book shelf
                case 36:
                    SetRun(true);
                    if (pInstance)
                        if (GameObject* pGate = pInstance->instance->GetGameObject(pInstance->GetGuidData(DATA_SHKAF_GATE)))
                            pGate->SetGoState(GO_STATE_ACTIVE);
                    break;
                // Behind secred passage
                case 45:
                    SetRun(true);
                    me->SetFlag(UNIT_NPC_FLAGS, UNIT_NPC_FLAG_GOSSIP);
                    SetEscortPaused(true);
                    if (pInstance)
                        pInstance->SetData(DATA_ARTHAS_EVENT, COS_PROGRESS_LAST_CITY);
                    break;
                // Some walk talk
                case 47:
                    SetRun(false);
                    Talk(SAY_PHASE405);
                    break;
                case 48:
                    SetRun(true);
                    Talk(SAY_PHASE406);
                    break;
                case 53:
                    Talk(SAY_PHASE407);
                    break;
                // Before Malganis event
                case 54:
                    if (pInstance)
                        pInstance->SetData(DATA_ARTHAS_EVENT, COS_PROGRESS_BEFORE_MALGANIS);

                    me->SetFlag(UNIT_NPC_FLAGS, UNIT_NPC_FLAG_GOSSIP);
                    SetEscortPaused(true);
                    break;
                // Infront of malganis
                case 55:
                    Talk(SAY_PHASE502);
                    actionEvents.ScheduleEvent(EVENT_ACTION_PHASE5, 7000);
                    SetEscortPaused(true);
                    eventInRun = true;
                    break;
                // After malganis defeat
                case 56:
                    SetEscortPaused(true);
                    eventInRun = true;
                    break;
            }
        }

        void UpdateAI(uint32 diff) override
        {
            npc_escortAI::UpdateAI(diff);

            if (eventInRun)
            {
                actionEvents.Update(diff);
                switch (uint32 currentEvent = actionEvents.ExecuteEvent())
                {
                    case EVENT_ACTION_PHASE1:
                        SetRun(false);
                        me->SummonCreature(NPC_JAINA, EventPos[EVENT_SRC_JAINA], TEMPSUMMON_DEAD_DESPAWN, 180000);
                        if (Creature* uther = me->SummonCreature(NPC_UTHER, EventPos[EVENT_SRC_UTHER], TEMPSUMMON_DEAD_DESPAWN, 180000))
                        {
                            uther->GetMotionMaster()->MovePoint(0, EventPos[EVENT_DST_UTHER], false);
                            uther->SetTarget(me->GetGUID());
                            me->SetTarget(uther->GetGUID());
                        }
                        for (int i = 0; i < 3; ++i)
                            if (Creature* horse = me->SummonCreature(NPC_HORSE_ESCORT, EventPos[EVENT_SRC_HORSE1 + i], TEMPSUMMON_DEAD_DESPAWN, 180000))
                                horse->GetMotionMaster()->MovePoint(0, EventPos[EVENT_DST_HORSE1 + i], false);

                        ScheduleNextEvent(currentEvent, 4000);
                        break;
                    case EVENT_ACTION_PHASE1+1:
                        // Start Event
                        Start(true, false);
                        SetDespawnAtEnd(false);

                        ScheduleNextEvent(currentEvent, 9000);
                        break;
                    // After waypoint 0
                    case EVENT_ACTION_PHASE1+2:
                        Talk(SAY_PHASE101);
                        ScheduleNextEvent(currentEvent, 2000);
                        break;
                    case EVENT_ACTION_PHASE1+3:
                        if (Creature* uther = GetEventNpc(NPC_UTHER))
                            uther->AI()->Talk(SAY_PHASE102);

                        ScheduleNextEvent(currentEvent, 8000);
                        break;
                    case EVENT_ACTION_PHASE1+4:
                        SetEscortPaused(false);
                        eventInRun = false;
                        Talk(SAY_PHASE103);
                        ScheduleNextEvent(currentEvent, 2000);
                        break;
                    // After waypoint 1
                    case EVENT_ACTION_PHASE1+5:
                        if (Creature* jaina = GetEventNpc(NPC_JAINA))
                            jaina->SetTarget(me->GetGUID());

                        Talk(SAY_PHASE104);
                        ScheduleNextEvent(currentEvent, 10000);
                        break;
                    case EVENT_ACTION_PHASE1+6:
                        if (Creature* uther = GetEventNpc(NPC_UTHER))
                            uther->AI()->Talk(SAY_PHASE105);

                        ScheduleNextEvent(currentEvent, 1000);
                        break;
                    case EVENT_ACTION_PHASE1+7:
                        Talk(SAY_PHASE106);
                        ScheduleNextEvent(currentEvent, 4000);
                        break;
                    case EVENT_ACTION_PHASE1+8:
                        if (Creature* uther = GetEventNpc(NPC_UTHER))
                            uther->AI()->Talk(SAY_PHASE107);

                        ScheduleNextEvent(currentEvent, 6000);
                        break;
                    case EVENT_ACTION_PHASE1+9:
                        Talk(SAY_PHASE108);
                        ScheduleNextEvent(currentEvent, 4000);
                        break;
                    case EVENT_ACTION_PHASE1+10:
                        if (Creature* uther = GetEventNpc(NPC_UTHER))
                            uther->AI()->Talk(SAY_PHASE109);

                        ScheduleNextEvent(currentEvent, 8000);
                        break;
                    case EVENT_ACTION_PHASE1+11:
                        Talk(SAY_PHASE110);
                        ScheduleNextEvent(currentEvent, 4000);
                        break;
                    case EVENT_ACTION_PHASE1+12:
                        if (Creature* uther = GetEventNpc(NPC_UTHER))
                            uther->AI()->Talk(SAY_PHASE111);

                        ScheduleNextEvent(currentEvent, 4000);
                        break;
                    case EVENT_ACTION_PHASE1+13:
                        Talk(SAY_PHASE112);
                        ScheduleNextEvent(currentEvent, 11000);
                        break;
                    case EVENT_ACTION_PHASE1+14:
                        if (Creature* jaina = GetEventNpc(NPC_JAINA))
                            jaina->AI()->Talk(SAY_PHASE113);

                        ScheduleNextEvent(currentEvent, 2500);
                        break;
                    case EVENT_ACTION_PHASE1+15:
                        Talk(SAY_PHASE114);
                        ScheduleNextEvent(currentEvent, 9000);
                        break;
                    case EVENT_ACTION_PHASE1+16:
                        if (Creature* uther = GetEventNpc(NPC_UTHER))
                            uther->AI()->Talk(SAY_PHASE115);

                        ScheduleNextEvent(currentEvent, 4000);
                        break;
                    case EVENT_ACTION_PHASE1+17:
                        for (SummonList::const_iterator i = summons.begin(); i != summons.end(); ++i)
                        {
                            Creature* summon = ObjectAccessor::GetCreature(*me, *i);
                            if (summon && summon->GetEntry() == NPC_HORSE_ESCORT)
                                summon->GetMotionMaster()->MovePoint(0, EventPos[EVENT_POS_RETREAT], false);
                        }

                        ScheduleNextEvent(currentEvent, 1000);
                        break;
                    case EVENT_ACTION_PHASE1+18:
                        if (Creature* uther = GetEventNpc(NPC_UTHER))
                        {
                            uther->SetTarget();
                            uther->AddUnitMovementFlag(MOVEMENTFLAG_WALKING);
                            uther->GetMotionMaster()->MovePoint(0, EventPos[EVENT_POS_RETREAT], false);
                        }
                        ScheduleNextEvent(currentEvent, 1000);
                        break;
                    case EVENT_ACTION_PHASE1+19:
                        if (Creature* jaina = GetEventNpc(NPC_JAINA))
                        {
                            jaina->SetTarget();
                            jaina->AddUnitMovementFlag(MOVEMENTFLAG_WALKING);
                            jaina->GetMotionMaster()->MovePoint(0, EventPos[EVENT_POS_RETREAT], false);
                        }
                        Talk(SAY_PHASE116);
                        ScheduleNextEvent(currentEvent, 2000);
                        break;
                    case EVENT_ACTION_PHASE1+20:
                        if (Creature* jaina = GetEventNpc(NPC_JAINA))
                        {
                            jaina->GetMotionMaster()->MoveIdle();
                            jaina->AI()->Talk(SAY_PHASE117);
                        }

                        ScheduleNextEvent(currentEvent, 2000);
                        break;
                    case EVENT_ACTION_PHASE1+21:
                        if (Creature* jaina = GetEventNpc(NPC_JAINA))
                        {
                            jaina->AddUnitMovementFlag(MOVEMENTFLAG_WALKING);
                            jaina->GetMotionMaster()->MovePoint(0, EventPos[EVENT_POS_RETREAT], false);
                        }
                        summons.DespawnEntry(NPC_HORSE_ESCORT);
                        ScheduleNextEvent(currentEvent, 4000);
                        break;
                    case EVENT_ACTION_PHASE1+22:
                        SetEscortPaused(false);
                        eventInRun = false;
                        me->SetTarget();
                        // dont schedule next, do it in gossip select!
                        break;
                    //After Gossip 1 (waypoint 8)
                    case EVENT_ACTION_PHASE2:
                        summons.DespawnEntry(NPC_INVIS_TARGET); // remove trigger
                        me->SetTarget();
                        SetEscortPaused(false);
                        eventInRun = false;
                        ScheduleNextEvent(currentEvent, 1000);
                        break;
                    // After waypoint 9
                    case EVENT_ACTION_PHASE2+1:
                        if (Creature* cityman = GetEventNpc(NPC_CITY_MAN))
                        {
                            cityman->AI()->Talk(SAY_PHASE202);
                            cityman->SetTarget(me->GetGUID());
                            cityman->AddUnitMovementFlag(MOVEMENTFLAG_WALKING);
                            cityman->GetMotionMaster()->MovePoint(0, EventPos[EVENT_DST_CITYMAN]);
                        }

                        ScheduleNextEvent(currentEvent, 9000);
                        break;
                    case EVENT_ACTION_PHASE2+2:
                        Talk(SAY_PHASE203);
                        SetEscortPaused(false);
                        eventInRun = false;
                        ScheduleNextEvent(currentEvent, 1500);
                        break;
                    // After waypoint 11
                    case EVENT_ACTION_PHASE2+3:
                        if (Creature* stalker = me->SummonCreature(NPC_INVIS_TARGET, 2081.447f, 1287.770f, 141.3241f, 1.37f, TEMPSUMMON_TIMED_DESPAWN, 10000))
                        {
                            me->SetFacingToObject(stalker);
                            stalker->DespawnOrUnsummon(500);
                        }
                        Talk(SAY_PHASE205);
                        ScheduleNextEvent(currentEvent, 4000);
                        break;
                    case EVENT_ACTION_PHASE2+4:
                        if (Creature* malganis = me->SummonCreature(NPC_MAL_GANIS, EventPos[EVENT_SRC_MALGANIS], TEMPSUMMON_TIMED_DESPAWN, 60000))
                        {
                            malganis->CastSpell(malganis, SPELL_MALGANIS_APPEAR, true);
                            malganis->AI()->Talk(SAY_PHASE206);
                            malganis->SetTarget(me->GetGUID());
                            me->SetTarget(malganis->GetGUID());
                            malganis->SetReactState(REACT_PASSIVE);

                            std::list<Creature*> unitList;
                            malganis->GetCreaturesWithEntryInRange(unitList, 20.0f, NPC_CITY_MAN);
                            malganis->GetCreaturesWithEntryInRange(unitList, 20.0f, NPC_CITY_MAN2);

                            for (std::list<Creature*>::const_iterator itr = unitList.begin(); itr != unitList.end(); ++itr)
                                if ((*itr)->ToCreature())
                                {
                                    (*itr)->ToCreature()->AI()->DoAction(ACTION_INFECT_CITIZIEN);
                                    (*itr)->GetMotionMaster()->MoveFleeing(malganis, 2000);
                                }

                            unitList.clear();
                        }

                        ScheduleNextEvent(currentEvent, 12000);
                        break;
                    case EVENT_ACTION_PHASE2+5:
                        if (Creature* malganis = GetEventNpc(NPC_MAL_GANIS))
                            malganis->AI()->Talk(SAY_PHASE207);

                        ScheduleNextEvent(currentEvent, 15000);
                        break;
                    case EVENT_ACTION_PHASE2+6:
                        if (Creature* malganis = GetEventNpc(NPC_MAL_GANIS))
                        {
                            me->SetTarget();
                            me->SetFacingToObject(malganis);
                            malganis->SetVisible(false);
                        }

                        Talk(SAY_PHASE208);
                        ScheduleNextEvent(currentEvent, 11000);
                        break;
                    case EVENT_ACTION_PHASE2+7:
                        summons.DespawnEntry(NPC_MAL_GANIS);
                        summons.DespawnEntry(NPC_CITY_MAN);
                        summons.DespawnEntry(NPC_CITY_MAN2);
                        Talk(SAY_PHASE209);
                        me->SetReactState(REACT_DEFENSIVE);
                        ScheduleNextEvent(currentEvent, 20000);
                        if (pInstance)
                            pInstance->SetData(DATA_ARTHAS_EVENT, COS_PROGRESS_FINISHED_CITY_INTRO);
                        break;
                    case EVENT_ACTION_PHASE2+8:
                        if (pInstance)
                            pInstance->SetData(DATA_START_WAVES, 1);

                        SummonNextWave();
                        break;
                    case EVENT_ACTION_PHASE2+9:
                        if (pInstance)
                            pInstance->DoUpdateWorldState(WORLDSTATE_WAVE_COUNT, 0);

                        Talk(SAY_PHASE210);
                        eventInRun = false;
                        SetEscortPaused(false);
                        break;
                    // After waypoint 22
                    case EVENT_ACTION_PHASE3:
                        me->SetReactState(REACT_AGGRESSIVE);
                        if (Creature* cr = GetEventNpc(NPC_CITY_MAN3))
                            cr->SetTarget(me->GetGUID());
                        if (Creature* cr = GetEventNpc(NPC_CITY_MAN4))
                            cr->SetTarget(me->GetGUID());
                        if (Creature* cr = GetEventNpc(NPC_CITY_MAN))
                            cr->SetTarget(me->GetGUID());
                        ScheduleNextEvent(currentEvent, 1000);
                        break;
                    case EVENT_ACTION_PHASE3+1:
                        me->SetReactState(REACT_AGGRESSIVE);
                        if (Creature* cr = GetEventNpc(NPC_CITY_MAN3))
                            cr->AI()->Talk(SAY_PHASE302);

                        ScheduleNextEvent(currentEvent, 7000);
                        break;
                    case EVENT_ACTION_PHASE3+2:
                        Talk(SAY_PHASE303);
                        SetEscortPaused(false);
                        eventInRun = false;
                        ScheduleNextEvent(currentEvent, 0);
                        break;
                    //After waypoint 23
                    case EVENT_ACTION_PHASE3+3:
                        SetRun(true);
                        if (Creature* cr = GetEventNpc(NPC_CITY_MAN3))
                            me->CastSpell(cr, SPELL_ARTHAS_CRUSADER_STRIKE, true);
                        ScheduleNextEvent(currentEvent, 2000);
                        break;
                    case EVENT_ACTION_PHASE3+4:
                        Talk(SAY_PHASE304);
                        ScheduleNextEvent(currentEvent, 2000);
                        break;
                    case EVENT_ACTION_PHASE3+5:
                        if (Creature* cr = GetEventNpc(NPC_CITY_MAN3))
                            cr->AI()->Talk(SAY_PHASE305);
                        ScheduleNextEvent(currentEvent, 1000);
                        break;
                    case EVENT_ACTION_PHASE3+6:
                        if (Creature* cr = GetEventNpc(NPC_CITY_MAN))
                        {
                            cr->UpdateEntry(NPC_INFINITE_HUNTER, nullptr, false);
                            cr->SetFlag(UNIT_FIELD_FLAGS, UNIT_FLAG_IMMUNE_TO_PC | UNIT_FLAG_IMMUNE_TO_NPC);
                            cr->SetReactState(REACT_PASSIVE);
                        }
                        ScheduleNextEvent(currentEvent, 2000);
                        break;
                    case EVENT_ACTION_PHASE3+7:
                        if (Creature* cr = GetEventNpc(NPC_CITY_MAN4))
                        {
                            cr->UpdateEntry(NPC_INFINITE_AGENT, nullptr, false);
                            cr->SetFlag(UNIT_FIELD_FLAGS, UNIT_FLAG_IMMUNE_TO_PC | UNIT_FLAG_IMMUNE_TO_NPC);
                            cr->SetReactState(REACT_PASSIVE);
                        }
                        ScheduleNextEvent(currentEvent, 2000);
                        break;
                    case EVENT_ACTION_PHASE3+8:
                        if (Creature* cr = GetEventNpc(NPC_CITY_MAN3))
                        {
                            cr->UpdateEntry(NPC_INFINITE_ADVERSARY, nullptr, false);
                            cr->SetReactState(REACT_AGGRESSIVE);
                            cr->SetInCombatWithZone();
                            cr->AddThreat(me, 0.0f);
                        }
                        if (Creature* cr = GetEventNpc(NPC_INFINITE_AGENT)) // it is infinite agent now :)
                        {
                            cr->RemoveFlag(UNIT_FIELD_FLAGS, UNIT_FLAG_IMMUNE_TO_PC | UNIT_FLAG_IMMUNE_TO_NPC);
                            cr->SetReactState(REACT_AGGRESSIVE);
                            cr->SetInCombatWithZone();
                            cr->AddThreat(me, 0.0f);
                        }
                        if (Creature* cr = GetEventNpc(NPC_INFINITE_HUNTER)) // it is infinite hunter now :)
                        {
                            cr->RemoveFlag(UNIT_FIELD_FLAGS, UNIT_FLAG_IMMUNE_TO_PC | UNIT_FLAG_IMMUNE_TO_NPC);
                            cr->SetReactState(REACT_AGGRESSIVE);
                            cr->SetInCombatWithZone();
                            cr->AddThreat(me, 0.0f);
                        }
                        ScheduleNextEvent(currentEvent, 2000);
                        break;
                    case EVENT_ACTION_PHASE3+9:
                        // Arthas is fighting infinites in town hall
                        if (me->IsInCombat())
                        {
                            actionEvents.RepeatEvent(1000);
                            return;
                        }

                        summons.DespawnAll();
                        me->Say("I can't afford to spare you.", LANG_UNIVERSAL);
                        me->SetFacingTo(0.0f);
                        ScheduleNextEvent(currentEvent, 5000);
                        break;
                    case EVENT_ACTION_PHASE3+10:
                        Talk(SAY_PHASE306);
                        ScheduleNextEvent(currentEvent, 5000);
                        break;
                    case EVENT_ACTION_PHASE3+11:
                        SetEscortPaused(false);
                        eventInRun = false;
                        ScheduleNextEvent(currentEvent, 1000);
                        break;
                    case EVENT_ACTION_PHASE3+12:
                        // Arthas is fighting first chronos
                        if (me->IsInCombat())
                        {
                            actionEvents.RepeatEvent(1000);
                            return;
                        }

                        eventInRun = false;
                        SetEscortPaused(false);
                        Talk(SAY_PHASE308);
                        me->SetFacingTo(M_PI);
                        ScheduleNextEvent(currentEvent, 0);
                        break;
                    case EVENT_ACTION_PHASE3+13:
                        // Arthas is fighting second chronos
                        if (me->IsInCombat())
                        {
                            actionEvents.RepeatEvent(1000);
                            return;
                        }

                        eventInRun = false;
                        SetEscortPaused(false);
                        Talk(SAY_PHASE311);
                        me->SetFacingTo(M_PI * 3 / 2);
                        ScheduleNextEvent(currentEvent, 0);
                        break;
                    case EVENT_ACTION_PHASE3+14:
                        // Arthas is fighting third chronos
                        if (me->IsInCombat())
                        {
                            actionEvents.RepeatEvent(1000);
                            return;
                        }

                        me->SetFacingTo(M_PI / 2);
                        ScheduleNextEvent(currentEvent, 8000);
                        break;
                    case EVENT_ACTION_PHASE3+15:
                        Talk(SAY_PHASE313);
                        me->SummonCreature(NPC_TIME_RIFT, EventPos[EVENT_SRC_EPOCH], TEMPSUMMON_TIMED_DESPAWN, 20000);
                        if (Creature* cr = me->SummonCreature(NPC_EPOCH, EventPos[EVENT_SRC_EPOCH]))
                        {
                            cr->SetFlag(UNIT_FIELD_FLAGS, UNIT_FLAG_IMMUNE_TO_PC | UNIT_FLAG_IMMUNE_TO_NPC);
                            cr->SetFlag(UNIT_FIELD_FLAGS, UNIT_FLAG_NON_ATTACKABLE);
                            me->SetTarget(cr->GetGUID());
                            cr->GetMotionMaster()->MovePoint(0, EventPos[EVENT_DST_EPOCH]);
                        }

                        ScheduleNextEvent(currentEvent, 3000);
                        break;
                    case EVENT_ACTION_PHASE3+16:
                        if (Creature* cr = GetEventNpc(NPC_EPOCH))
                            cr->AI()->Talk(SAY_PHASE314);

                        ScheduleNextEvent(currentEvent, 14000);
                        break;
                    case EVENT_ACTION_PHASE3+17:
                        Talk(SAY_PHASE315);
                        ScheduleNextEvent(currentEvent, 7000);
                        break;
                    case EVENT_ACTION_PHASE3+18:
                        if (Creature* cr = GetEventNpc(NPC_EPOCH))
                        {
                            cr->RemoveFlag(UNIT_FIELD_FLAGS, UNIT_FLAG_IMMUNE_TO_PC | UNIT_FLAG_IMMUNE_TO_NPC);
                            cr->RemoveFlag(UNIT_FIELD_FLAGS, UNIT_FLAG_NON_ATTACKABLE);
                            cr->SetReactState(REACT_AGGRESSIVE);
                            cr->AddThreat(me, 0.0f);
                            cr->SetInCombatWithZone();
                        }
                        ScheduleNextEvent(currentEvent, 1000);
                        break;
                    case EVENT_ACTION_PHASE3+19:
                        // Arthas is fighting epoch chronos
                        if (me->IsInCombat())
                        {
                            actionEvents.RepeatEvent(1000);
                            return;
                        }

                        if (pInstance)
                            pInstance->SetData(DATA_ARTHAS_EVENT, COS_PROGRESS_KILLED_EPOCH);

                        me->SetFlag(UNIT_NPC_FLAGS, UNIT_NPC_FLAG_GOSSIP);
                        eventInRun = false;
                        break;
                    case EVENT_ACTION_PHASE5:
                        if (Creature* cr = GetEventNpc(NPC_MAL_GANIS))
                        {
                            cr->RemoveFlag(UNIT_FIELD_FLAGS, UNIT_FLAG_IMMUNE_TO_PC | UNIT_FLAG_IMMUNE_TO_NPC);
                            cr->RemoveFlag(UNIT_FIELD_FLAGS, UNIT_FLAG_NON_ATTACKABLE);
                            cr->SetInCombatWithZone();
                            cr->AddThreat(me, 0.0f);
                            AttackStart(cr);
                        }
                        eventInRun = false;
                        SetEscortPaused(true);
                        break;
                    case EVENT_ACTION_PHASE5+1:
                        Talk(SAY_PHASE503);
                        SetEscortPaused(false);
                        eventInRun = false;
                        ScheduleNextEvent(currentEvent, 5000);
                        break;
                    case EVENT_ACTION_PHASE5+2:
                        me->SetFacingTo(5.28f);
                        Talk(SAY_PHASE504);
                        if (pInstance)
                        {
                            pInstance->SetData(DATA_ARTHAS_EVENT, COS_PROGRESS_FINISHED);
                            if (GameObject* go = pInstance->instance->GetGameObject(pInstance->GetGuidData(DATA_EXIT_GATE)))
                                go->SetGoState(GO_STATE_ACTIVE);

                            if (!me->GetMap()->GetPlayers().IsEmpty())
<<<<<<< HEAD
=======
                            {
>>>>>>> 9f4f8243
                                if (Player* player = me->GetMap()->GetPlayers().getFirst()->GetSource())
                                {
                                    if (GameObject* chest = player->SummonGameObject(DUNGEON_MODE(GO_MALGANIS_CHEST_N, GO_MALGANIS_CHEST_H), 2288.35f, 1498.73f, 128.414f, -0.994837f, 0, 0, 0, 0, 0))
                                    {
                                        chest->SetLootRecipient(me->GetMap());
                                    }
                                }
                            }
                        }
                        ScheduleNextEvent(currentEvent, 10000);
                        break;
                    case EVENT_ACTION_PHASE5+3:
                        eventInRun = false;
                        me->SetVisible(false);
                        break;
                }
            }

            //Battling skills
            if (!me->GetVictim())
                return;

            combatEvents.Update(diff);
            if (me->HasUnitState(UNIT_STATE_CASTING))
                return;

            switch (combatEvents.ExecuteEvent())
            {
                case EVENT_COMBAT_EXORCISM:
                    if (Unit* target = SelectTarget(SelectTargetMethod::Random, 0))
                        me->CastSpell(target, DUNGEON_MODE(SPELL_ARTHAS_EXORCISM_N, SPELL_ARTHAS_EXORCISM_H), false);

                    combatEvents.RepeatEvent(7300);
                    break;
                case EVENT_COMBAT_HEALTH_CHECK:
                    if (HealthBelowPct(40))
                        me->CastSpell(me, SPELL_ARTHAS_HOLY_LIGHT, false);

                    combatEvents.RepeatEvent(1000);
                    break;
            }

            DoMeleeAttackIfReady();
        }
    };
};

Creature* npc_arthas::npc_arthasAI::GetEventNpc(uint32 entry)
{
    for (SummonList::iterator i = summons.begin(); i != summons.end();)
    {
        Creature* summon = ObjectAccessor::GetCreature(*me, *i);
        if (!summon)
            summons.erase(i++);
        else if (summon->GetEntry() == entry)
            return summon;
        else
            ++i;
    }

    return nullptr;
}

void npc_arthas::npc_arthasAI::ScheduleNextEvent(uint32 currentEvent, uint32 time)
{
    actionEvents.ScheduleEvent(currentEvent + 1, time);
}

void npc_arthas::npc_arthasAI::SummonNextWave()
{
    Map::PlayerList const& PlayerList = me->GetMap()->GetPlayers();
    if (!PlayerList.IsEmpty())
        for (Map::PlayerList::const_iterator i = PlayerList.begin(); i != PlayerList.end(); ++i)
            i->GetSource()->PlayerTalkClass->SendPointOfInterest(1000 + waveGroupId);

    waveKillCount = 0; // this is forced condition!
    uint32 tableId = waveGroupId;
    if (tableId > 4)
        tableId--;

    for (uint32 i = 0; i < ENCOUNTER_WAVES_MAX_SPAWNS; ++i)
        me->SummonCreature(/*entry*/(uint32)WavesLocations[tableId][i][0], WavesLocations[tableId][i][1], WavesLocations[tableId][i][2], WavesLocations[tableId][i][3], WavesLocations[tableId][i][4]);
}

void npc_arthas::npc_arthasAI::EnterCombat(Unit* /*who*/)
{
    DoCast(me, SPELL_ARTHAS_AURA);

    // Fight
    combatEvents.ScheduleEvent(EVENT_COMBAT_EXORCISM, 2000);
    combatEvents.ScheduleEvent(EVENT_COMBAT_HEALTH_CHECK, 2000);
}

void npc_arthas::npc_arthasAI::ReorderInstance(uint32 data)
{
    Start(true, true);
    SetEscortPaused(true);
    SetDespawnAtEnd(false);

    switch (data)
    {
        case COS_PROGRESS_FINISHED_INTRO:
            SetNextWaypoint(9, false);
            me->SetFlag(UNIT_NPC_FLAGS, UNIT_NPC_FLAG_GOSSIP);
            break;
        case COS_PROGRESS_FINISHED_CITY_INTRO:
        case COS_PROGRESS_KILLED_MEATHOOK:
        case COS_PROGRESS_KILLED_SALRAMM:
            SetNextWaypoint(12, false);
            me->SetReactState(REACT_DEFENSIVE);

            if (data == COS_PROGRESS_FINISHED_CITY_INTRO)
            {
                eventInRun = true;
                actionEvents.RescheduleEvent(EVENT_ACTION_PHASE2 + 8, 10000);
            }
            else if (data == COS_PROGRESS_KILLED_MEATHOOK)
            {
                waveGroupId = 4;
                SendNextWave(NPC_MEATHOOK);
            }
            else // if (data == COS_PROGRESS_KILLED_SALRAMM)
            {
                if (pInstance)
                    pInstance->DoUpdateWorldState(WORLDSTATE_WAVE_COUNT, 10);
                DoAction(ACTION_KILLED_SALRAMM);
            }
            break;
        case COS_PROGRESS_REACHED_TOWN_HALL:
            SetNextWaypoint(21, false);
            me->SetFlag(UNIT_NPC_FLAGS, UNIT_NPC_FLAG_GOSSIP);
            break;
        case COS_PROGRESS_KILLED_EPOCH:
            SetNextWaypoint(32, false);
            me->SetFlag(UNIT_NPC_FLAGS, UNIT_NPC_FLAG_GOSSIP);
            break;
        case COS_PROGRESS_LAST_CITY:
            SetNextWaypoint(46, false);
            me->SetFlag(UNIT_NPC_FLAGS, UNIT_NPC_FLAG_GOSSIP);
            break;
        case COS_PROGRESS_BEFORE_MALGANIS:
            SetNextWaypoint(55, false);
            me->SetFlag(UNIT_NPC_FLAGS, UNIT_NPC_FLAG_GOSSIP);
            break;
    }

    if (data >= COS_PROGRESS_KILLED_EPOCH)
        if (pInstance)
            if (GameObject* pGate = pInstance->instance->GetGameObject(pInstance->GetGuidData(DATA_SHKAF_GATE)))
                pGate->SetGoState(GO_STATE_READY);

    pInstance->SetData(DATA_SHOW_INFINITE_TIMER, 1);
}

void npc_arthas::npc_arthasAI::SendNextWave(uint32 entry)
{
    if (!pInstance)
        return;

    if (entry == NPC_MEATHOOK)
    {
        waveKillCount = 4;
        pInstance->SetData(DATA_ARTHAS_EVENT, COS_PROGRESS_KILLED_MEATHOOK);
    }
    else if (entry == NPC_SALRAMM)
    {
        pInstance->SetData(DATA_ARTHAS_EVENT, COS_PROGRESS_KILLED_SALRAMM);
        return;
    }

    // Group is killed
    if (++waveKillCount >= 4)
    {
        waveGroupId++;
        if (waveGroupId == 4) // Meathook
            me->SummonCreature(NPC_MEATHOOK, EventPos[EVENT_SRC_MEATHOOK]);
        else if (waveGroupId == 9) // Salramm
            me->SummonCreature(NPC_SALRAMM, EventPos[EVENT_SRC_SALRAMM]);
        else
            SummonNextWave();

        pInstance->DoUpdateWorldState(WORLDSTATE_WAVE_COUNT, waveGroupId + 1);
    }
}

void npc_arthas::npc_arthasAI::SpawnTimeRift()
{
    if (timeRiftId >= 5)
        return;

    for (uint8 i = 0; i < uint8(timeRiftId == 0 ? ENCOUNTER_CHRONO_MAX_SPAWNS_FIRST : ENCOUNTER_CHRONO_MAX_SPAWNS_SECOND); ++i)
    {
        // Spawn everyone at time rift pos
        if (Creature* cr = me->SummonCreature(/*entry*/(uint32)RiftAndSpawnsLocations[timeRiftId][i][0], RiftAndSpawnsLocations[timeRiftId][0][1], RiftAndSpawnsLocations[timeRiftId][0][2], RiftAndSpawnsLocations[timeRiftId][0][3], RiftAndSpawnsLocations[timeRiftId][0][4]))
        {
            if (cr->GetEntry() == NPC_TIME_RIFT)
                cr->DespawnOrUnsummon(10000);
            else // x, y, z (0 is entry)
            {
                // first infinite
                if (i == 1)
                    AttackStart(cr);

                cr->SetInCombatWithZone();
                cr->AddThreat(me, 0.0f);
                cr->SetReactState(REACT_AGGRESSIVE);
                cr->GetMotionMaster()->MovePoint(POINT_CHRONOS, RiftAndSpawnsLocations[timeRiftId][i][1], RiftAndSpawnsLocations[timeRiftId][i][2], RiftAndSpawnsLocations[timeRiftId][i][3]);
            }
        }
    }

    timeRiftId++;
}

class npc_crate_helper : public CreatureScript
{
public:
    npc_crate_helper() : CreatureScript("npc_create_helper_cot") { }

    struct npc_crate_helperAI : public NullCreatureAI
    {
        npc_crate_helperAI(Creature* creature) : NullCreatureAI(creature)
        {
            _marked = false;
        }

        void SpellHit(Unit* /*caster*/, SpellInfo const* spell) override
        {
            if (spell->Id == SPELL_ARCANE_DISRUPTION && !_marked)
            {
                _marked = true;
                if (InstanceScript* instance = me->GetInstanceScript())
                    instance->SetData(DATA_CRATE_COUNT, 0);
                if (GameObject* crate = me->FindNearestGameObject(GO_SUSPICIOUS_CRATE, 5.0f))
                {
                    crate->SummonGameObject(GO_PLAGUED_CRATE, crate->GetPositionX(), crate->GetPositionY(), crate->GetPositionZ(), crate->GetOrientation(), 0.0f, 0.0f, 0.0f, 0.0f, DAY);
                    crate->Delete();
                }
            }
        }

    private:
        bool _marked;
    };

    CreatureAI* GetAI(Creature* creature) const override
    {
        return GetCullingOfStratholmeAI<npc_crate_helperAI>(creature);
    }
};

enum chromie
{
    ITEM_ARCANE_DISRUPTOR               = 37888,
    QUEST_DISPELLING_ILLUSIONS          = 13149,
    QUEST_A_ROYAL_ESCORT                = 13151,
    SPELL_SUMMON_ARCANE_DISRUPTOR       = 49591
};

class npc_cos_chromie_start : public CreatureScript
{
public:
    npc_cos_chromie_start() : CreatureScript("npc_cos_chromie_start") { }

    bool OnQuestAccept(Player*, Creature* creature, const Quest* pQuest)
    {
        if (pQuest->GetQuestId() == QUEST_DISPELLING_ILLUSIONS)
        {
            if (InstanceScript* pInstance = creature->GetInstanceScript())
            {
                pInstance->SetData(DATA_SHOW_CRATES, 1);
            }
        }

        return true;
    }

    bool OnGossipSelect(Player* player, Creature* creature, uint32 /*sender*/, uint32 /*action*/)
    {
        // final menu id, show crates if hidden and add item if missing
        if (player->PlayerTalkClass->GetGossipMenu().GetMenuId() == 9595)
        {
            if (InstanceScript* pInstance = creature->GetInstanceScript())
            {
                if (pInstance->GetData(DATA_ARTHAS_EVENT) == COS_PROGRESS_NOT_STARTED)
                {
                    pInstance->SetData(DATA_SHOW_CRATES, 1);
                }
            }

            if (!player->HasItemCount(ITEM_ARCANE_DISRUPTOR))
            {
                creature->CastSpell(player, SPELL_SUMMON_ARCANE_DISRUPTOR);
            }
        }
        // Skip Event
        else if (player->PlayerTalkClass->GetGossipMenu().GetMenuId() == 11277)
        {
            if (InstanceScript* pInstance = creature->GetInstanceScript())
            {
                if (pInstance->GetData(DATA_ARTHAS_EVENT) == COS_PROGRESS_NOT_STARTED)
                {
                    pInstance->SetData(DATA_ARTHAS_EVENT, COS_PROGRESS_FINISHED_INTRO);
                    if (Creature* arthas = ObjectAccessor::GetCreature(*creature, pInstance->GetGuidData(DATA_ARTHAS)))
                    {
                        arthas->AI()->Reset();
                    }
                }
                player->NearTeleportTo(LeaderIntroPos2.GetPositionX(), LeaderIntroPos2.GetPositionY(), LeaderIntroPos2.GetPositionZ(), LeaderIntroPos2.GetOrientation());
            }
        }

        // return false to display last windows
        return false;
    }
};

class npc_cos_chromie_middle : public CreatureScript
{
public:
    npc_cos_chromie_middle() : CreatureScript("npc_cos_chromie_middle") { }

    bool OnQuestAccept(Player*, Creature* creature, const Quest* pQuest) override
    {
        if (pQuest->GetQuestId() == QUEST_A_ROYAL_ESCORT)
            if (InstanceScript* pInstance = creature->GetInstanceScript())
                if (pInstance->GetData(DATA_ARTHAS_EVENT) == COS_PROGRESS_CRATES_FOUND)
                    pInstance->SetData(DATA_ARTHAS_EVENT, COS_PROGRESS_START_INTRO);

        return true;
    }

    bool OnGossipSelect(Player* player, Creature* creature, uint32 /*sender*/, uint32  /*action*/) override
    {
        if (!creature->GetInstanceScript() || creature->GetInstanceScript()->GetData(DATA_ARTHAS_EVENT) != COS_PROGRESS_CRATES_FOUND)
            return true;

        // We can start event:)
        if (player->PlayerTalkClass->GetGossipMenu().GetMenuId() == 9612)
            creature->GetInstanceScript()->SetData(DATA_ARTHAS_EVENT, COS_PROGRESS_START_INTRO);

        return false;
    }

    bool OnGossipHello(Player* player, Creature* creature) override
    {
        if (creature->IsQuestGiver())
        {
            player->PrepareQuestMenu(creature->GetGUID());
            player->SendPreparedQuest(creature->GetGUID());
        }

        if (!creature->GetInstanceScript() || creature->GetInstanceScript()->GetData(DATA_ARTHAS_EVENT) != COS_PROGRESS_CRATES_FOUND)
            return true;

        return false;
    }
};

class npc_cos_stratholme_citizien : public CreatureScript
{
public:
    npc_cos_stratholme_citizien() : CreatureScript("npc_cos_stratholme_citizien") { }

    struct npc_cos_stratholme_citizienAI : public ScriptedAI
    {
        npc_cos_stratholme_citizienAI(Creature* creature) : ScriptedAI(creature)
        {
            allowTimer = 0;
            pInstance = me->GetInstanceScript();
            if (!pInstance || pInstance->GetData(DATA_ARTHAS_EVENT) < COS_PROGRESS_FINISHED_CITY_INTRO)
                allowTimer++;
        }

        bool locked;
        uint32 changeTimer;
        InstanceScript* pInstance;
        uint32 allowTimer;

        void Reset() override
        {
            me->SetUInt32Value(UNIT_NPC_EMOTESTATE, EMOTE_ONESHOT_NONE);
            locked = false;
            changeTimer = 0;

            if (pInstance)
            {
                uint32 data = pInstance->GetData(DATA_ARTHAS_EVENT);
                if (me->GetDistance(2400, 1200, 135) > 20.0f && data >= COS_PROGRESS_FINISHED_CITY_INTRO)
                {
                    if (data >= COS_PROGRESS_KILLED_SALRAMM)
                        me->DespawnOrUnsummon(500);
                    else
                        InfectMe(3000);
                }
            }
        }

        void MoveInLineOfSight(Unit* who) override
        {
            if (!allowTimer && !locked && (who->GetTypeId() == TYPEID_PLAYER || who->IsPet()) && me->GetDistance(who) < 15.0f)
                InfectMe(2000);

            ScriptedAI::MoveInLineOfSight(who);
        }

        void DoAction(int32 param) override
        {
            if (param == ACTION_INFECT_CITIZIEN)
                InfectMe(1);
            else if (param == ACTION_FORCE_CHANGE_LOCK)
                locked = true;
        }

        void InfectMe(uint32 time)
        {
            locked = true;
            changeTimer = time;
        }

        void SpellHit(Unit* caster, SpellInfo const* spellInfo) override
        {
            if (spellInfo->Id == SPELL_ARTHAS_CRUSADER_STRIKE)
            {
                if (me->GetEntry() == NPC_CITY_MAN3)
                {
                    me->StopMoving();
                    me->HandleEmoteCommand(54); // laugh
                }
                else
                    Unit::Kill(caster, me);
            }
        }

        void UpdateAI(uint32 diff) override
        {
            ScriptedAI::UpdateAI(diff);

            if (allowTimer)
            {
                allowTimer += diff;
                if (allowTimer >= 8000 && pInstance && pInstance->GetData(DATA_ARTHAS_EVENT) >= COS_PROGRESS_FINISHED_CITY_INTRO)
                    allowTimer = 0;
            }

            if (changeTimer)
            {
                changeTimer += diff;
                if (changeTimer >= 2500 && changeTimer < 10000)
                {
                    me->CastSpell(me, SPELL_GREEN_VISUAL_AURA, true);
                    me->SetUInt32Value(UNIT_NPC_EMOTESTATE, EMOTE_STATE_COWER);
                    changeTimer = 10000;
                }
                else if (changeTimer >= 14500 && changeTimer < 20000)
                {
                    me->UpdateEntry(NPC_RISEN_ZOMBIE, nullptr, false);
                    me->SetReactState(REACT_AGGRESSIVE);
                    changeTimer = 20000;
                }
                else if (changeTimer >= 23000)
                {
                    me->RemoveAura(SPELL_GREEN_VISUAL_AURA);
                    changeTimer = 0;
                }
            }
        }
    };

    CreatureAI* GetAI(Creature* creature) const override
    {
        return GetCullingOfStratholmeAI<npc_cos_stratholme_citizienAI>(creature);
    }
};

void AddSC_culling_of_stratholme()
{
    new npc_arthas();
    new npc_crate_helper();
    new npc_cos_chromie_start();
    new npc_cos_chromie_middle();
    new npc_cos_stratholme_citizien();
}<|MERGE_RESOLUTION|>--- conflicted
+++ resolved
@@ -1154,10 +1154,7 @@
                                 go->SetGoState(GO_STATE_ACTIVE);
 
                             if (!me->GetMap()->GetPlayers().IsEmpty())
-<<<<<<< HEAD
-=======
                             {
->>>>>>> 9f4f8243
                                 if (Player* player = me->GetMap()->GetPlayers().getFirst()->GetSource())
                                 {
                                     if (GameObject* chest = player->SummonGameObject(DUNGEON_MODE(GO_MALGANIS_CHEST_N, GO_MALGANIS_CHEST_H), 2288.35f, 1498.73f, 128.414f, -0.994837f, 0, 0, 0, 0, 0))
