/*
 * This file is part of the AzerothCore Project. See AUTHORS file for Copyright information
 *
 * This program is free software; you can redistribute it and/or modify it
 * under the terms of the GNU Affero General Public License as published by the
 * Free Software Foundation; either version 3 of the License, or (at your
 * option) any later version.
 *
 * This program is distributed in the hope that it will be useful, but WITHOUT
 * ANY WARRANTY; without even the implied warranty of MERCHANTABILITY or
 * FITNESS FOR A PARTICULAR PURPOSE. See the GNU Affero General Public License for
 * more details.
 *
 * You should have received a copy of the GNU General Public License along
 * with this program. If not, see <http://www.gnu.org/licenses/>.
 */

 /* ScriptData
 Name: server_commandscript
 %Complete: 100
 Comment: All server related commands
 Category: commandscripts
 EndScriptData */

#include "Chat.h"
#include "CommandScript.h"
#include "GameTime.h"
#include "GitRevision.h"
#include "Log.h"
#include "ModuleMgr.h"
#include "MotdMgr.h"
#include "MySQLThreading.h"
#include "Realm.h"
#include "StringConvert.h"
#include "UpdateTime.h"
#include "VMapFactory.h"
#include "VMapMgr2.h"
#include <boost/version.hpp>
#include <filesystem>
#include <numeric>
#include <openssl/crypto.h>
#include <openssl/opensslv.h>

using namespace Acore::ChatCommands;

class server_commandscript : public CommandScript
{
public:
    server_commandscript() : CommandScript("server_commandscript") { }

    ChatCommandTable GetCommands() const override
    {
        static ChatCommandTable serverIdleRestartCommandTable =
        {
            { "cancel",       HandleServerShutDownCancelCommand, SEC_ADMINISTRATOR, Console::Yes },
            { "",             HandleServerIdleRestartCommand,    SEC_CONSOLE,       Console::Yes }
        };

        static ChatCommandTable serverIdleShutdownCommandTable =
        {
            { "cancel",       HandleServerShutDownCancelCommand, SEC_ADMINISTRATOR, Console::Yes },
            { "",             HandleServerIdleShutDownCommand,   SEC_CONSOLE,       Console::Yes }
        };

        static ChatCommandTable serverRestartCommandTable =
        {
            { "cancel",       HandleServerShutDownCancelCommand, SEC_ADMINISTRATOR, Console::Yes },
            { "",             HandleServerRestartCommand,        SEC_ADMINISTRATOR, Console::Yes }
        };

        static ChatCommandTable serverShutdownCommandTable =
        {
            { "cancel",       HandleServerShutDownCancelCommand, SEC_ADMINISTRATOR, Console::Yes },
            { "",             HandleServerShutDownCommand,       SEC_ADMINISTRATOR, Console::Yes }
        };

        static ChatCommandTable serverSetCommandTable =
        {
            { "loglevel",     HandleServerSetLogLevelCommand,    SEC_CONSOLE,       Console::Yes },
            { "motd",         HandleServerSetMotdCommand,        SEC_ADMINISTRATOR, Console::Yes },
            { "closed",       HandleServerSetClosedCommand,      SEC_CONSOLE,       Console::Yes },
        };

        static ChatCommandTable serverCommandTable =
        {
            { "corpses",      HandleServerCorpsesCommand,        SEC_GAMEMASTER,    Console::Yes },
            { "debug",        HandleServerDebugCommand,          SEC_ADMINISTRATOR, Console::Yes },
            { "exit",         HandleServerExitCommand,           SEC_CONSOLE,       Console::Yes },
            { "idlerestart",  serverIdleRestartCommandTable },
            { "idleshutdown", serverIdleShutdownCommandTable },
            { "info",         HandleServerInfoCommand,           SEC_PLAYER,        Console::Yes },
            { "motd",         HandleServerMotdCommand,           SEC_PLAYER,        Console::Yes },
            { "restart",      serverRestartCommandTable },
            { "shutdown",     serverShutdownCommandTable },
            { "set",          serverSetCommandTable }
        };

        static ChatCommandTable commandTable =
        {
            { "server", serverCommandTable }
        };

        return commandTable;
    }

    // Triggering corpses expire check in world
    static bool HandleServerCorpsesCommand(ChatHandler* /*handler*/)
    {
        sWorld->RemoveOldCorpses();
        return true;
    }

    static bool HandleServerDebugCommand(ChatHandler* handler)
    {
        uint16 worldPort = uint16(sWorld->getIntConfig(CONFIG_PORT_WORLD));
        std::string dbPortOutput;

        {
            uint16 dbPort = 0;
            if (QueryResult res = LoginDatabase.Query("SELECT port FROM realmlist WHERE id = {}", realm.Id.Realm))
                dbPort = (*res)[0].Get<uint16>();

            if (dbPort)
                dbPortOutput = Acore::StringFormatFmt("Realmlist (Realm Id: {}) configured in port {}", realm.Id.Realm, dbPort);
            else
                dbPortOutput = Acore::StringFormatFmt("Realm Id: {} not found in `realmlist` table. Please check your setup", realm.Id.Realm);
        }

        HandleServerInfoCommand(handler);

        handler->PSendSysMessage("Using SSL version: {} (library: {})", OPENSSL_VERSION_TEXT, OpenSSL_version(OPENSSL_VERSION));
        handler->PSendSysMessage("Using Boost version: {}.{}.{}", BOOST_VERSION / 100000, BOOST_VERSION / 100 % 1000, BOOST_VERSION % 100);
        handler->PSendSysMessage("Using CMake version: {}", GitRevision::GetCMakeVersion());

        handler->PSendSysMessage("Using MySQL version: {}", MySQL::GetLibraryVersion());
        handler->PSendSysMessage("Found MySQL Executable: {}", GitRevision::GetMySQLExecutable());

        handler->PSendSysMessage("Compiled on: {}", GitRevision::GetHostOSVersion());

        handler->PSendSysMessage("Worldserver listening connections on port %" PRIu16, worldPort);
        handler->PSendSysMessage("{}", dbPortOutput);

        bool vmapIndoorCheck = sWorld->getBoolConfig(CONFIG_VMAP_INDOOR_CHECK);
        bool vmapLOSCheck = VMAP::VMapFactory::createOrGetVMapMgr()->isLineOfSightCalcEnabled();
        bool vmapHeightCheck = VMAP::VMapFactory::createOrGetVMapMgr()->isHeightCalcEnabled();

        bool mmapEnabled = sWorld->getBoolConfig(CONFIG_ENABLE_MMAPS);

        std::string dataDir = sWorld->GetDataPath();
        std::vector<std::string> subDirs;
        subDirs.emplace_back("maps");
        if (vmapIndoorCheck || vmapLOSCheck || vmapHeightCheck)
        {
            handler->PSendSysMessage("VMAPs status: Enabled. LineOfSight: {}, getHeight: {}, indoorCheck: {}", vmapLOSCheck, vmapHeightCheck, vmapIndoorCheck);
            subDirs.emplace_back("vmaps");
        }
        else
            handler->SendSysMessage("VMAPs status: Disabled");

        if (mmapEnabled)
        {
            handler->SendSysMessage("MMAPs status: Enabled");
            subDirs.emplace_back("mmaps");
        }
        else
            handler->SendSysMessage("MMAPs status: Disabled");

        for (std::string const& subDir : subDirs)
        {
            std::filesystem::path mapPath(dataDir);
            mapPath /= subDir;

            if (!std::filesystem::exists(mapPath))
            {
                handler->PSendSysMessage("{} directory doesn't exist!. Using path: {}", subDir, mapPath.generic_string());
                continue;
            }

            auto end = std::filesystem::directory_iterator();
            std::size_t folderSize = std::accumulate(std::filesystem::directory_iterator(mapPath), end, std::size_t(0), [](std::size_t val, std::filesystem::path const& mapFile)
            {
                if (std::filesystem::is_regular_file(mapFile))
                    val += std::filesystem::file_size(mapFile);
                return val;
            });

            handler->PSendSysMessage("{} directory located in {}. Total size: {} bytes", subDir, mapPath.generic_string(), folderSize);
        }

        LocaleConstant defaultLocale = sWorld->GetDefaultDbcLocale();
        uint32 availableLocalesMask = (1 << defaultLocale);

        for (uint8 i = 0; i < TOTAL_LOCALES; ++i)
        {
            LocaleConstant locale = static_cast<LocaleConstant>(i);
            if (locale == defaultLocale)
                continue;

            if (sWorld->GetAvailableDbcLocale(locale) != defaultLocale)
                availableLocalesMask |= (1 << locale);
        }

        std::string availableLocales;
        for (uint8 i = 0; i < TOTAL_LOCALES; ++i)
        {
            if (!(availableLocalesMask & (1 << i)))
                continue;

            availableLocales += localeNames[i];
            if (i != TOTAL_LOCALES - 1)
                availableLocales += " ";
        }

        handler->PSendSysMessage("Default DBC locale: {}.\nAll available DBC locales: {}", localeNames[defaultLocale], availableLocales);

<<<<<<< HEAD
        handler->PSendSysMessage("Using World DB: %s", sWorld->GetDBVersion());
#ifdef MOD_PLAYERBOTS
        handler->PSendSysMessage("Using Playerbots DB Revision: %s", sWorld->GetPlayerbotsDBRevision());
#endif
=======
        handler->PSendSysMessage("Using World DB: {}", sWorld->GetDBVersion());
>>>>>>> 0e1afaa7

        std::string lldb = "No updates found!";
        if (QueryResult resL = LoginDatabase.Query("SELECT name FROM updates ORDER BY name DESC LIMIT 1"))
        {
            Field* fields = resL->Fetch();
            lldb = fields[0].Get<std::string>();
        }
        std::string lcdb = "No updates found!";
        if (QueryResult resC = CharacterDatabase.Query("SELECT name FROM updates ORDER BY name DESC LIMIT 1"))
        {
            Field* fields = resC->Fetch();
            lcdb = fields[0].Get<std::string>();
        }
        std::string lwdb = "No updates found!";
        if (QueryResult resW = WorldDatabase.Query("SELECT name FROM updates ORDER BY name DESC LIMIT 1"))
        {
            Field* fields = resW->Fetch();
            lwdb = fields[0].Get<std::string>();
        }

        handler->PSendSysMessage("Latest LoginDatabase update: {}", lldb);
        handler->PSendSysMessage("Latest CharacterDatabase update: {}", lcdb);
        handler->PSendSysMessage("Latest WorldDatabase update: {}", lwdb);

<<<<<<< HEAD
        handler->PSendSysMessage("LoginDatabase queue size: %zu", LoginDatabase.QueueSize());
        handler->PSendSysMessage("CharacterDatabase queue size: %zu", CharacterDatabase.QueueSize());
        handler->PSendSysMessage("WorldDatabase queue size: %zu", WorldDatabase.QueueSize());
#ifdef MOD_PLAYERBOTS
        handler->PSendSysMessage("PlayerbotsDatabase queue size: %zu", PlayerbotsDatabase.QueueSize());
#endif
=======
        handler->PSendSysMessage("LoginDatabase queue size: {}", LoginDatabase.QueueSize());
        handler->PSendSysMessage("CharacterDatabase queue size: {}", CharacterDatabase.QueueSize());
        handler->PSendSysMessage("WorldDatabase queue size: {}", WorldDatabase.QueueSize());
>>>>>>> 0e1afaa7

        if (Acore::Module::GetEnableModulesList().empty())
            handler->PSendSysMessage("No modules are enabled");
        else
<<<<<<< HEAD
            handler->SendSysMessage("List of enabled modules:");
=======
            handler->PSendSysMessage("List of enabled modules:");

>>>>>>> 0e1afaa7
        for (auto const& modName : Acore::Module::GetEnableModulesList())
        {
            handler->PSendSysMessage("|- {}", modName);
        }

        return true;
    }

    static bool HandleServerInfoCommand(ChatHandler* handler)
    {
        std::string realmName = sWorld->GetRealmName();
        uint32 playerCount = sWorld->GetPlayerCount();
        uint32 activeSessionCount = sWorld->GetActiveSessionCount();
        uint32 queuedSessionCount = sWorld->GetQueuedSessionCount();
        uint32 connPeak = sWorld->GetMaxActiveSessionCount();

        handler->PSendSysMessage("{}", GitRevision::GetFullVersion());
        if (!queuedSessionCount)
            handler->PSendSysMessage("Connected players: {}. Characters in world: {}.", activeSessionCount, playerCount);
        else
            handler->PSendSysMessage("Connected players: {}. Characters in world: {}. Queue: {}.", activeSessionCount, playerCount, queuedSessionCount);

        handler->PSendSysMessage("Connection peak: {}.", connPeak);
        handler->PSendSysMessage(LANG_UPTIME, secsToTimeString(GameTime::GetUptime().count()));
        handler->PSendSysMessage("Update time diff: {}ms. Last %d diffs summary:", sWorldUpdateTime.GetLastUpdateTime(), sWorldUpdateTime.GetDatasetSize());
        handler->PSendSysMessage("|- Mean: {}ms", sWorldUpdateTime.GetAverageUpdateTime());
        handler->PSendSysMessage("|- Median: {}ms", sWorldUpdateTime.GetPercentile(50));
        handler->PSendSysMessage("|- Percentiles (95, 99, max): {}ms, {}ms, {}ms",
                                 sWorldUpdateTime.GetPercentile(95),
                                 sWorldUpdateTime.GetPercentile(99),
                                 sWorldUpdateTime.GetPercentile(100));

        //! Can't use sWorld->ShutdownMsg here in case of console command
        if (sWorld->IsShuttingDown())
            handler->PSendSysMessage(LANG_SHUTDOWN_TIMELEFT, secsToTimeString(sWorld->GetShutDownTimeLeft()).append("."));

        return true;
    }
    // Display the 'Message of the day' for the realm
    static bool HandleServerMotdCommand(ChatHandler* handler)
    {
        handler->PSendSysMessage(LANG_MOTD_CURRENT, sMotdMgr->GetMotd());
        return true;
    }

    static bool HandleServerShutDownCancelCommand(ChatHandler* /*handler*/)
    {
        sWorld->ShutdownCancel();

        return true;
    }

    static bool HandleServerShutDownCommand(ChatHandler* handler, std::string time, Optional<int32> exitCode, Tail reason)
    {
        std::wstring wReason   = std::wstring();
        std::string  strReason = std::string();

        if (time.empty())
        {
            return false;
        }

        if (Acore::StringTo<int32>(time).value_or(0) < 0)
        {
            handler->SendErrorMessage(LANG_BAD_VALUE);
            return false;
        }

        if (!reason.empty())
        {
            if (!Utf8toWStr(reason, wReason))
            {
                return false;
            }

            if (!WStrToUtf8(wReason, strReason))
            {
                return false;
            }
        }

        int32 delay = TimeStringToSecs(time);
        if (delay <= 0)
        {
            delay = Acore::StringTo<int32>(time).value_or(0);
        }

        if (delay <= 0)
        {
            handler->SendErrorMessage(LANG_BAD_VALUE);
            return false;
        }

        if (exitCode && *exitCode >= 0 && *exitCode <= 125)
        {
            sWorld->ShutdownServ(delay, 0, *exitCode);
        }
        else
        {
            sWorld->ShutdownServ(delay, 0, SHUTDOWN_EXIT_CODE, strReason);
        }

        return true;
    }

    static bool HandleServerRestartCommand(ChatHandler* handler, std::string time, Optional<int32> exitCode, Tail reason)
    {
        std::wstring wReason = std::wstring();
        std::string strReason    = std::string();

        if (time.empty())
        {
            return false;
        }

        if (Acore::StringTo<int32>(time).value_or(0) < 0)
        {
            handler->SendErrorMessage(LANG_BAD_VALUE);
            return false;
        }

        if (!reason.empty())
        {
            if (!Utf8toWStr(reason, wReason))
            {
                return false;
            }

            if (!WStrToUtf8(wReason, strReason))
            {
                return false;
            }
        }

        int32 delay = TimeStringToSecs(time);
        if (delay <= 0)
        {
            delay = Acore::StringTo<int32>(time).value_or(0);
        }

        if (delay <= 0)
        {
            handler->SendErrorMessage(LANG_BAD_VALUE);
            return false;
        }

        if (exitCode && *exitCode >= 0 && *exitCode <= 125)
        {
            sWorld->ShutdownServ(delay, SHUTDOWN_MASK_RESTART, *exitCode);
        }
        else
        {
            sWorld->ShutdownServ(delay, SHUTDOWN_MASK_RESTART, RESTART_EXIT_CODE, strReason);
        }

        return true;
    }

    static bool HandleServerIdleRestartCommand(ChatHandler* handler, std::string time, Optional<int32> exitCode, Tail reason)
    {
        std::wstring wReason   = std::wstring();
        std::string  strReason = std::string();

        if (time.empty())
        {
            return false;
        }

        if (Acore::StringTo<int32>(time).value_or(0) < 0)
        {
            handler->SendErrorMessage(LANG_BAD_VALUE);
            return false;
        }

        if (!reason.empty())
        {
            if (!Utf8toWStr(reason, wReason))
            {
                return false;
            }

            if (!WStrToUtf8(wReason, strReason))
            {
                return false;
            }
        }

        int32 delay = TimeStringToSecs(time);
        if (delay <= 0)
        {
            delay = Acore::StringTo<int32>(time).value_or(0);
        }

        if (delay <= 0)
        {
            handler->SendErrorMessage(LANG_BAD_VALUE);
            return false;
        }

        if (exitCode && *exitCode >= 0 && *exitCode <= 125)
        {
            sWorld->ShutdownServ(delay, SHUTDOWN_MASK_RESTART | SHUTDOWN_MASK_IDLE, *exitCode);
        }
        else
        {
            sWorld->ShutdownServ(delay, SHUTDOWN_MASK_RESTART | SHUTDOWN_MASK_IDLE, RESTART_EXIT_CODE, strReason);
        }

        return true;
    }

    static bool HandleServerIdleShutDownCommand(ChatHandler* handler, std::string time, Optional<int32> exitCode, Tail reason)
    {
        std::wstring wReason   = std::wstring();
        std::string  strReason = std::string();

        if (time.empty())
        {
            return false;
        }

        if (Acore::StringTo<int32>(time).value_or(0) < 0)
        {
            handler->SendErrorMessage(LANG_BAD_VALUE);
            return false;
        }

        if (!reason.empty())
        {
            if (!Utf8toWStr(reason, wReason))
            {
                return false;
            }

            if (!WStrToUtf8(wReason, strReason))
            {
                return false;
            }
        }

        int32 delay = TimeStringToSecs(time);
        if (delay <= 0)
        {
            delay = Acore::StringTo<int32>(time).value_or(0);
        }

        if (delay <= 0)
        {
            handler->SendErrorMessage(LANG_BAD_VALUE);
            return false;
        }

        if (exitCode && *exitCode >= 0 && *exitCode <= 125)
        {
            sWorld->ShutdownServ(delay, SHUTDOWN_MASK_IDLE, *exitCode);
        }
        else
        {
            sWorld->ShutdownServ(delay, SHUTDOWN_MASK_IDLE, SHUTDOWN_EXIT_CODE, strReason);
        }

        return true;
    }

    // Exit the realm
    static bool HandleServerExitCommand(ChatHandler* handler)
    {
        handler->SendSysMessage(LANG_COMMAND_EXIT);
        World::StopNow(SHUTDOWN_EXIT_CODE);
        return true;
    }

    // Define the 'Message of the day' for the realm
    static bool HandleServerSetMotdCommand(ChatHandler* handler, Optional<int32> realmId, Tail motd)
    {
        std::wstring wMotd   = std::wstring();
        std::string  strMotd = std::string();

        if (!realmId)
            realmId = static_cast<int32>(realm.Id.Realm);

        if (motd.empty())
            return false;

        if (!Utf8toWStr(motd, wMotd))
            return false;

        if (!WStrToUtf8(wMotd, strMotd))
            return false;

        LoginDatabaseTransaction trans = LoginDatabase.BeginTransaction();
        LoginDatabasePreparedStatement* stmt = LoginDatabase.GetPreparedStatement(LOGIN_REP_MOTD);
        stmt->SetData(0, realmId.value());
        stmt->SetData(1, strMotd);
        trans->Append(stmt);
        LoginDatabase.CommitTransaction(trans);

        sMotdMgr->LoadMotd();
        handler->PSendSysMessage(LANG_MOTD_NEW, realmId.value(), strMotd);
        return true;
    }

    // Set whether we accept new clients
    static bool HandleServerSetClosedCommand(ChatHandler* handler, Optional<std::string> args)
    {
        if (StringStartsWith("on", *args))
        {
            handler->SendSysMessage(LANG_WORLD_CLOSED);
            sWorld->SetClosed(true);
            return true;
        }
        else if (StringStartsWith("off", *args))
        {
            handler->SendSysMessage(LANG_WORLD_OPENED);
            sWorld->SetClosed(false);
            return true;
        }

        handler->SendErrorMessage(LANG_USE_BOL);
        return false;
    }

    // Set the level of logging
    static bool HandleServerSetLogLevelCommand(ChatHandler* /*handler*/, bool isLogger, std::string const& name, int32 level)
    {
        sLog->SetLogLevel(name, level, isLogger);
        return true;
    }
};

void AddSC_server_commandscript()
{
    new server_commandscript();
}<|MERGE_RESOLUTION|>--- conflicted
+++ resolved
@@ -213,14 +213,11 @@
 
         handler->PSendSysMessage("Default DBC locale: {}.\nAll available DBC locales: {}", localeNames[defaultLocale], availableLocales);
 
-<<<<<<< HEAD
-        handler->PSendSysMessage("Using World DB: %s", sWorld->GetDBVersion());
+        handler->PSendSysMessage("Using World DB: {}", sWorld->GetDBVersion());
 #ifdef MOD_PLAYERBOTS
-        handler->PSendSysMessage("Using Playerbots DB Revision: %s", sWorld->GetPlayerbotsDBRevision());
+        handler->PSendSysMessage("Using Playerbots DB Revision: {}", sWorld->GetPlayerbotsDBRevision());
 #endif
-=======
-        handler->PSendSysMessage("Using World DB: {}", sWorld->GetDBVersion());
->>>>>>> 0e1afaa7
+        
 
         std::string lldb = "No updates found!";
         if (QueryResult resL = LoginDatabase.Query("SELECT name FROM updates ORDER BY name DESC LIMIT 1"))
@@ -245,28 +242,19 @@
         handler->PSendSysMessage("Latest CharacterDatabase update: {}", lcdb);
         handler->PSendSysMessage("Latest WorldDatabase update: {}", lwdb);
 
-<<<<<<< HEAD
-        handler->PSendSysMessage("LoginDatabase queue size: %zu", LoginDatabase.QueueSize());
-        handler->PSendSysMessage("CharacterDatabase queue size: %zu", CharacterDatabase.QueueSize());
-        handler->PSendSysMessage("WorldDatabase queue size: %zu", WorldDatabase.QueueSize());
-#ifdef MOD_PLAYERBOTS
-        handler->PSendSysMessage("PlayerbotsDatabase queue size: %zu", PlayerbotsDatabase.QueueSize());
-#endif
-=======
         handler->PSendSysMessage("LoginDatabase queue size: {}", LoginDatabase.QueueSize());
         handler->PSendSysMessage("CharacterDatabase queue size: {}", CharacterDatabase.QueueSize());
         handler->PSendSysMessage("WorldDatabase queue size: {}", WorldDatabase.QueueSize());
->>>>>>> 0e1afaa7
+#ifdef MOD_PLAYERBOTS
+        handler->PSendSysMessage("PlayerbotsDatabase queue size: {}", PlayerbotsDatabase.QueueSize());
+#endif
+        
 
         if (Acore::Module::GetEnableModulesList().empty())
             handler->PSendSysMessage("No modules are enabled");
         else
-<<<<<<< HEAD
-            handler->SendSysMessage("List of enabled modules:");
-=======
             handler->PSendSysMessage("List of enabled modules:");
 
->>>>>>> 0e1afaa7
         for (auto const& modName : Acore::Module::GetEnableModulesList())
         {
             handler->PSendSysMessage("|- {}", modName);
