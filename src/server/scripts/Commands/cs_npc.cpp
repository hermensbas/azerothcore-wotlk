--- conflicted
+++ resolved
@@ -224,10 +224,6 @@
             {
                 ObjectGuid::LowType guid = sObjectMgr->GenerateCreatureSpawnId();
                 CreatureData& data = sObjectMgr->NewOrExistCreatureData(guid);
-<<<<<<< HEAD
-                data.spawnId = guid;
-=======
->>>>>>> 9f4f8243
                 data.id1 = id;
                 data.phaseMask = chr->GetPhaseMaskForSpawn();
                 data.posX = chr->GetTransOffsetX();
