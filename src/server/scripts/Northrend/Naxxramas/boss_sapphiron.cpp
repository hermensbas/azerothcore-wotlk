--- conflicted
+++ resolved
@@ -23,435 +23,7 @@
 #include "SpellScriptLoader.h"
 #include "naxxramas.h"
 
-<<<<<<< HEAD
 using namespace Sapphiron;
-=======
-enum Yells
-{
-    EMOTE_AIR_PHASE         = 0,
-    EMOTE_GROUND_PHASE      = 1,
-    EMOTE_BREATH            = 2,
-    EMOTE_ENRAGE            = 3
-};
-
-enum Spells
-{
-    // Fight
-    SPELL_FROST_AURA_10             = 28531,
-    SPELL_FROST_AURA_25             = 55799,
-    SPELL_CLEAVE                    = 19983,
-    SPELL_TAIL_SWEEP_10             = 55697,
-    SPELL_TAIL_SWEEP_25             = 55696,
-    SPELL_SUMMON_BLIZZARD           = 28560,
-    SPELL_LIFE_DRAIN_10             = 28542,
-    SPELL_LIFE_DRAIN_25             = 55665,
-    SPELL_BERSERK                   = 26662,
-
-    // Ice block
-    SPELL_ICEBOLT_CAST              = 28526,
-    SPELL_ICEBOLT_TRIGGER           = 28522,
-    SPELL_FROST_MISSILE             = 30101,
-    SPELL_FROST_EXPLOSION           = 28524,
-
-    // Visuals
-    SPELL_SAPPHIRON_DIES            = 29357
-};
-
-enum Misc
-{
-    GO_ICE_BLOCK                    = 181247,
-    NPC_BLIZZARD                    = 16474,
-
-    POINT_CENTER                    = 1
-};
-
-enum Events
-{
-    EVENT_BERSERK                   = 1,
-    EVENT_CLEAVE                    = 2,
-    EVENT_TAIL_SWEEP                = 3,
-    EVENT_LIFE_DRAIN                = 4,
-    EVENT_BLIZZARD                  = 5,
-    EVENT_FLIGHT_START              = 6,
-    EVENT_FLIGHT_LIFTOFF            = 7,
-    EVENT_FLIGHT_ICEBOLT            = 8,
-    EVENT_FLIGHT_BREATH             = 9,
-    EVENT_FLIGHT_SPELL_EXPLOSION    = 10,
-    EVENT_FLIGHT_START_LAND         = 11,
-    EVENT_LAND                      = 12,
-    EVENT_GROUND                    = 13,
-    EVENT_HUNDRED_CLUB              = 14
-};
-
-class boss_sapphiron : public CreatureScript
-{
-public:
-    boss_sapphiron() : CreatureScript("boss_sapphiron") { }
-
-    CreatureAI* GetAI(Creature* pCreature) const override
-    {
-        return GetNaxxramasAI<boss_sapphironAI>(pCreature);
-    }
-
-    struct boss_sapphironAI : public BossAI
-    {
-        explicit boss_sapphironAI(Creature* c) : BossAI(c, BOSS_SAPPHIRON)
-        {
-            pInstance = me->GetInstanceScript();
-        }
-
-        EventMap events;
-        InstanceScript* pInstance;
-        uint8 iceboltCount{};
-        uint32 spawnTimer{};
-        GuidList blockList;
-        ObjectGuid currentTarget;
-
-        void InitializeAI() override
-        {
-            me->SummonGameObject(GO_SAPPHIRON_BIRTH, me->GetPositionX(), me->GetPositionY(), me->GetPositionZ(), 0, 0, 0, 0, 0, 0);
-            me->SetVisible(false);
-            me->SetUnitFlag(UNIT_FLAG_NON_ATTACKABLE);
-            me->SetReactState(REACT_PASSIVE);
-            ScriptedAI::InitializeAI();
-        }
-
-        bool IsInRoom()
-        {
-            if (me->GetExactDist(3523.5f, -5235.3f, 137.6f) > 100.0f)
-            {
-                EnterEvadeMode();
-                return false;
-            }
-            return true;
-        }
-
-        void Reset() override
-        {
-            BossAI::Reset();
-            if (me->IsVisible())
-            {
-                me->SetReactState(REACT_AGGRESSIVE);
-            }
-            events.Reset();
-            iceboltCount = 0;
-            spawnTimer = 0;
-            currentTarget.Clear();
-            blockList.clear();
-        }
-
-        void EnterCombatSelfFunction()
-        {
-            Map::PlayerList const& PlList = me->GetMap()->GetPlayers();
-            if (PlList.IsEmpty())
-                return;
-
-            for (const auto& i : PlList)
-            {
-                if (Player* player = i.GetSource())
-                {
-                    if (player->IsGameMaster())
-                        continue;
-
-                    if (player->IsAlive() && me->GetDistance(player) < 80.0f)
-                    {
-                        me->SetInCombatWith(player);
-                        player->SetInCombatWith(me);
-                        me->AddThreat(player, 0.0f);
-                    }
-                }
-            }
-        }
-
-        void JustEngagedWith(Unit* who) override
-        {
-            BossAI::JustEngagedWith(who);
-            EnterCombatSelfFunction();
-            me->CastSpell(me, RAID_MODE(SPELL_FROST_AURA_10, SPELL_FROST_AURA_25), true);
-            events.ScheduleEvent(EVENT_BERSERK, 15min);
-            events.ScheduleEvent(EVENT_CLEAVE, 5s);
-            events.ScheduleEvent(EVENT_TAIL_SWEEP, 10s);
-            events.ScheduleEvent(EVENT_LIFE_DRAIN, 17s);
-            events.ScheduleEvent(EVENT_BLIZZARD, 17s);
-            events.ScheduleEvent(EVENT_FLIGHT_START, 45s);
-            events.ScheduleEvent(EVENT_HUNDRED_CLUB, 5s);
-        }
-
-        void JustDied(Unit*  killer) override
-        {
-            BossAI::JustDied(killer);
-            me->CastSpell(me, SPELL_SAPPHIRON_DIES, true);
-        }
-
-        void DoAction(int32 param) override
-        {
-            if (param == ACTION_SAPPHIRON_BIRTH)
-            {
-                spawnTimer = 1;
-            }
-        }
-
-        void MovementInform(uint32 type, uint32 id) override
-        {
-            if (type == POINT_MOTION_TYPE && id == POINT_CENTER)
-            {
-                events.ScheduleEvent(EVENT_FLIGHT_LIFTOFF, 500ms);
-            }
-        }
-
-        void SpellHitTarget(Unit* target, SpellInfo const* spellInfo) override
-        {
-            if (spellInfo->Id == SPELL_ICEBOLT_CAST)
-            {
-                me->CastSpell(target, SPELL_ICEBOLT_TRIGGER, true);
-            }
-        }
-
-        bool IsValidExplosionTarget(WorldObject* target)
-        {
-            for (ObjectGuid const& guid : blockList)
-            {
-                if (target->GetGUID() == guid)
-                    return false;
-
-                if (Unit* block = ObjectAccessor::GetUnit(*me, guid))
-                {
-                    if (block->IsInBetween(me, target, 2.0f) && block->IsWithinDist(target, 10.0f))
-                        return false;
-                }
-            }
-            return true;
-        }
-
-        void KilledUnit(Unit* who) override
-        {
-            if (who->GetTypeId() == TYPEID_PLAYER && pInstance)
-            {
-                pInstance->SetData(DATA_IMMORTAL_FAIL, 0);
-            }
-        }
-
-        void UpdateAI(uint32 diff) override
-        {
-            if (spawnTimer)
-            {
-                spawnTimer += diff;
-                if (spawnTimer >= 21500)
-                {
-                    me->SetVisible(true);
-                    me->RemoveUnitFlag(UNIT_FLAG_NON_ATTACKABLE);
-                    me->SetReactState(REACT_AGGRESSIVE);
-                    spawnTimer = 0;
-                }
-                return;
-            }
-
-            if (!IsInRoom())
-                return;
-
-            if (!UpdateVictim())
-                return;
-
-            events.Update(diff);
-            if (me->HasUnitState(UNIT_STATE_CASTING))
-                return;
-
-            switch (events.ExecuteEvent())
-            {
-                case EVENT_BERSERK:
-                    Talk(EMOTE_ENRAGE);
-                    me->CastSpell(me, SPELL_BERSERK, true);
-                    return;
-                case EVENT_CLEAVE:
-                    me->CastSpell(me->GetVictim(), SPELL_CLEAVE, false);
-                    events.Repeat(10s);
-                    return;
-                case EVENT_TAIL_SWEEP:
-                    me->CastSpell(me, RAID_MODE(SPELL_TAIL_SWEEP_10, SPELL_TAIL_SWEEP_25), false);
-                    events.Repeat(10s);
-                    return;
-                case EVENT_LIFE_DRAIN:
-                    me->CastCustomSpell(RAID_MODE(SPELL_LIFE_DRAIN_10, SPELL_LIFE_DRAIN_25), SPELLVALUE_MAX_TARGETS, RAID_MODE(2, 5), me, false);
-                    events.Repeat(24s);
-                    return;
-                case EVENT_BLIZZARD:
-                    {
-                        Creature* cr;
-                        if (Unit* target = SelectTarget(SelectTargetMethod::Random, 0, 40.0f, true))
-                        {
-                            cr = me->SummonCreature(NPC_BLIZZARD, *target, TEMPSUMMON_TIMED_DESPAWN, 16000);
-                        }
-                        else
-                        {
-                            cr = me->SummonCreature(NPC_BLIZZARD, *me, TEMPSUMMON_TIMED_DESPAWN, 16000);
-                        }
-                        if (cr)
-                        {
-                            cr->GetMotionMaster()->MoveRandom(40);
-                        }
-                        events.RepeatEvent(RAID_MODE(8000, 6500));
-                        return;
-                    }
-                case EVENT_FLIGHT_START:
-                    if (me->HealthBelowPct(11))
-                    {
-                        return;
-                    }
-                    events.Repeat(45s);
-                    events.DelayEvents(35s);
-                    me->SetReactState(REACT_PASSIVE);
-                    me->AttackStop();
-                    float x, y, z, o;
-                    me->GetHomePosition(x, y, z, o);
-                    me->GetMotionMaster()->MovePoint(POINT_CENTER, x, y, z);
-                    return;
-                case EVENT_FLIGHT_LIFTOFF:
-                    Talk(EMOTE_AIR_PHASE);
-                    me->GetMotionMaster()->MoveIdle();
-                    me->SendMeleeAttackStop(me->GetVictim());
-                    me->HandleEmoteCommand(EMOTE_ONESHOT_LIFTOFF);
-                    me->SetDisableGravity(true);
-                    currentTarget.Clear();
-                    events.ScheduleEvent(EVENT_FLIGHT_ICEBOLT, 3s);
-                    iceboltCount = RAID_MODE(2, 3);
-                    return;
-                case EVENT_FLIGHT_ICEBOLT:
-                    {
-                        if (currentTarget)
-                        {
-                            if (Unit* target = ObjectAccessor::GetUnit(*me, currentTarget))
-                            {
-                                me->SummonGameObject(GO_ICE_BLOCK, target->GetPositionX(), target->GetPositionY(), target->GetPositionZ(), target->GetOrientation(), 0.0f, 0.0f, 0.0f, 0.0f, 0);
-                            }
-                        }
-
-                        std::vector<Unit*> targets;
-                        auto i = me->GetThreatMgr().GetThreatList().begin();
-                        for (; i != me->GetThreatMgr().GetThreatList().end(); ++i)
-                        {
-                            if ((*i)->getTarget()->GetTypeId() == TYPEID_PLAYER)
-                            {
-                                bool inList = false;
-                                if (!blockList.empty())
-                                {
-                                    for (GuidList::const_iterator itr = blockList.begin(); itr != blockList.end(); ++itr)
-                                    {
-                                        if ((*i)->getTarget()->GetGUID() == *itr)
-                                        {
-                                            inList = true;
-                                            break;
-                                        }
-                                    }
-                                }
-                                if (!inList)
-                                {
-                                    targets.push_back((*i)->getTarget());
-                                }
-                            }
-                        }
-
-                        if (!targets.empty() && iceboltCount)
-                        {
-                            auto itr = targets.begin();
-                            advance(itr, urand(0, targets.size() - 1));
-                            me->CastSpell(*itr, SPELL_ICEBOLT_CAST, false);
-                            blockList.push_back((*itr)->GetGUID());
-                            currentTarget = (*itr)->GetGUID();
-                            --iceboltCount;
-                            events.ScheduleEvent(EVENT_FLIGHT_ICEBOLT, (me->GetExactDist(*itr) / 13.0f)*IN_MILLISECONDS);
-                        }
-                        else
-                        {
-                            events.ScheduleEvent(EVENT_FLIGHT_BREATH, 1s);
-                        }
-                        return;
-                    }
-                case EVENT_FLIGHT_BREATH:
-                    currentTarget.Clear();
-                    Talk(EMOTE_BREATH);
-                    me->CastSpell(me, SPELL_FROST_MISSILE, false);
-                    events.ScheduleEvent(EVENT_FLIGHT_SPELL_EXPLOSION, 8500ms);
-                    return;
-                case EVENT_FLIGHT_SPELL_EXPLOSION:
-                    me->CastSpell(me, SPELL_FROST_EXPLOSION, true);
-                    events.ScheduleEvent(EVENT_FLIGHT_START_LAND, 3s);
-                    return;
-                case EVENT_FLIGHT_START_LAND:
-                    if (!blockList.empty())
-                    {
-                        for (GuidList::const_iterator itr = blockList.begin(); itr != blockList.end(); ++itr)
-                        {
-                            if (Unit* block = ObjectAccessor::GetUnit(*me, *itr))
-                            {
-                                block->RemoveAurasDueToSpell(SPELL_ICEBOLT_TRIGGER);
-                            }
-                        }
-                    }
-                    blockList.clear();
-                    me->RemoveAllGameObjects();
-                    events.ScheduleEvent(EVENT_LAND, 1s);
-                    return;
-                case EVENT_LAND:
-                    me->HandleEmoteCommand(EMOTE_ONESHOT_LAND);
-                    me->SetDisableGravity(false);
-                    events.ScheduleEvent(EVENT_GROUND, 1500ms);
-                    return;
-                case EVENT_GROUND:
-                    Talk(EMOTE_GROUND_PHASE);
-                    me->SetReactState(REACT_AGGRESSIVE);
-                    me->SetInCombatWithZone();
-                    return;
-                case EVENT_HUNDRED_CLUB:
-                    {
-                        Map::PlayerList const& pList = me->GetMap()->GetPlayers();
-                        for (const auto& itr : pList)
-                        {
-                            if (itr.GetSource()->GetResistance(SPELL_SCHOOL_FROST) > 100 && pInstance)
-                            {
-                                pInstance->SetData(DATA_HUNDRED_CLUB, 0);
-                                return;
-                            }
-                        }
-                        events.Repeat(5s);
-                        return;
-                    }
-            }
-            DoMeleeAttackIfReady();
-        }
-    };
-};
-
-class spell_sapphiron_frost_explosion : public SpellScript
-{
-    PrepareSpellScript(spell_sapphiron_frost_explosion);
-
-    void FilterTargets(std::list<WorldObject*>& targets)
-    {
-        Unit* caster = GetCaster();
-        if (!caster || !caster->ToCreature())
-            return;
-
-        std::list<WorldObject*> tmplist;
-        for (auto& target : targets)
-        {
-            if (CAST_AI(boss_sapphiron::boss_sapphironAI, caster->ToCreature()->AI())->IsValidExplosionTarget(target))
-            {
-                tmplist.push_back(target);
-            }
-        }
-        targets.clear();
-        for (auto& itr : tmplist)
-        {
-            targets.push_back(itr);
-        }
-    }
-
-    void Register() override
-    {
-        OnObjectAreaTargetSelect += SpellObjectAreaTargetSelectFn(spell_sapphiron_frost_explosion::FilterTargets, EFFECT_0, TARGET_UNIT_DEST_AREA_ENEMY);
-    }
-};
->>>>>>> 82d5a424
 
 void AddSC_boss_sapphiron()
 {
