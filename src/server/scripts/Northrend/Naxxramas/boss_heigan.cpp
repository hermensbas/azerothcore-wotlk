/*
 * This file is part of the AzerothCore Project. See AUTHORS file for Copyright information
 *
 * This program is free software; you can redistribute it and/or modify it
 * under the terms of the GNU Affero General Public License as published by the
 * Free Software Foundation; either version 3 of the License, or (at your
 * option) any later version.
 *
 * This program is distributed in the hope that it will be useful, but WITHOUT
 * ANY WARRANTY; without even the implied warranty of MERCHANTABILITY or
 * FITNESS FOR A PARTICULAR PURPOSE. See the GNU Affero General Public License for
 * more details.
 *
 * You should have received a copy of the GNU General Public License along
 * with this program. If not, see <http://www.gnu.org/licenses/>.
 */

<<<<<<< HEAD
=======
#include "CreatureScript.h"
#include "Player.h"
#include "ScriptedCreature.h"
#include "naxxramas.h"
>>>>>>> c3c64428

#include "boss_heigan.h"

void AddSC_boss_heigan()
{
    new boss_heigan();
}<|MERGE_RESOLUTION|>--- conflicted
+++ resolved
@@ -15,13 +15,10 @@
  * with this program. If not, see <http://www.gnu.org/licenses/>.
  */
 
-<<<<<<< HEAD
-=======
 #include "CreatureScript.h"
 #include "Player.h"
 #include "ScriptedCreature.h"
 #include "naxxramas.h"
->>>>>>> c3c64428
 
 #include "boss_heigan.h"
 
