/*
 * This file is part of the AzerothCore Project. See AUTHORS file for Copyright information
 *
 * This program is free software; you can redistribute it and/or modify it
 * under the terms of the GNU Affero General Public License as published by the
 * Free Software Foundation; either version 3 of the License, or (at your
 * option) any later version.
 *
 * This program is distributed in the hope that it will be useful, but WITHOUT
 * ANY WARRANTY; without even the implied warranty of MERCHANTABILITY or
 * FITNESS FOR A PARTICULAR PURPOSE. See the GNU Affero General Public License for
 * more details.
 *
 * You should have received a copy of the GNU General Public License along
 * with this program. If not, see <http://www.gnu.org/licenses/>.
 */

#include "boss_grobbulus.h"
#include "CreatureScript.h"
#include "PassiveAI.h"
#include "ScriptedCreature.h"
#include "SpellAuraEffects.h"
#include "SpellAuras.h"
#include "SpellScript.h"
#include "SpellScriptLoader.h"
#include "naxxramas.h"

<<<<<<< HEAD
using namespace Grobbulus;
=======
enum Spells
{
    SPELL_POISON_CLOUD                      = 28240,
    SPELL_MUTATING_INJECTION                = 28169,
    SPELL_MUTATING_EXPLOSION                = 28206,
    SPELL_SLIME_SPRAY_10                    = 28157,
    SPELL_SLIME_SPRAY_25                    = 54364,
    SPELL_POISON_CLOUD_DAMAGE_AURA_10       = 28158,
    SPELL_POISON_CLOUD_DAMAGE_AURA_25       = 54362,
    SPELL_BERSERK                           = 26662,
    SPELL_BOMBARD_SLIME                     = 28280
};

enum Emotes
{
    EMOTE_SLIME                             = 0
};

enum Events
{
    EVENT_BERSERK                           = 1,
    EVENT_POISON_CLOUD                      = 2,
    EVENT_SLIME_SPRAY                       = 3,
    EVENT_MUTATING_INJECTION                = 4
};

enum Misc
{
    NPC_FALLOUT_SLIME                       = 16290,
    NPC_SEWAGE_SLIME                        = 16375,
    NPC_STICHED_GIANT                       = 16025
};

class boss_grobbulus : public CreatureScript
{
public:
    boss_grobbulus() : CreatureScript("boss_grobbulus") { }

    CreatureAI* GetAI(Creature* pCreature) const override
    {
        return GetNaxxramasAI<boss_grobbulusAI>(pCreature);
    }

    struct boss_grobbulusAI : public BossAI
    {
        explicit boss_grobbulusAI(Creature* c) : BossAI(c, BOSS_GROBBULUS), summons(me)
        {
            pInstance = me->GetInstanceScript();
        }

        EventMap events;
        SummonList summons;
        InstanceScript* pInstance;
        uint32 dropSludgeTimer{};

        void Reset() override
        {
            BossAI::Reset();
            events.Reset();
            summons.DespawnAll();
            dropSludgeTimer = 0;
        }

        void PullChamberAdds()
        {
            std::list<Creature*> StichedGiants;
            me->GetCreaturesWithEntryInRange(StichedGiants, 300.0f, NPC_STICHED_GIANT);
            for (std::list<Creature*>::const_iterator itr = StichedGiants.begin(); itr != StichedGiants.end(); ++itr)
            {
                (*itr)->ToCreature()->AI()->AttackStart(me->GetVictim());
            }
        }

        void JustEngagedWith(Unit* who) override
        {
            BossAI::JustEngagedWith(who);
            PullChamberAdds();
            me->SetInCombatWithZone();
            events.ScheduleEvent(EVENT_POISON_CLOUD, 15s);
            events.ScheduleEvent(EVENT_MUTATING_INJECTION, 20s);
            events.ScheduleEvent(EVENT_SLIME_SPRAY, 10s);
            events.ScheduleEvent(EVENT_BERSERK, RAID_MODE(720000, 540000));
        }

        void SpellHitTarget(Unit* target, SpellInfo const* spellInfo) override
        {
            if (spellInfo->Id == RAID_MODE(SPELL_SLIME_SPRAY_10, SPELL_SLIME_SPRAY_25) && target->GetTypeId() == TYPEID_PLAYER)
            {
                me->SummonCreature(NPC_FALLOUT_SLIME, target->GetPositionX(), target->GetPositionY(), target->GetPositionZ());
            }
        }

        void JustSummoned(Creature* cr) override
        {
            if (cr->GetEntry() == NPC_FALLOUT_SLIME)
            {
                cr->SetInCombatWithZone();
            }
            summons.Summon(cr);
        }

        void SummonedCreatureDespawn(Creature* summon) override
        {
            summons.Despawn(summon);
        }

        void JustDied(Unit*  killer) override
        {
            BossAI::JustDied(killer);
            summons.DespawnAll();
        }

        void KilledUnit(Unit* who) override
        {
            if (who->GetTypeId() == TYPEID_PLAYER && pInstance)
            {
                pInstance->SetData(DATA_IMMORTAL_FAIL, 0);
            }
        }

        void UpdateAI(uint32 diff) override
        {
            dropSludgeTimer += diff;
            if (!me->IsInCombat() && dropSludgeTimer >= 5000)
            {
                if (me->IsWithinDist3d(3178, -3305, 319, 5.0f) && !summons.HasEntry(NPC_SEWAGE_SLIME))
                {
                    me->CastSpell(3128.96f + irand(-20, 20), -3312.96f + irand(-20, 20), 293.25f, SPELL_BOMBARD_SLIME, false);
                }
                dropSludgeTimer = 0;
            }

            if (!UpdateVictim())
                return;

            events.Update(diff);
            if (me->HasUnitState(UNIT_STATE_CASTING))
                return;

            switch (events.ExecuteEvent())
            {
                case EVENT_POISON_CLOUD:
                    me->CastSpell(me, SPELL_POISON_CLOUD, true);
                    events.Repeat(15s);
                    break;
                case EVENT_BERSERK:
                    me->CastSpell(me, SPELL_BERSERK, true);
                    break;
                case EVENT_SLIME_SPRAY:
                    Talk(EMOTE_SLIME);
                    me->CastSpell(me->GetVictim(), RAID_MODE(SPELL_SLIME_SPRAY_10, SPELL_SLIME_SPRAY_25), false);
                    events.Repeat(20s);
                    break;
                case EVENT_MUTATING_INJECTION:
                    if (Unit* target = SelectTarget(SelectTargetMethod::Random, 1, 100.0f, true, true, -SPELL_MUTATING_INJECTION))
                    {
                        me->CastSpell(target, SPELL_MUTATING_INJECTION, false);
                    }
                    events.RepeatEvent(6000 + uint32(120 * me->GetHealthPct()));
                    break;
            }
            DoMeleeAttackIfReady();
        }
    };
};

class boss_grobbulus_poison_cloud : public CreatureScript
{
public:
    boss_grobbulus_poison_cloud() : CreatureScript("boss_grobbulus_poison_cloud") { }

    CreatureAI* GetAI(Creature* pCreature) const override
    {
        return GetNaxxramasAI<boss_grobbulus_poison_cloudAI>(pCreature);
    }

    struct boss_grobbulus_poison_cloudAI : public NullCreatureAI
    {
        explicit boss_grobbulus_poison_cloudAI(Creature* pCreature) : NullCreatureAI(pCreature) { }

        uint32 sizeTimer{};
        uint32 auraVisualTimer{};

        void Reset() override
        {
            sizeTimer = 0;
            auraVisualTimer = 1;
            me->SetFloatValue(UNIT_FIELD_COMBATREACH, 2.0f);
            me->SetFaction(FACTION_BOOTY_BAY);
        }

        void KilledUnit(Unit* who) override
        {
            if (who->GetTypeId() == TYPEID_PLAYER && me->GetInstanceScript())
            {
                me->GetInstanceScript()->SetData(DATA_IMMORTAL_FAIL, 0);
            }
        }

        void UpdateAI(uint32 diff) override
        {
            if (auraVisualTimer) // this has to be delayed to be visible
            {
                auraVisualTimer += diff;
                if (auraVisualTimer >= 1000)
                {
                    me->CastSpell(me, (me->GetMap()->Is25ManRaid() ? SPELL_POISON_CLOUD_DAMAGE_AURA_25 : SPELL_POISON_CLOUD_DAMAGE_AURA_10), true);
                    auraVisualTimer = 0;
                }
            }
            sizeTimer += diff; // increase size to 15yd in 60 seconds, 0.00025 is the growth of size in 1ms
            me->SetFloatValue(UNIT_FIELD_COMBATREACH, 2.0f + (0.00025f * sizeTimer));
        }
    };
};

class spell_grobbulus_poison : public SpellScript
{
    PrepareSpellScript(spell_grobbulus_poison);

    void FilterTargets(std::list<WorldObject*>& targets)
    {
        std::list<WorldObject*> tmplist;
        for (auto& target : targets)
        {
            if (GetCaster()->IsWithinDist3d(target, 0.0f))
            {
                tmplist.push_back(target);
            }
        }
        targets.clear();
        for (auto& itr : tmplist)
        {
            targets.push_back(itr);
        }
    }

    void Register() override
    {
        OnObjectAreaTargetSelect += SpellObjectAreaTargetSelectFn(spell_grobbulus_poison::FilterTargets, EFFECT_0, TARGET_UNIT_SRC_AREA_ENEMY);
    }
};

class spell_grobbulus_mutating_injection_aura : public AuraScript
{
    PrepareAuraScript(spell_grobbulus_mutating_injection_aura);

    bool Validate(SpellInfo const* /*spellInfo*/) override
    {
        return ValidateSpellInfo({ SPELL_MUTATING_EXPLOSION });
    }

    void HandleRemove(AuraEffect const* /*aurEff*/, AuraEffectHandleModes /*mode*/)
    {
        switch (GetTargetApplication()->GetRemoveMode())
        {
            case AURA_REMOVE_BY_ENEMY_SPELL:
            case AURA_REMOVE_BY_EXPIRE:
                if (auto caster = GetCaster())
                {
                    caster->CastSpell(GetTarget(), SPELL_MUTATING_EXPLOSION, true);
                }
                break;
            default:
                return;
        }
    }

    void Register() override
    {
        AfterEffectRemove += AuraEffectRemoveFn(spell_grobbulus_mutating_injection_aura::HandleRemove, EFFECT_0, SPELL_AURA_DUMMY, AURA_EFFECT_HANDLE_REAL);
    }
};
>>>>>>> 82d5a424

void AddSC_boss_grobbulus()
{
    new boss_grobbulus();
    new boss_grobbulus_poison_cloud();
    RegisterSpellScript(spell_grobbulus_mutating_injection_aura);
    RegisterSpellScript(spell_grobbulus_poison);
}
<|MERGE_RESOLUTION|>--- conflicted
+++ resolved
@@ -25,283 +25,7 @@
 #include "SpellScriptLoader.h"
 #include "naxxramas.h"
 
-<<<<<<< HEAD
 using namespace Grobbulus;
-=======
-enum Spells
-{
-    SPELL_POISON_CLOUD                      = 28240,
-    SPELL_MUTATING_INJECTION                = 28169,
-    SPELL_MUTATING_EXPLOSION                = 28206,
-    SPELL_SLIME_SPRAY_10                    = 28157,
-    SPELL_SLIME_SPRAY_25                    = 54364,
-    SPELL_POISON_CLOUD_DAMAGE_AURA_10       = 28158,
-    SPELL_POISON_CLOUD_DAMAGE_AURA_25       = 54362,
-    SPELL_BERSERK                           = 26662,
-    SPELL_BOMBARD_SLIME                     = 28280
-};
-
-enum Emotes
-{
-    EMOTE_SLIME                             = 0
-};
-
-enum Events
-{
-    EVENT_BERSERK                           = 1,
-    EVENT_POISON_CLOUD                      = 2,
-    EVENT_SLIME_SPRAY                       = 3,
-    EVENT_MUTATING_INJECTION                = 4
-};
-
-enum Misc
-{
-    NPC_FALLOUT_SLIME                       = 16290,
-    NPC_SEWAGE_SLIME                        = 16375,
-    NPC_STICHED_GIANT                       = 16025
-};
-
-class boss_grobbulus : public CreatureScript
-{
-public:
-    boss_grobbulus() : CreatureScript("boss_grobbulus") { }
-
-    CreatureAI* GetAI(Creature* pCreature) const override
-    {
-        return GetNaxxramasAI<boss_grobbulusAI>(pCreature);
-    }
-
-    struct boss_grobbulusAI : public BossAI
-    {
-        explicit boss_grobbulusAI(Creature* c) : BossAI(c, BOSS_GROBBULUS), summons(me)
-        {
-            pInstance = me->GetInstanceScript();
-        }
-
-        EventMap events;
-        SummonList summons;
-        InstanceScript* pInstance;
-        uint32 dropSludgeTimer{};
-
-        void Reset() override
-        {
-            BossAI::Reset();
-            events.Reset();
-            summons.DespawnAll();
-            dropSludgeTimer = 0;
-        }
-
-        void PullChamberAdds()
-        {
-            std::list<Creature*> StichedGiants;
-            me->GetCreaturesWithEntryInRange(StichedGiants, 300.0f, NPC_STICHED_GIANT);
-            for (std::list<Creature*>::const_iterator itr = StichedGiants.begin(); itr != StichedGiants.end(); ++itr)
-            {
-                (*itr)->ToCreature()->AI()->AttackStart(me->GetVictim());
-            }
-        }
-
-        void JustEngagedWith(Unit* who) override
-        {
-            BossAI::JustEngagedWith(who);
-            PullChamberAdds();
-            me->SetInCombatWithZone();
-            events.ScheduleEvent(EVENT_POISON_CLOUD, 15s);
-            events.ScheduleEvent(EVENT_MUTATING_INJECTION, 20s);
-            events.ScheduleEvent(EVENT_SLIME_SPRAY, 10s);
-            events.ScheduleEvent(EVENT_BERSERK, RAID_MODE(720000, 540000));
-        }
-
-        void SpellHitTarget(Unit* target, SpellInfo const* spellInfo) override
-        {
-            if (spellInfo->Id == RAID_MODE(SPELL_SLIME_SPRAY_10, SPELL_SLIME_SPRAY_25) && target->GetTypeId() == TYPEID_PLAYER)
-            {
-                me->SummonCreature(NPC_FALLOUT_SLIME, target->GetPositionX(), target->GetPositionY(), target->GetPositionZ());
-            }
-        }
-
-        void JustSummoned(Creature* cr) override
-        {
-            if (cr->GetEntry() == NPC_FALLOUT_SLIME)
-            {
-                cr->SetInCombatWithZone();
-            }
-            summons.Summon(cr);
-        }
-
-        void SummonedCreatureDespawn(Creature* summon) override
-        {
-            summons.Despawn(summon);
-        }
-
-        void JustDied(Unit*  killer) override
-        {
-            BossAI::JustDied(killer);
-            summons.DespawnAll();
-        }
-
-        void KilledUnit(Unit* who) override
-        {
-            if (who->GetTypeId() == TYPEID_PLAYER && pInstance)
-            {
-                pInstance->SetData(DATA_IMMORTAL_FAIL, 0);
-            }
-        }
-
-        void UpdateAI(uint32 diff) override
-        {
-            dropSludgeTimer += diff;
-            if (!me->IsInCombat() && dropSludgeTimer >= 5000)
-            {
-                if (me->IsWithinDist3d(3178, -3305, 319, 5.0f) && !summons.HasEntry(NPC_SEWAGE_SLIME))
-                {
-                    me->CastSpell(3128.96f + irand(-20, 20), -3312.96f + irand(-20, 20), 293.25f, SPELL_BOMBARD_SLIME, false);
-                }
-                dropSludgeTimer = 0;
-            }
-
-            if (!UpdateVictim())
-                return;
-
-            events.Update(diff);
-            if (me->HasUnitState(UNIT_STATE_CASTING))
-                return;
-
-            switch (events.ExecuteEvent())
-            {
-                case EVENT_POISON_CLOUD:
-                    me->CastSpell(me, SPELL_POISON_CLOUD, true);
-                    events.Repeat(15s);
-                    break;
-                case EVENT_BERSERK:
-                    me->CastSpell(me, SPELL_BERSERK, true);
-                    break;
-                case EVENT_SLIME_SPRAY:
-                    Talk(EMOTE_SLIME);
-                    me->CastSpell(me->GetVictim(), RAID_MODE(SPELL_SLIME_SPRAY_10, SPELL_SLIME_SPRAY_25), false);
-                    events.Repeat(20s);
-                    break;
-                case EVENT_MUTATING_INJECTION:
-                    if (Unit* target = SelectTarget(SelectTargetMethod::Random, 1, 100.0f, true, true, -SPELL_MUTATING_INJECTION))
-                    {
-                        me->CastSpell(target, SPELL_MUTATING_INJECTION, false);
-                    }
-                    events.RepeatEvent(6000 + uint32(120 * me->GetHealthPct()));
-                    break;
-            }
-            DoMeleeAttackIfReady();
-        }
-    };
-};
-
-class boss_grobbulus_poison_cloud : public CreatureScript
-{
-public:
-    boss_grobbulus_poison_cloud() : CreatureScript("boss_grobbulus_poison_cloud") { }
-
-    CreatureAI* GetAI(Creature* pCreature) const override
-    {
-        return GetNaxxramasAI<boss_grobbulus_poison_cloudAI>(pCreature);
-    }
-
-    struct boss_grobbulus_poison_cloudAI : public NullCreatureAI
-    {
-        explicit boss_grobbulus_poison_cloudAI(Creature* pCreature) : NullCreatureAI(pCreature) { }
-
-        uint32 sizeTimer{};
-        uint32 auraVisualTimer{};
-
-        void Reset() override
-        {
-            sizeTimer = 0;
-            auraVisualTimer = 1;
-            me->SetFloatValue(UNIT_FIELD_COMBATREACH, 2.0f);
-            me->SetFaction(FACTION_BOOTY_BAY);
-        }
-
-        void KilledUnit(Unit* who) override
-        {
-            if (who->GetTypeId() == TYPEID_PLAYER && me->GetInstanceScript())
-            {
-                me->GetInstanceScript()->SetData(DATA_IMMORTAL_FAIL, 0);
-            }
-        }
-
-        void UpdateAI(uint32 diff) override
-        {
-            if (auraVisualTimer) // this has to be delayed to be visible
-            {
-                auraVisualTimer += diff;
-                if (auraVisualTimer >= 1000)
-                {
-                    me->CastSpell(me, (me->GetMap()->Is25ManRaid() ? SPELL_POISON_CLOUD_DAMAGE_AURA_25 : SPELL_POISON_CLOUD_DAMAGE_AURA_10), true);
-                    auraVisualTimer = 0;
-                }
-            }
-            sizeTimer += diff; // increase size to 15yd in 60 seconds, 0.00025 is the growth of size in 1ms
-            me->SetFloatValue(UNIT_FIELD_COMBATREACH, 2.0f + (0.00025f * sizeTimer));
-        }
-    };
-};
-
-class spell_grobbulus_poison : public SpellScript
-{
-    PrepareSpellScript(spell_grobbulus_poison);
-
-    void FilterTargets(std::list<WorldObject*>& targets)
-    {
-        std::list<WorldObject*> tmplist;
-        for (auto& target : targets)
-        {
-            if (GetCaster()->IsWithinDist3d(target, 0.0f))
-            {
-                tmplist.push_back(target);
-            }
-        }
-        targets.clear();
-        for (auto& itr : tmplist)
-        {
-            targets.push_back(itr);
-        }
-    }
-
-    void Register() override
-    {
-        OnObjectAreaTargetSelect += SpellObjectAreaTargetSelectFn(spell_grobbulus_poison::FilterTargets, EFFECT_0, TARGET_UNIT_SRC_AREA_ENEMY);
-    }
-};
-
-class spell_grobbulus_mutating_injection_aura : public AuraScript
-{
-    PrepareAuraScript(spell_grobbulus_mutating_injection_aura);
-
-    bool Validate(SpellInfo const* /*spellInfo*/) override
-    {
-        return ValidateSpellInfo({ SPELL_MUTATING_EXPLOSION });
-    }
-
-    void HandleRemove(AuraEffect const* /*aurEff*/, AuraEffectHandleModes /*mode*/)
-    {
-        switch (GetTargetApplication()->GetRemoveMode())
-        {
-            case AURA_REMOVE_BY_ENEMY_SPELL:
-            case AURA_REMOVE_BY_EXPIRE:
-                if (auto caster = GetCaster())
-                {
-                    caster->CastSpell(GetTarget(), SPELL_MUTATING_EXPLOSION, true);
-                }
-                break;
-            default:
-                return;
-        }
-    }
-
-    void Register() override
-    {
-        AfterEffectRemove += AuraEffectRemoveFn(spell_grobbulus_mutating_injection_aura::HandleRemove, EFFECT_0, SPELL_AURA_DUMMY, AURA_EFFECT_HANDLE_REAL);
-    }
-};
->>>>>>> 82d5a424
 
 void AddSC_boss_grobbulus()
 {
