/*
 * This file is part of the AzerothCore Project. See AUTHORS file for Copyright information
 *
 * This program is free software; you can redistribute it and/or modify it
 * under the terms of the GNU Affero General Public License as published by the
 * Free Software Foundation; either version 3 of the License, or (at your
 * option) any later version.
 *
 * This program is distributed in the hope that it will be useful, but WITHOUT
 * ANY WARRANTY; without even the implied warranty of MERCHANTABILITY or
 * FITNESS FOR A PARTICULAR PURPOSE. See the GNU Affero General Public License for
 * more details.
 *
 * You should have received a copy of the GNU General Public License along
 * with this program. If not, see <http://www.gnu.org/licenses/>.
 */

#include "EventMap.h"
#include "GameObject.h"
#include "InstanceScript.h"
#include "Map.h"
#include "MotionMaster.h"
#include "Player.h"
#include "ScriptMgr.h"
#include "SpellAuraEffects.h"
#include "SpellScript.h"
#include "TemporarySummon.h"
#include "blackwing_lair.h"

DoorData const doorData[] =
{
    { GO_PORTCULLIS_RAZORGORE,      DATA_RAZORGORE_THE_UNTAMED,  DOOR_TYPE_PASSAGE, BOUNDARY_NONE}, // ID 175946 || GUID 7230
    { GO_PORTCULLIS_RAZORGORE_ROOM, DATA_RAZORGORE_THE_UNTAMED,  DOOR_TYPE_ROOM,    BOUNDARY_NONE}, // ID 176964 || GUID 75158
    { GO_PORTCULLIS_VAELASTRASZ,    DATA_VAELASTRAZ_THE_CORRUPT, DOOR_TYPE_PASSAGE, BOUNDARY_NONE}, // ID 175185 || GUID 7229
    { GO_PORTCULLIS_BROODLORD,      DATA_BROODLORD_LASHLAYER,    DOOR_TYPE_PASSAGE, BOUNDARY_NONE}, // ID 179365 || GUID 75159
    { GO_PORTCULLIS_THREEDRAGONS,   DATA_FIREMAW,                DOOR_TYPE_PASSAGE, BOUNDARY_NONE}, // ID 179115 || GUID 75165
    { GO_PORTCULLIS_THREEDRAGONS,   DATA_EBONROC,                DOOR_TYPE_PASSAGE, BOUNDARY_NONE}, // ID 179115 || GUID 75165
    { GO_PORTCULLIS_THREEDRAGONS,   DATA_FLAMEGOR,               DOOR_TYPE_PASSAGE, BOUNDARY_NONE}, // ID 179115 || GUID 75165
    { GO_PORTCULLIS_CHROMAGGUS,     DATA_CHROMAGGUS,             DOOR_TYPE_PASSAGE, BOUNDARY_NONE}, // ID 179116 || GUID 75161
    { GO_PORTCULLIS_NEFARIAN,       DATA_NEFARIAN,               DOOR_TYPE_ROOM,    BOUNDARY_NONE}, // ID 179117 || GUID 75164
    { 0,                            0,                           DOOR_TYPE_ROOM,    BOUNDARY_NONE}  // END
};

Position const SummonPosition[8] =
{
    {-7661.207520f, -1043.268188f, 407.199554f, 6.280452f},
    {-7644.145020f, -1065.628052f, 407.204956f, 0.501492f},
    {-7624.260742f, -1095.196899f, 407.205017f, 0.544694f},
    {-7608.501953f, -1116.077271f, 407.199921f, 0.816443f},
    {-7531.841797f, -1063.765381f, 407.199615f, 2.874187f},
    {-7547.319336f, -1040.971924f, 407.205078f, 3.789175f},
    {-7568.547852f, -1013.112488f, 407.204926f, 3.773467f},
    {-7584.175781f, -989.6691289f, 407.199585f, 4.527447f},
};

uint32 const Entry[3] = { 12422, 12416, 12420 };

class instance_blackwing_lair : public InstanceMapScript
{
public:
    instance_blackwing_lair() : InstanceMapScript(BWLScriptName, 469) { }

    struct instance_blackwing_lair_InstanceMapScript : public InstanceScript
    {
        instance_blackwing_lair_InstanceMapScript(Map* map) : InstanceScript(map)
        {
            //SetHeaders(DataHeader);
            SetBossNumber(EncounterCount);
            LoadDoorData(doorData);
            //LoadObjectData(creatureData, gameObjectData);
        }

        void Initialize() override
        {
            // Razorgore
            EggCount = 0;
            EggEvent = 0;
            NefarianLeftTunnel = 0;
            NefarianRightTunnel = 0;
        }

        void OnCreatureCreate(Creature* creature) override
        {
            InstanceScript::OnCreatureCreate(creature);

            switch (creature->GetEntry())
            {
                case NPC_RAZORGORE:
                    razorgoreGUID = creature->GetGUID();
                    break;
                case NPC_CHROMAGGUS:
                    chromaggusGUID = creature->GetGUID();
                    break;
                case NPC_BLACKWING_DRAGON:
                case NPC_BLACKWING_LEGIONAIRE:
                case NPC_BLACKWING_MAGE:
                    if (Creature* razor = instance->GetCreature(razorgoreGUID))
                        if (CreatureAI* razorAI = razor->AI())
                            razorAI->JustSummoned(creature);
                    break;
                case NPC_NEFARIAN:
                    nefarianGUID = creature->GetGUID();
                    break;
                case NPC_VICTOR_NEFARIUS:
                    victorNefariusGUID = creature->GetGUID();
                    break;
<<<<<<< HEAD
=======
                case NPC_BLACK_DRAKONID:
                case NPC_BLUE_DRAKONID:
                case NPC_BRONZE_DRAKONID:
                case NPC_CHROMATIC_DRAKONID:
                case NPC_GREEN_DRAKONID:
                case NPC_RED_DRAKONID:
                    if (Creature* nefarius = instance->GetCreature(victorNefariusGUID))
                    {
                        if (CreatureAI* nefariusAI = nefarius->AI())
                        {
                            nefariusAI->JustSummoned(creature);
                        }
                    }
                    if (creature->AI())
                    {
                        creature->AI()->DoZoneInCombat();
                    }
                    break;
>>>>>>> 9f4f8243
                default:
                    break;
            }
        }

        void OnGameObjectCreate(GameObject* go) override
        {
            InstanceScript::OnGameObjectCreate(go);

            switch (go->GetEntry())
            {
                case GO_BLACK_DRAGON_EGG:
                    if (GetBossState(DATA_FIREMAW) == DONE)
                        go->SetPhaseMask(2, true);
                    else
                        EggList.push_back(go->GetGUID());
                    break;

                case GO_PORTCULLIS_RAZORGORE:
                case GO_PORTCULLIS_VAELASTRASZ:
                case GO_PORTCULLIS_BROODLORD:
                case GO_PORTCULLIS_THREEDRAGONS:
                    AddDoor(go, true);
                    break;
                case GO_PORTCULLIS_NEFARIAN:
                    AddDoor(go, true);
                    nefarianDoorGUID = go->GetGUID();
                    if (GetBossState(DATA_CHROMAGGUS) != DONE)
                    {
                        HandleGameObject(ObjectGuid::Empty, false, go);
                    }
                    break;
                case GO_PORTCULLIS_CHROMAGGUS:
                    AddDoor(go, true);
                    chromaggusDoorGUID = go->GetGUID();
                    go->SetFlag(GAMEOBJECT_FLAGS, GO_FLAG_NOT_SELECTABLE);
                    break;
                default:
                    break;
            }
        }

        void OnGameObjectRemove(GameObject* go) override
        {
            InstanceScript::OnGameObjectRemove(go);

            if (go->GetEntry() == GO_BLACK_DRAGON_EGG)
                EggList.remove(go->GetGUID());

            switch (go->GetEntry())
            {
                case GO_PORTCULLIS_RAZORGORE:
                case GO_PORTCULLIS_VAELASTRASZ:
                case GO_PORTCULLIS_BROODLORD:
                case GO_PORTCULLIS_THREEDRAGONS:
                case GO_PORTCULLIS_CHROMAGGUS:
                case GO_PORTCULLIS_NEFARIAN:
                    AddDoor(go, false);
                    break;
                default:
                    break;
<<<<<<< HEAD
=======
            }
        }

        uint32 GetData(uint32 data) const override
        {
            switch (data)
            {
                case DATA_NEFARIAN_LEFT_TUNNEL:
                    return NefarianLeftTunnel;
                case DATA_NEFARIAN_RIGHT_TUNNEL:
                    return NefarianRightTunnel;
                default:
                    break;
>>>>>>> 9f4f8243
            }

            return 0;
        }

        bool CheckRequiredBosses(uint32 bossId, Player const* /* player */) const override
        {
            switch (bossId)
            {
                case DATA_BROODLORD_LASHLAYER:
                    if (GetBossState(DATA_VAELASTRAZ_THE_CORRUPT) != DONE)
                        return false;
                    break;
                case DATA_CHROMAGGUS:
                    if (GetBossState(DATA_FIREMAW) != DONE
                        || GetBossState(DATA_EBONROC) != DONE
                        || GetBossState(DATA_FLAMEGOR) != DONE)
                        return false;
                    break;
                default:
                    break;
            }

            return true;
        }

        bool SetBossState(uint32 type, EncounterState state) override
        {
            if (!InstanceScript::SetBossState(type, state))
                return false;

            switch (type)
            {
                case DATA_RAZORGORE_THE_UNTAMED:
                    if (state == DONE)
                    {
                        for (ObjectGuid const& guid : EggList)
                            if (GameObject* egg = instance->GetGameObject(guid))
                                egg->SetPhaseMask(2, true);
                    }
                    SetData(DATA_EGG_EVENT, NOT_STARTED);
                    break;
                case DATA_CHROMAGGUS:
                    if (state == DONE)
                    {
                        HandleGameObject(nefarianDoorGUID, true);
                    }
                    break;
                case DATA_NEFARIAN:
                    switch (state)
                    {
                        case NOT_STARTED:
                            if (Creature* nefarian = instance->GetCreature(nefarianGUID))
                                nefarian->DespawnOrUnsummon();
                            break;
                        case FAIL:
                            _events.ScheduleEvent(EVENT_RESPAWN_NEFARIUS, 15 * 60 * IN_MILLISECONDS); //15min
                            SetBossState(DATA_NEFARIAN, NOT_STARTED);
                            break;
                        default:
                            break;
                    }
                    break;
            }
            return true;
        }

        void SetData(uint32 type, uint32 data) override
        {
            if (type == DATA_EGG_EVENT)
            {
                switch (data)
                {
                    case IN_PROGRESS:
                        _events.ScheduleEvent(EVENT_RAZOR_SPAWN, 45000);
                        EggEvent = data;
                        EggCount = 0;
                        break;
                    case NOT_STARTED:
                        _events.CancelEvent(EVENT_RAZOR_SPAWN);
                        EggEvent = data;
                        EggCount = 0;
                        for (ObjectGuid const& guid : EggList)
                        {
                            if (GameObject* egg = instance->GetGameObject(guid))
                            {
                                egg->Respawn();
                            }
                        }
                        break;
                    case SPECIAL:
                        if (++EggCount >= EggList.size())
                        {
                            if (Creature* razor = instance->GetCreature(razorgoreGUID))
                            {
                                SetData(DATA_EGG_EVENT, DONE);
                                razor->RemoveAurasDueToSpell(19832); // MindControl
                                DoRemoveAurasDueToSpellOnPlayers(19832);
                            }
                            _events.ScheduleEvent(EVENT_RAZOR_PHASE_TWO, 1000);
                            _events.CancelEvent(EVENT_RAZOR_SPAWN);
                        }
                        if (EggEvent == NOT_STARTED)
                            SetData(DATA_EGG_EVENT, IN_PROGRESS);
                        break;
                }
            }

            if (type == DATA_NEFARIAN_LEFT_TUNNEL)
            {
                NefarianLeftTunnel = data;
            }

            if (type == DATA_NEFARIAN_RIGHT_TUNNEL)
            {
                NefarianRightTunnel = data;
            }
        }

        ObjectGuid GetGuidData(uint32 type) const override
        {
            switch (type)
            {
                case DATA_RAZORGORE_THE_UNTAMED:
                    return razorgoreGUID;
<<<<<<< HEAD
=======
                case DATA_LORD_VICTOR_NEFARIUS:
                    return victorNefariusGUID;
>>>>>>> 9f4f8243
                case DATA_CHROMAGGUS:
                    return chromaggusGUID;
                case DATA_GO_CHROMAGGUS_DOOR:
                    return chromaggusDoorGUID;
                default:
                    break;
            }

            return ObjectGuid::Empty;
        }

        void OnUnitDeath(Unit* unit) override
        {
            //! HACK, needed because of buggy CreatureAI after charm
            if (unit->GetEntry() == NPC_RAZORGORE && GetBossState(DATA_RAZORGORE_THE_UNTAMED) != DONE)
                SetBossState(DATA_RAZORGORE_THE_UNTAMED, DONE);

            switch (unit->GetEntry())
            {
                case NPC_BLACK_DRAKONID:
                case NPC_BLUE_DRAKONID:
                case NPC_BRONZE_DRAKONID:
                case NPC_CHROMATIC_DRAKONID:
                case NPC_GREEN_DRAKONID:
                case NPC_RED_DRAKONID:
                    if (Creature* summon = unit->ToCreature())
                    {
                        summon->UpdateEntry(NPC_BONE_CONSTRUCT);
                        summon->SetFlag(UNIT_FIELD_FLAGS, UNIT_FLAG_NOT_SELECTABLE);
                        summon->SetReactState(REACT_PASSIVE);
                        summon->SetStandState(UNIT_STAND_STATE_DEAD);

                        if (Creature* nefarius = instance->GetCreature(victorNefariusGUID))
                        {
                            if (nefarius->AI())
                            {
                                nefarius->AI()->DoAction(ACTION_NEFARIUS_ADD_KILLED);
                            }
                        }
                    }
                    break;
            }
        }

        void Update(uint32 diff) override
        {
            if (_events.Empty())
                return;

            _events.Update(diff);

            while (uint32 eventId = _events.ExecuteEvent())
            {
                switch (eventId)
                {
                    case EVENT_RAZOR_SPAWN:
                        for (uint8 i = urand(2, 5); i > 0; --i)
                            if (Creature* summon = instance->SummonCreature(Entry[urand(0, 2)], SummonPosition[urand(0, 7)]))
                                summon->AI()->DoZoneInCombat();
                        _events.ScheduleEvent(EVENT_RAZOR_SPAWN, 12000, 17000);
                        break;
                    case EVENT_RAZOR_PHASE_TWO:
                        _events.CancelEvent(EVENT_RAZOR_SPAWN);
                        if (Creature* razor = instance->GetCreature(razorgoreGUID))
                            razor->AI()->DoAction(ACTION_PHASE_TWO);
                        break;
                    case EVENT_RESPAWN_NEFARIUS:
                        if (Creature* nefarius = instance->GetCreature(victorNefariusGUID))
                        {
                            nefarius->SetPhaseMask(1, true);
                            nefarius->setActive(true);
                            nefarius->Respawn();
                            nefarius->GetMotionMaster()->MoveTargetedHome();
                        }
                        break;
                }
            }
        }

        std::string GetSaveData() override
        {
            OUT_SAVE_INST_DATA;

            std::ostringstream saveStream;
            saveStream << "B W L " << GetBossSaveData() << NefarianLeftTunnel << ' ' << NefarianRightTunnel;

            OUT_SAVE_INST_DATA_COMPLETE;
            return saveStream.str();
        }

        void Load(char const* data) override
        {
            if (!data)
            {
                OUT_LOAD_INST_DATA_FAIL;
                return;
            }

            OUT_LOAD_INST_DATA(data);

            char dataHead1, dataHead2, dataHead3;

            std::istringstream loadStream(data);
            loadStream >> dataHead1 >> dataHead2 >> dataHead3;

            if (dataHead1 == 'B' && dataHead2 == 'W' && dataHead3 == 'L')
            {
                for (uint32 i = 0; i < EncounterCount; ++i)
                {
                    uint32 tmpState;
                    loadStream >> tmpState;
                    if (tmpState == IN_PROGRESS || tmpState == FAIL || tmpState > SPECIAL)
                        tmpState = NOT_STARTED;
                    SetBossState(i, EncounterState(tmpState));
                }

                loadStream >> NefarianLeftTunnel;
                loadStream >> NefarianRightTunnel;
            }
            else
            {
                OUT_LOAD_INST_DATA_FAIL;
            }

            OUT_LOAD_INST_DATA_COMPLETE;
        }

    protected:
        ObjectGuid razorgoreGUID;
        ObjectGuid chromaggusGUID;
        ObjectGuid chromaggusDoorGUID;
        ObjectGuid nefarianGUID;
        ObjectGuid nefarianDoorGUID;
        ObjectGuid victorNefariusGUID;

        // Razorgore
        uint8 EggCount;
        uint32 EggEvent;
        GuidList EggList;

<<<<<<< HEAD
=======
        // Nefarian
        uint32 NefarianLeftTunnel;
        uint32 NefarianRightTunnel;

>>>>>>> 9f4f8243
        // Misc
        EventMap _events;
    };

    InstanceScript* GetInstanceScript(InstanceMap* map) const override
    {
        return new instance_blackwing_lair_InstanceMapScript(map);
    }
};

enum ShadowFlame
{
    SPELL_ONYXIA_SCALE_CLOAK = 22683,
    SPELL_SHADOW_FLAME_DOT = 22682
};

// 22539 - Shadowflame (used in Blackwing Lair)
class spell_bwl_shadowflame : public SpellScriptLoader
{
public:
    spell_bwl_shadowflame() : SpellScriptLoader("spell_bwl_shadowflame") { }

    class spell_bwl_shadowflame_SpellScript : public SpellScript
    {
        PrepareSpellScript(spell_bwl_shadowflame_SpellScript);

        bool Validate(SpellInfo const* /*spellInfo*/) override
        {
            return ValidateSpellInfo({ SPELL_ONYXIA_SCALE_CLOAK, SPELL_SHADOW_FLAME_DOT });
        }

        void HandleEffectScriptEffect(SpellEffIndex /*effIndex*/)
        {
            // If the victim of the spell does not have "Onyxia Scale Cloak" - add the Shadow Flame DoT (22682)
            if (Unit* victim = GetHitUnit())
                if (!victim->HasAura(SPELL_ONYXIA_SCALE_CLOAK))
                    victim->AddAura(SPELL_SHADOW_FLAME_DOT, victim);
        }

        void Register() override
        {
            OnEffectHitTarget += SpellEffectFn(spell_bwl_shadowflame_SpellScript::HandleEffectScriptEffect, EFFECT_0, SPELL_EFFECT_SCHOOL_DAMAGE);
        }
    };

    SpellScript* GetSpellScript() const override
    {
        return new spell_bwl_shadowflame_SpellScript;
    }
};

void AddSC_instance_blackwing_lair()
{
    new instance_blackwing_lair();
    new spell_bwl_shadowflame();
}<|MERGE_RESOLUTION|>--- conflicted
+++ resolved
@@ -104,8 +104,6 @@
                 case NPC_VICTOR_NEFARIUS:
                     victorNefariusGUID = creature->GetGUID();
                     break;
-<<<<<<< HEAD
-=======
                 case NPC_BLACK_DRAKONID:
                 case NPC_BLUE_DRAKONID:
                 case NPC_BRONZE_DRAKONID:
@@ -124,7 +122,6 @@
                         creature->AI()->DoZoneInCombat();
                     }
                     break;
->>>>>>> 9f4f8243
                 default:
                     break;
             }
@@ -186,8 +183,6 @@
                     break;
                 default:
                     break;
-<<<<<<< HEAD
-=======
             }
         }
 
@@ -201,7 +196,6 @@
                     return NefarianRightTunnel;
                 default:
                     break;
->>>>>>> 9f4f8243
             }
 
             return 0;
@@ -327,11 +321,8 @@
             {
                 case DATA_RAZORGORE_THE_UNTAMED:
                     return razorgoreGUID;
-<<<<<<< HEAD
-=======
                 case DATA_LORD_VICTOR_NEFARIUS:
                     return victorNefariusGUID;
->>>>>>> 9f4f8243
                 case DATA_CHROMAGGUS:
                     return chromaggusGUID;
                 case DATA_GO_CHROMAGGUS_DOOR:
@@ -472,13 +463,10 @@
         uint32 EggEvent;
         GuidList EggList;
 
-<<<<<<< HEAD
-=======
         // Nefarian
         uint32 NefarianLeftTunnel;
         uint32 NefarianRightTunnel;
 
->>>>>>> 9f4f8243
         // Misc
         EventMap _events;
     };
