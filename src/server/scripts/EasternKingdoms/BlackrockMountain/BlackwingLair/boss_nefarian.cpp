/*
 * This file is part of the AzerothCore Project. See AUTHORS file for Copyright information
 *
 * This program is free software; you can redistribute it and/or modify it
 * under the terms of the GNU Affero General Public License as published by the
 * Free Software Foundation; either version 3 of the License, or (at your
 * option) any later version.
 *
 * This program is distributed in the hope that it will be useful, but WITHOUT
 * ANY WARRANTY; without even the implied warranty of MERCHANTABILITY or
 * FITNESS FOR A PARTICULAR PURPOSE. See the GNU Affero General Public License for
 * more details.
 *
 * You should have received a copy of the GNU General Public License along
 * with this program. If not, see <http://www.gnu.org/licenses/>.
 */

#include "GameObject.h"
#include "InstanceScript.h"
#include "MotionMaster.h"
#include "Player.h"
#include "ScriptMgr.h"
#include "ScriptedCreature.h"
#include "ScriptedGossip.h"
#include "SpellScript.h"
#include "TemporarySummon.h"
#include "blackwing_lair.h"
#include "TaskScheduler.h"

enum Events
{
    // Victor Nefarius
<<<<<<< HEAD
    EVENT_SPAWN_ADD = 1,
=======
    EVENT_SPAWN_ADDS = 1,
    EVENT_CHECK_PHASE_2,
>>>>>>> 9f4f8243
    EVENT_START_EVENT,
    EVENT_SHADOW_BOLT,
    EVENT_FEAR,
    EVENT_SILENCE,
    EVENT_MIND_CONTROL,
    EVENT_SHADOWBLINK,
    // Nefarian
    EVENT_SHADOWFLAME,
    EVENT_VEILOFSHADOW,
    EVENT_CLEAVE,
    EVENT_TAILLASH,
    EVENT_CLASSCALL,
    // UBRS
    EVENT_CHAOS_1,
    EVENT_CHAOS_2,
    EVENT_PATH_2,
    EVENT_PATH_3,
    EVENT_SUCCESS_1,
    EVENT_SUCCESS_2,
    EVENT_SUCCESS_3,

    ACTION_RESET = 0,
<<<<<<< HEAD
    ACTION_KILLED = 1
=======
    ACTION_KILLED = 1,
    ACTION_ADD_KILLED = 2
>>>>>>> 9f4f8243
};

enum Says
{
    // Nefarius
    // UBRS
    SAY_CHAOS_SPELL            = 9,
    SAY_SUCCESS                = 10,
    SAY_FAILURE                = 11,
    // BWL
    SAY_GAMESBEGIN_1           = 12,
    SAY_GAMESBEGIN_2           = 13,

    // Nefarian
    SAY_INTRO                  = 0,
    SAY_RAISE_SKELETONS        = 1,
    SAY_SLAY                   = 2,
    SAY_DEATH                  = 3,

    SAY_MAGE                   = 4,
    SAY_WARRIOR                = 5,
    SAY_DRUID                  = 6,
    SAY_PRIEST                 = 7,
    SAY_PALADIN                = 8,
    SAY_SHAMAN                 = 9,
    SAY_WARLOCK                = 10,
    SAY_HUNTER                 = 11,
    SAY_ROGUE                  = 12,
    SAY_DEATH_KNIGHT           = 13
};

enum Gossip
{
    GOSSIP_ID                   = 21332,
    GOSSIP_OPTION_ID            = 0
};

enum Paths
{
    NEFARIUS_PATH_2            = 1379671,
    NEFARIUS_PATH_3            = 1379672,
    NEFARIAN_PATH              = 11583
};

enum GameObjects
{
    GO_PORTCULLIS_ACTIVE       = 164726,
    GO_PORTCULLIS_TOBOSSROOMS  = 175186
};

enum Creatures
{
<<<<<<< HEAD
    NPC_BRONZE_DRAKANOID       = 14263,
    NPC_BLUE_DRAKANOID         = 14261,
    NPC_RED_DRAKANOID          = 14264,
    NPC_GREEN_DRAKANOID        = 14262,
    NPC_BLACK_DRAKANOID        = 14265,
    NPC_CHROMATIC_DRAKANOID    = 14302,
    NPC_BONE_CONSTRUCT         = 14605,
=======
>>>>>>> 9f4f8243
    NPC_TOTEM_C_FIRE_NOVA      = 14662,
    NPC_TOTEM_C_STONESKIN      = 14663,
    NPC_TOTEM_C_HEALING        = 14664,
    NPC_TOTEM_C_WINDFURY       = 14666,
    // UBRS
    NPC_GYTH                   = 10339
};

enum Spells
{
    // Victor Nefarius
    // UBRS Spells
    SPELL_CHROMATIC_CHAOS           = 16337, // Self Cast hits 10339
    SPELL_VAELASTRASZZ_SPAWN        = 16354, // Self Cast Depawn one sec after
    // BWL Spells
    SPELL_SHADOWBOLT                = 22677,
    SPELL_SHADOWBOLT_VOLLEY         = 22665,
    SPELL_SILENCE                   = 22666,
    SPELL_SHADOW_COMMAND            = 22667,
    SPELL_FEAR                      = 22678,
    SPELL_SHADOWBLINK               = 22664,

    SPELL_NEFARIANS_BARRIER         = 22663,
<<<<<<< HEAD
=======

    // Drakonid Spawner
    SPELL_SPAWN_BLACK_DRAKONID      = 22654,
    SPELL_SPAWN_RED_DRAKONID        = 22655,
    SPELL_SPAWN_GREEN_DRAKONID      = 22656,
    SPELL_SPAWN_BRONZE_DRAKONID     = 22657,
    SPELL_SPAWN_BLUE_DRAKONID       = 22658,
    SPELL_SPAWN_CHROMATIC_DRAKONID  = 22680,
>>>>>>> 9f4f8243

    // Nefarian
    SPELL_SHADOWFLAME_INITIAL       = 22992,
    SPELL_SHADOWFLAME               = 22539,
    SPELL_BELLOWINGROAR             = 22686,
    SPELL_VEILOFSHADOW              = 22687,
    SPELL_CLEAVE                    = 20691,
    SPELL_TAILLASH                  = 23364,

    SPELL_MAGE                      = 23410,     // wild magic
    SPELL_WARRIOR                   = 23397,     // beserk
    SPELL_DRUID                     = 23398,     // cat form
    SPELL_PRIEST                    = 23401,     // corrupted healing
    SPELL_PALADIN                   = 23418,     // siphon blessing
    SPELL_SHAMAN                    = 23425,     // totems
    SPELL_WARLOCK                   = 23427,     // infernals
    SPELL_HUNTER                    = 23436,     // bow broke
    SPELL_ROGUE                     = 23414,     // Paralise
    SPELL_DEATH_KNIGHT              = 49576,     // Death Grip
    SPELL_ROOT_SELF                 = 17507,

    // Class Call effects
    SPELL_POLYMORPH                 = 23603,
    SPELL_BLESSING_PROTECTION       = 23415,
    SPELL_SUMMON_INFERNALS          = 23426,
    SPELL_WARRIOR_BERSERK           = 2458,
    SPELL_CORRUPTED_FIRE_NOVA_TOTEM = 23419,
    SPELL_CORRUPTED_STONESKIN_TOTEM = 23420,
    SPELL_CORRUPTED_HEALING_TOTEM   = 23422,
    SPELL_CORRUPTED_WINDFURY_TOTEM  = 23423
};

enum Misc
{
    MAX_DRAKONID_KILLED = 42
};

<<<<<<< HEAD
Position const NefarianSpawn = { -7348.849f, -1495.134f, 552.5152f, 1.798f };
=======
Position const spawnerPositions[2] = // drakonid
{
    {-7599.32f, -1191.72f, 475.545f, 3.05f},
    {-7526.27f, -1135.04f, 473.445f, 5.76f}
};
>>>>>>> 9f4f8243

Position const NefarianSpawn = { -7348.849f, -1495.134f, 552.5152f, 1.798f };

std::unordered_map<uint32, uint32> spawnerSpells =
{
    { NPC_BLACK_SPAWNER,  SPELL_SPAWN_BLACK_DRAKONID },
    { NPC_BLUE_SPAWNER,   SPELL_SPAWN_BLUE_DRAKONID },
    { NPC_BRONZE_SPAWNER, SPELL_SPAWN_BRONZE_DRAKONID },
    { NPC_GREEN_SPAWNER,  SPELL_SPAWN_GREEN_DRAKONID },
    { NPC_RED_SPAWNER,    SPELL_SPAWN_RED_DRAKONID }
};

class boss_victor_nefarius : public CreatureScript
{
public:
    boss_victor_nefarius() : CreatureScript("boss_victor_nefarius") { }

    struct boss_victor_nefariusAI : public BossAI
    {
        boss_victor_nefariusAI(Creature* creature) : BossAI(creature, DATA_NEFARIAN)
        {
            Initialize();

            _nefarianLeftTunnel = instance->GetData(DATA_NEFARIAN_LEFT_TUNNEL);
            _nefarianRightTunnel = instance->GetData(DATA_NEFARIAN_RIGHT_TUNNEL);

            if (!_nefarianLeftTunnel || !_nefarianRightTunnel)
            {
                // Victor Nefarius weekly mechanic drakonid spawn
                // Pick 2 drakonids and keep them for the whole save duration (the drakonids can't be repeated).
                std::vector<uint32> nefarianDrakonidSpawners = { NPC_BLACK_SPAWNER, NPC_BLUE_SPAWNER, NPC_BRONZE_SPAWNER, NPC_GREEN_SPAWNER, NPC_RED_SPAWNER };
                _nefarianRightTunnel = Acore::Containers::SelectRandomContainerElement(nefarianDrakonidSpawners);
                // delete the previous picked one so we don't get any repeated.
                nefarianDrakonidSpawners.erase(std::remove(nefarianDrakonidSpawners.begin(), nefarianDrakonidSpawners.end(), _nefarianRightTunnel), nefarianDrakonidSpawners.end());
                // Pick another one
                _nefarianLeftTunnel = Acore::Containers::SelectRandomContainerElement(nefarianDrakonidSpawners);

                // save it to instance
                instance->SetData(DATA_NEFARIAN_LEFT_TUNNEL, _nefarianLeftTunnel);
                instance->SetData(DATA_NEFARIAN_RIGHT_TUNNEL, _nefarianRightTunnel);
            }
        }

        void Initialize()
        {
            KilledAdds = 0;
        }

        void Reset() override
        {
            Initialize();

            if (me->GetMapId() == 469)
            {
                if (Creature* nefarian = me->FindNearestCreature(NPC_NEFARIAN, 1000.0f, true))
                {
                    // Nefarian is spawned and he didn't finish his intro path yet, despawn it manually.
                    if (nefarian->GetMotionMaster()->GetCurrentMovementGeneratorType() == MovementGeneratorType::WAYPOINT_MOTION_TYPE)
                    {
                        nefarian->DespawnOrUnsummon();
                    }
                }
                else
                {
                    _Reset();
                }

                me->SetVisible(true);
                me->SetPhaseMask(1, true);
                me->SetUInt32Value(UNIT_NPC_FLAGS, 1);
                me->SetFaction(FACTION_FRIENDLY);
                me->SetStandState(UNIT_STAND_STATE_SIT_HIGH_CHAIR);
                me->RemoveAura(SPELL_NEFARIANS_BARRIER);
                me->RemoveFlag(UNIT_FIELD_FLAGS, UNIT_FLAG_NOT_SELECTABLE);
            }
        }

        void JustReachedHome() override
        {
            Reset();
        }

        void DoAction(int32 action) override
        {
            if (action == ACTION_RESET)
            {
                me->RemoveAura(SPELL_ROOT_SELF);
                summons.DespawnAll();
            }

<<<<<<< HEAD
=======
            if (action == ACTION_ADD_KILLED)
            {
                KilledAdds++;
            }

>>>>>>> 9f4f8243
            if (action == ACTION_KILLED)
            {
                Unit::Kill(me, me);
            }
        }

        void JustDied(Unit* /*killer*/) override
        {
            instance->SetBossState(DATA_NEFARIAN, DONE);
            instance->SaveToDB();
        }

        void BeginEvent()
        {
            _EnterCombat();

            Talk(SAY_GAMESBEGIN_2);

            DoCast(me, SPELL_NEFARIANS_BARRIER);
            SetCombatMovement(false);
            AttackStart(SelectTarget(SelectTargetMethod::Random, 0, 200.f, true));
            events.ScheduleEvent(EVENT_SHADOWBLINK, 500);
            events.ScheduleEvent(EVENT_SHADOW_BOLT, urand(3000, 10000));
            events.ScheduleEvent(EVENT_FEAR, urand(10000, 20000));
            events.ScheduleEvent(EVENT_SILENCE, urand(20000, 25000));
            events.ScheduleEvent(EVENT_MIND_CONTROL, urand(30000, 35000));
<<<<<<< HEAD
            events.ScheduleEvent(EVENT_SPAWN_ADD, 10000);
        }

        void SummonedCreatureDies(Creature* summon, Unit* /*killer*/) override
        {
            if (summon->GetEntry() != NPC_NEFARIAN)
            {
                summon->UpdateEntry(NPC_BONE_CONSTRUCT);
                summon->SetFlag(UNIT_FIELD_FLAGS, UNIT_FLAG_NOT_SELECTABLE);
                summon->SetReactState(REACT_PASSIVE);
                summon->SetStandState(UNIT_STAND_STATE_DEAD);
                ++KilledAdds;
            }
=======
            events.ScheduleEvent(EVENT_SPAWN_ADDS, 10000);
            events.ScheduleEvent(EVENT_CHECK_PHASE_2, 10000);
>>>>>>> 9f4f8243
        }

        void JustSummoned(Creature* summon) override { summons.Summon(summon); }

        void SetData(uint32 type, uint32 data) override
        {
            if ( type == 1 && data == 1)
            {
                me->StopMoving();
                events.ScheduleEvent(EVENT_PATH_2, 9000);
            }

            if (type == 1 && data == 2)
                events.ScheduleEvent(EVENT_SUCCESS_1, 5000);
        }

        void UpdateAI(uint32 diff) override
        {
            if (!UpdateVictim())
            {
                events.Update(diff);

                while (uint32 eventId = events.ExecuteEvent())
                {
                    switch (eventId)
                    {
                        case EVENT_PATH_2:
                            me->GetMotionMaster()->MovePath(NEFARIUS_PATH_2, false);
                            events.ScheduleEvent(EVENT_CHAOS_1, 7000);
                            break;
                        case EVENT_CHAOS_1:
                            if (Creature* gyth = me->FindNearestCreature(NPC_GYTH, 75.0f, true))
                            {
                                me->SetFacingToObject(gyth);
                                Talk(SAY_CHAOS_SPELL);
                            }
                            events.ScheduleEvent(EVENT_CHAOS_2, 2000);
                            break;
                        case EVENT_CHAOS_2:
                            DoCast(SPELL_CHROMATIC_CHAOS);
                            me->SetFacingTo(1.570796f);
                            break;
                        case EVENT_SUCCESS_1:
                            if (Unit* player = me->SelectNearestPlayer(60.0f))
                            {
                                me->SetFacingToObject(player);
                                Talk(SAY_SUCCESS);
                                if (GameObject* portcullis1 = me->FindNearestGameObject(GO_PORTCULLIS_ACTIVE, 65.0f))
                                    portcullis1->SetGoState(GO_STATE_ACTIVE);
                                if (GameObject* portcullis2 = me->FindNearestGameObject(GO_PORTCULLIS_TOBOSSROOMS, 80.0f))
                                    portcullis2->SetGoState(GO_STATE_ACTIVE);
                            }
                            events.ScheduleEvent(EVENT_SUCCESS_2, 4000);
                            break;
                        case EVENT_SUCCESS_2:
                            DoCast(me, SPELL_VAELASTRASZZ_SPAWN);
                            me->DespawnOrUnsummon(1000);
                            break;
                        case EVENT_PATH_3:
                            me->GetMotionMaster()->MovePath(NEFARIUS_PATH_3, false);
                            break;
                        case EVENT_START_EVENT:
                            BeginEvent();
                            break;
                        default:
                            break;
                    }
                }
                return;
            }

            // Only do this if we haven't spawned nefarian yet
<<<<<<< HEAD
            if (UpdateVictim() && KilledAdds <= 42)
=======
            if (UpdateVictim() && KilledAdds <= MAX_DRAKONID_KILLED)
>>>>>>> 9f4f8243
            {
                events.Update(diff);

                if (me->HasUnitState(UNIT_STATE_CASTING))
                    return;

                while (uint32 eventId = events.ExecuteEvent())
                {
                    switch (eventId)
                    {
                        case EVENT_SHADOW_BOLT:
                            switch (urand(0, 1))
                            {
                                case 0:
                                    DoCastAOE(SPELL_SHADOWBOLT_VOLLEY);
                                    break;
                                case 1:
                                    DoCastRandomTarget(SPELL_SHADOWBOLT, 0, 150.f);
                                    break;
                            }
                            DoResetThreat();
                            events.ScheduleEvent(EVENT_SHADOW_BOLT, urand(3000, 10000));
                            break;
                        case EVENT_FEAR:
                            if (Unit* target = SelectTarget(SelectTargetMethod::Random, 0, 40, true))
                                DoCast(target, SPELL_FEAR);
                            events.ScheduleEvent(EVENT_FEAR, urand(10000, 20000));
                            break;
                        case EVENT_SILENCE:
                            DoCastRandomTarget(SPELL_SILENCE, 0, 150.f);
                            events.ScheduleEvent(EVENT_SILENCE, urand(14000, 23000));
                            break;
                        case EVENT_MIND_CONTROL:
                            if (Unit* target = SelectTarget(SelectTargetMethod::Random, 0, 40, true))
                                DoCast(target, SPELL_SHADOW_COMMAND);
                            events.ScheduleEvent(EVENT_MIND_CONTROL, urand(30000, 35000));
                            break;
                        case EVENT_SHADOWBLINK:
                            DoCastSelf(SPELL_SHADOWBLINK);
                            events.ScheduleEvent(EVENT_SHADOWBLINK, urand(30000, 40000));
                            break;
<<<<<<< HEAD
                        case EVENT_SPAWN_ADD:
                            for (uint8 i=0; i<2; ++i)
=======
                        case EVENT_SPAWN_ADDS:
                            // Spawn the spawners.
                            me->SummonCreature(_nefarianLeftTunnel, spawnerPositions[0]);
                            me->SummonCreature(_nefarianRightTunnel, spawnerPositions[1]);
                            break;
                        case EVENT_CHECK_PHASE_2:
                            if (KilledAdds >= MAX_DRAKONID_KILLED)
>>>>>>> 9f4f8243
                            {
                                if (Creature* nefarian = me->SummonCreature(NPC_NEFARIAN, NefarianSpawn))
                                {
<<<<<<< HEAD
                                    dragon->SetFaction(FACTION_DRAGONFLIGHT_BLACK);
                                    dragon->AI()->AttackStart(me->GetVictim());
                                }

                                if (KilledAdds >= 42)
                                {
                                    if (Creature* nefarian = me->SummonCreature(NPC_NEFARIAN, NefarianSpawn))
                                    {
                                        nefarian->setActive(true);
                                        nefarian->SetCanFly(true);
                                        nefarian->SetDisableGravity(true);
                                        nefarian->GetMotionMaster()->MovePath(NEFARIAN_PATH, false);
                                    }
                                    events.CancelEvent(EVENT_MIND_CONTROL);
                                    events.CancelEvent(EVENT_FEAR);
                                    events.CancelEvent(EVENT_SHADOW_BOLT);
                                    events.CancelEvent(EVENT_SILENCE);
                                    DoCastSelf(SPELL_ROOT_SELF, true);
                                    me->SetVisible(false);
                                    return;
=======
                                    nefarian->setActive(true);
                                    nefarian->SetCanFly(true);
                                    nefarian->SetDisableGravity(true);
                                    nefarian->GetMotionMaster()->MovePath(NEFARIAN_PATH, false);
>>>>>>> 9f4f8243
                                }
                                events.CancelEvent(EVENT_MIND_CONTROL);
                                events.CancelEvent(EVENT_FEAR);
                                events.CancelEvent(EVENT_SHADOW_BOLT);
                                events.CancelEvent(EVENT_SILENCE);
                                DoCastSelf(SPELL_ROOT_SELF, true);
                                me->SetVisible(false);
                                // Despawn the spawners.
                                summons.DespawnEntry(_nefarianLeftTunnel);
                                summons.DespawnEntry(_nefarianRightTunnel);
                                return;
                            }
                            events.ScheduleEvent(EVENT_CHECK_PHASE_2, 1000);
                            break;
                    }

                    if (me->HasUnitState(UNIT_STATE_CASTING))
                        return;
                }
            }
        }

        void sGossipSelect(Player* player, uint32 sender, uint32 action) override
        {
            if (sender == GOSSIP_ID && action == GOSSIP_OPTION_ID)
            {
                // pussywizard:
                InstanceScript* instance = player->GetInstanceScript();
                if (!instance || instance->GetBossState(DATA_NEFARIAN) == DONE)
                    return;

                CloseGossipMenuFor(player);
                Talk(SAY_GAMESBEGIN_1);
                events.ScheduleEvent(EVENT_START_EVENT, 4000);
                me->SetFaction(FACTION_DRAGONFLIGHT_BLACK);
                me->SetUInt32Value(UNIT_NPC_FLAGS, 0);
                me->SetStandState(UNIT_STAND_STATE_STAND);
                me->SetFlag(UNIT_FIELD_FLAGS, UNIT_FLAG_IMMUNE_TO_PC | UNIT_FLAG_NOT_SELECTABLE);
            }
        }

        private:
            uint32 KilledAdds;
<<<<<<< HEAD
=======
            uint32 _nefarianRightTunnel;
            uint32 _nefarianLeftTunnel;
>>>>>>> 9f4f8243
    };

    CreatureAI* GetAI(Creature* creature) const override
    {
        return GetBlackwingLairAI<boss_victor_nefariusAI>(creature);
    }
};

struct boss_nefarian : public BossAI
{
    boss_nefarian(Creature* creature) : BossAI(creature, DATA_NEFARIAN), _introDone(false)
    {
        Initialize();
    }

    void Initialize()
    {
        Phase3 = false;
    }

    void Reset() override
    {
        Initialize();
        me->SetReactState(REACT_PASSIVE);
        me->SetFlag(UNIT_FIELD_FLAGS, UNIT_FLAG_NOT_SELECTABLE);
        me->SetCanFly(true);
        me->SetDisableGravity(true);
        if (_introDone) // already in combat, reset properly.
        {
            _Reset();
            if (Creature* victor = me->FindNearestCreature(NPC_VICTOR_NEFARIUS, 200.f, true))
            {
                if (victor->AI())
                {
                    victor->AI()->DoAction(ACTION_RESET);
                }
            }
            me->DespawnOrUnsummon();
        }
    }

    void EnterCombat(Unit* /*who*/) override {}

    void JustDied(Unit* /*killer*/) override
    {
        _JustDied();
        Talk(SAY_DEATH);

        if (Creature* victor = me->FindNearestCreature(NPC_VICTOR_NEFARIUS, 200.f, true))
        {
            if (victor->AI())
            {
                victor->AI()->DoAction(ACTION_KILLED);
            }
        }
    }

    void KilledUnit(Unit* victim) override
    {
        if (rand32() % 5)
        {
            return;
        }

        Talk(SAY_SLAY, victim);
    }

    void MovementInform(uint32 type, uint32 id) override
    {
        if (type != WAYPOINT_MOTION_TYPE)
        {
            return;
        }

        if (id == 3)
        {
            Talk(SAY_INTRO);
        }

        if (id == 5)
        {
            DoCastAOE(SPELL_SHADOWFLAME_INITIAL);
        }
    }

    void PathEndReached(uint32 /*pathId*/) override
    {
        me->HandleEmoteCommand(EMOTE_ONESHOT_LAND);
        me->SetCanFly(false);
        me->SetDisableGravity(false);
        Position land = me->GetPosition();
        me->GetMotionMaster()->MoveLand(0, land, 8.5f);
        me->RemoveFlag(UNIT_FIELD_FLAGS, UNIT_FLAG_NOT_SELECTABLE);
        me->GetMotionMaster()->MoveIdle();

        me->SetReactState(REACT_AGGRESSIVE);
        DoZoneInCombat();
        if (me->GetVictim())
        {
            AttackStart(me->GetVictim());
        }

        events.ScheduleEvent(EVENT_SHADOWFLAME, 12000);
        events.ScheduleEvent(EVENT_FEAR, urand(25000, 35000));
        events.ScheduleEvent(EVENT_VEILOFSHADOW, urand(25000, 35000));
        events.ScheduleEvent(EVENT_CLEAVE, 7000);
        events.ScheduleEvent(EVENT_TAILLASH, 10000);
        events.ScheduleEvent(EVENT_CLASSCALL, urand(30000, 35000));
        _introDone = true;
    }

    void UpdateAI(uint32 diff) override
    {
        if (!UpdateVictim())
        {
            return;
        }

        events.Update(diff);

        if (me->HasUnitState(UNIT_STATE_CASTING))
        {
            return;
        }

        while (uint32 eventId = events.ExecuteEvent())
        {
            switch (eventId)
            {
                case EVENT_SHADOWFLAME:
                    DoCastVictim(SPELL_SHADOWFLAME);
                    events.ScheduleEvent(EVENT_SHADOWFLAME, 12000);
                    break;
                case EVENT_FEAR:
                    DoCastVictim(SPELL_BELLOWINGROAR);
                    events.ScheduleEvent(EVENT_FEAR, urand(25000, 35000));
                    break;
                case EVENT_VEILOFSHADOW:
                    DoCastVictim(SPELL_VEILOFSHADOW);
                    events.ScheduleEvent(EVENT_VEILOFSHADOW, urand(25000, 35000));
                    break;
                case EVENT_CLEAVE:
                    DoCastVictim(SPELL_CLEAVE);
                    events.ScheduleEvent(EVENT_CLEAVE, 7000);
                    break;
                case EVENT_TAILLASH:
                    // Cast NYI since we need a better check for behind target
                    DoCastVictim(SPELL_TAILLASH);
                    events.ScheduleEvent(EVENT_TAILLASH, 10000);
                    break;
                case EVENT_CLASSCALL:
                    if (Unit* target = SelectTarget(SelectTargetMethod::Random, 0, 100.0f, true))
                    {
                        switch (target->getClass())
                        {
                            case CLASS_MAGE:
                                Talk(SAY_MAGE);
                                DoCast(me, SPELL_MAGE);
                                break;
                            case CLASS_WARRIOR:
                                Talk(SAY_WARRIOR);
                                DoCast(me, SPELL_WARRIOR);
                                break;
                            case CLASS_DRUID:
                                Talk(SAY_DRUID);
                                DoCast(target, SPELL_DRUID);
                                break;
                            case CLASS_PRIEST:
                                Talk(SAY_PRIEST);
                                DoCast(me, SPELL_PRIEST);
                                break;
                            case CLASS_PALADIN:
                                Talk(SAY_PALADIN);
                                DoCast(me, SPELL_PALADIN);
                                break;
                            case CLASS_SHAMAN:
                                Talk(SAY_SHAMAN);
                                DoCast(me, SPELL_SHAMAN);
                                break;
                            case CLASS_WARLOCK:
                                Talk(SAY_WARLOCK);
                                DoCast(me, SPELL_WARLOCK);
                                break;
                            case CLASS_HUNTER:
                                Talk(SAY_HUNTER);
                                DoCast(me, SPELL_HUNTER);
                                break;
                            case CLASS_ROGUE:
                                Talk(SAY_ROGUE);
                                DoCast(me, SPELL_ROGUE);
                                break;
                            case CLASS_DEATH_KNIGHT:
                                Talk(SAY_DEATH_KNIGHT);
                                me->GetMap()->DoForAllPlayers([&](Player* p)
                                {
                                    if (!p->IsGameMaster())
                                    {
                                        me->CastSpell(p, SPELL_DEATH_KNIGHT, true);
                                    }
                                });
                                break;
                            default:
                                break;
                        }
                    }
                    events.ScheduleEvent(EVENT_CLASSCALL, urand(30000, 35000));
                    break;
            }

            if (me->HasUnitState(UNIT_STATE_CASTING))
            {
                return;
            }
        }

        // Phase3 begins when health below 20 pct
        if (!Phase3 && HealthBelowPct(20))
        {
            std::list<Creature*> constructList;
            me->GetCreatureListWithEntryInGrid(constructList, NPC_BONE_CONSTRUCT, 500.0f);
            for (std::list<Creature*>::const_iterator itr = constructList.begin(); itr != constructList.end(); ++itr)
            {
                if ((*itr) && !(*itr)->IsAlive())
                {
                    (*itr)->Respawn();
                    DoZoneInCombat((*itr));
                    (*itr)->RemoveFlag(UNIT_FIELD_FLAGS, UNIT_FLAG_NOT_SELECTABLE);
                    (*itr)->SetReactState(REACT_AGGRESSIVE);
                    (*itr)->SetStandState(UNIT_STAND_STATE_STAND);
                }
            }

            Phase3 = true;
            Talk(SAY_RAISE_SKELETONS);
        }

        DoMeleeAttackIfReady();
    }

private:
    bool Phase3;
    bool _introDone;
};

enum TotemSpells
{
    AURA_AVOIDANCE = 23198,

    SPELL_STONESKIN_EFFECT = 10405,
    SPELL_HEALING_EFFECT   = 10461,
    SPELL_WINDFURY_EFFECT  = 8515,
    SPELL_FIRE_NOVA_EFFECT = 11307
};

struct npc_corrupted_totem : public ScriptedAI
{
    npc_corrupted_totem(Creature* creature) : ScriptedAI(creature)
    {
        uint32 hp = urand(200, 2000);
        me->SetMaxHealth(hp);
        me->SetHealth(hp);
        _auraAdded = false;
        Reset();
    }

    void Reset() override
    {
        me->AddUnitState(UNIT_STATE_ROOT);
        if (!me->HasAura(SPELL_ROOT_SELF))
        {
            me->AddAura(SPELL_ROOT_SELF, me);
        }

        me->AddAura(AURA_AVOIDANCE, me);
        _scheduler.CancelAll();
    }

    void SetAura(bool apply) const
    {
        uint32 spellId = 0;

        switch (me->GetEntry())
        {
            case NPC_TOTEM_C_STONESKIN:
                spellId = SPELL_STONESKIN_EFFECT;
                break;
            case NPC_TOTEM_C_HEALING:
                spellId = SPELL_HEALING_EFFECT;
                break;
            case NPC_TOTEM_C_WINDFURY:
                spellId = SPELL_WINDFURY_EFFECT;
                break;
        }

        if (!spellId)
        {
            return;
        }

        std::vector<uint32> mobsEntries;
        mobsEntries.push_back(NPC_NEFARIAN);
        mobsEntries.push_back(NPC_BONE_CONSTRUCT);
<<<<<<< HEAD
        mobsEntries.push_back(NPC_BRONZE_DRAKANOID);
        mobsEntries.push_back(NPC_BLUE_DRAKANOID);
        mobsEntries.push_back(NPC_RED_DRAKANOID);
        mobsEntries.push_back(NPC_GREEN_DRAKANOID);
        mobsEntries.push_back(NPC_BLACK_DRAKANOID);
        mobsEntries.push_back(NPC_CHROMATIC_DRAKANOID);
=======
        mobsEntries.push_back(NPC_BRONZE_DRAKONID);
        mobsEntries.push_back(NPC_BLUE_DRAKONID);
        mobsEntries.push_back(NPC_RED_DRAKONID);
        mobsEntries.push_back(NPC_GREEN_DRAKONID);
        mobsEntries.push_back(NPC_BLACK_DRAKONID);
        mobsEntries.push_back(NPC_CHROMATIC_DRAKONID);
>>>>>>> 9f4f8243

        for (auto& entry : mobsEntries)
        {
            std::list<Creature*> tmpMobList;
            GetCreatureListWithEntryInGrid(tmpMobList, me, entry, 100.f);
            while (!tmpMobList.empty())
            {
                Creature* curr = tmpMobList.front();
                tmpMobList.pop_front();

                if (!curr->IsAlive())
                {
                    continue;
                }

                if (apply && me->IsAlive())
                {
                    if (me->IsWithinDistInMap(curr, 40.f))
                    {
                        if (!curr->HasAura(spellId))
                        {
                            curr->AddAura(spellId, curr);
                        }
                    }
                    else
                    {
                        if (curr->HasAura(spellId))
                        {
                            curr->RemoveAurasDueToSpell(spellId);
                        }
                    }
                }
                else
                {
                    curr->RemoveAurasDueToSpell(spellId);
                }
            }
        }
    }

    void IsSummonedBy(Unit* /*summoner*/) override
    {
        me->SetInCombatWithZone();
<<<<<<< HEAD

        _scheduler
            .Schedule(1ms, [this](TaskContext context)
            {
                if (me->GetEntry() == NPC_TOTEM_C_FIRE_NOVA)
                {
                    if (!_auraAdded)
                    {
                        context.Schedule(4s, [this](TaskContext /*context*/)
                            {
                                if (me->IsAlive())
                                {
                                    DoCastAOE(SPELL_FIRE_NOVA_EFFECT, true);
                                }
                            });
                        _auraAdded = true;
                        return;
                    }
                }

                SetAura(true);
                context.Repeat(1s);
            })
            .Schedule(me->GetEntry() == NPC_TOTEM_C_WINDFURY ? 89s : 59s, [this](TaskContext /*context*/)
            {
                SetAura(false);
                me->DespawnOrUnsummon();
            });
    }

    void JustDied(Unit* /*killer*/) override
    {
        if (me->GetEntry() != NPC_TOTEM_C_FIRE_NOVA)
        {
            SetAura(false);
        }

        _scheduler.CancelAll();
    }

    void UpdateAI(uint32 diff) override
    {
        if (!UpdateVictim())
        {
            return;
        }

        _scheduler.Update(diff);
    }

    protected:
        TaskScheduler _scheduler;
        bool _auraAdded;
};

std::unordered_map<uint32, uint8> const classCallSpells =
{
    { SPELL_MAGE, CLASS_MAGE },
    { SPELL_WARRIOR, CLASS_WARRIOR },
    { SPELL_DRUID, CLASS_DRUID },
    { SPELL_PRIEST, CLASS_PRIEST },
    { SPELL_PALADIN, CLASS_PALADIN },
    { SPELL_SHAMAN, CLASS_SHAMAN },
    { SPELL_WARLOCK, CLASS_WARLOCK },
    { SPELL_HUNTER, CLASS_HUNTER },
    { SPELL_ROGUE, CLASS_ROGUE }
};

class spell_class_call_handler : public SpellScript
{
    PrepareSpellScript(spell_class_call_handler);

    bool Validate(SpellInfo const* /*spellInfo*/) override
    {
        return ValidateSpellInfo({ SPELL_SUMMON_INFERNALS });
    }

    void FilterTargets(std::list<WorldObject*>& targets)
    {
        if (SpellInfo const* spellInfo = GetSpellInfo())
        {
            targets.remove_if([spellInfo](WorldObject const* target) -> bool
                {
                    Player const* player = target->ToPlayer();
                    if (!player || player->getClass() == CLASS_DEATH_KNIGHT) // ignore all death knights from whatever spell, for some reason the condition below is not working x.x
                    {
                        return true;
=======

        _scheduler
            .Schedule(1ms, [this](TaskContext context)
            {
                if (me->GetEntry() == NPC_TOTEM_C_FIRE_NOVA)
                {
                    if (!_auraAdded)
                    {
                        context.Schedule(4s, [this](TaskContext /*context*/)
                            {
                                if (me->IsAlive())
                                {
                                    DoCastAOE(SPELL_FIRE_NOVA_EFFECT, true);
                                }
                            });
                        _auraAdded = true;
                        return;
>>>>>>> 9f4f8243
                    }
                }

                SetAura(true);
                context.Repeat(1s);
            })
            .Schedule(me->GetEntry() == NPC_TOTEM_C_WINDFURY ? 89s : 59s, [this](TaskContext /*context*/)
            {
                SetAura(false);
                me->DespawnOrUnsummon();
            });
    }

    void JustDied(Unit* /*killer*/) override
    {
        if (me->GetEntry() != NPC_TOTEM_C_FIRE_NOVA)
        {
            SetAura(false);
        }

        _scheduler.CancelAll();
    }

    void UpdateAI(uint32 diff) override
    {
        if (!UpdateVictim())
        {
            return;
        }

        _scheduler.Update(diff);
    }

    protected:
        TaskScheduler _scheduler;
        bool _auraAdded;
};

std::unordered_map<uint32, uint8> const classCallSpells =
{
    { SPELL_MAGE, CLASS_MAGE },
    { SPELL_WARRIOR, CLASS_WARRIOR },
    { SPELL_DRUID, CLASS_DRUID },
    { SPELL_PRIEST, CLASS_PRIEST },
    { SPELL_PALADIN, CLASS_PALADIN },
    { SPELL_SHAMAN, CLASS_SHAMAN },
    { SPELL_WARLOCK, CLASS_WARLOCK },
    { SPELL_HUNTER, CLASS_HUNTER },
    { SPELL_ROGUE, CLASS_ROGUE }
};

class spell_class_call_handler : public SpellScript
{
    PrepareSpellScript(spell_class_call_handler);

    bool Validate(SpellInfo const* /*spellInfo*/) override
    {
        return ValidateSpellInfo({ SPELL_SUMMON_INFERNALS });
    }

    void FilterTargets(std::list<WorldObject*>& targets)
    {
        if (SpellInfo const* spellInfo = GetSpellInfo())
        {
            targets.remove_if([spellInfo](WorldObject const* target) -> bool
                {
                    Player const* player = target->ToPlayer();
                    if (!player || player->getClass() == CLASS_DEATH_KNIGHT) // ignore all death knights from whatever spell, for some reason the condition below is not working x.x
                    {
                        return true;
                    }

                    auto it = classCallSpells.find(spellInfo->Id);
                    if (it != classCallSpells.end()) // should never happen but only to be sure.
                    {
                        return target->ToPlayer()->getClass() != it->second;
                    }

                    return false;
                });
        }
    }

    void HandleOnHitRogue()
    {
        Unit* caster = GetCaster();
        Unit* target = GetHitUnit();

        if (!caster || !target)
        {
            return;
        }

        float angle = rand_norm() * 2 * M_PI;
        Position tp = caster->GetPosition();
        tp.m_positionX += std::cos(angle) * 5.f;
        tp.m_positionY += std::sin(angle) * 5.f;
        float z = tp.m_positionZ + 0.5f;
        caster->UpdateAllowedPositionZ(tp.GetPositionX(), tp.GetPositionY(), z);
        target->NearTeleportTo(tp.GetPositionX(), tp.GetPositionY(), z, angle - M_PI);
        target->UpdatePositionData();
    }

    void HandleOnHitWarlock()
    {
        if (GetHitUnit())
        {
            GetHitUnit()->CastSpell(GetHitUnit(), SPELL_SUMMON_INFERNALS, true);
        }
    }

    void Register() override
    {
        OnObjectAreaTargetSelect += SpellObjectAreaTargetSelectFn(spell_class_call_handler::FilterTargets, EFFECT_0, TARGET_UNIT_SRC_AREA_ENEMY);

        if (m_scriptSpellId == SPELL_ROGUE)
        {
            OnHit += SpellHitFn(spell_class_call_handler::HandleOnHitRogue);
        }
        else if (m_scriptSpellId == SPELL_WARLOCK)
        {
            OnHit += SpellHitFn(spell_class_call_handler::HandleOnHitWarlock);
        }
    }
};

class aura_class_call_wild_magic : public AuraScript
{
    PrepareAuraScript(aura_class_call_wild_magic);

    bool Validate(SpellInfo const* /*spellInfo*/) override
    {
        return ValidateSpellInfo({ SPELL_POLYMORPH });
    }

    void HandlePeriodic(AuraEffect const* /*aurEff*/)
    {
        if (!GetTarget())
        {
            return;
        }

        GetTarget()->CastSpell(GetTarget(), SPELL_POLYMORPH, true);
    }

    void Register() override
    {
        OnEffectPeriodic += AuraEffectPeriodicFn(aura_class_call_wild_magic::HandlePeriodic, EFFECT_0, SPELL_AURA_PERIODIC_TRIGGER_SPELL);
    }
};

class aura_class_call_siphon_blessing : public AuraScript
{
    PrepareAuraScript(aura_class_call_siphon_blessing);

    bool Validate(SpellInfo const* /*spellInfo*/) override
    {
        return ValidateSpellInfo({ SPELL_BLESSING_PROTECTION });
    }

    void HandlePeriodic(AuraEffect const* /*aurEff*/)
    {
        PreventDefaultAction();

        if (Unit* target = GetTarget())
        {
            if (Unit* nefarian = target->FindNearestCreature(NPC_NEFARIAN, 100.f))
            {
                target->CastSpell(nefarian, SPELL_BLESSING_PROTECTION, true);
            }
        }
    }

<<<<<<< HEAD
                    auto it = classCallSpells.find(spellInfo->Id);
                    if (it != classCallSpells.end()) // should never happen but only to be sure.
                    {
                        return target->ToPlayer()->getClass() != it->second;
                    }

                    return false;
                });
        }
    }

    void HandleOnHitRogue()
    {
        Unit* caster = GetCaster();
        Unit* target = GetHitUnit();

        if (!caster || !target)
        {
            return;
        }

        float angle = rand_norm() * 2 * M_PI;
        Position tp = caster->GetPosition();
        tp.m_positionX += std::cos(angle) * 5.f;
        tp.m_positionY += std::sin(angle) * 5.f;
        float z = tp.m_positionZ + 0.5f;
        caster->UpdateAllowedPositionZ(tp.GetPositionX(), tp.GetPositionY(), z);
        target->NearTeleportTo(tp.GetPositionX(), tp.GetPositionY(), z, angle - M_PI);
        target->UpdatePositionData();
    }

    void HandleOnHitWarlock()
    {
        if (GetHitUnit())
        {
            GetHitUnit()->CastSpell(GetHitUnit(), SPELL_SUMMON_INFERNALS, true);
        }
=======
    void Register() override
    {
        OnEffectPeriodic += AuraEffectPeriodicFn(aura_class_call_siphon_blessing::HandlePeriodic, EFFECT_0, SPELL_AURA_PERIODIC_TRIGGER_SPELL);
    }
};

class spell_class_call_polymorph : public SpellScript
{
    PrepareSpellScript(spell_class_call_polymorph);

    std::list<WorldObject*> targetList;

    void FilterTargets(std::list<WorldObject*>& targets)
    {
        targets.remove_if([&](WorldObject const* target) -> bool
            {
                return target->GetTypeId() != TYPEID_PLAYER || target->ToPlayer()->IsGameMaster() || target->ToPlayer()->HasAura(SPELL_POLYMORPH);
            });

        if (!targets.empty())
        {
            Acore::Containers::RandomResize(targets, 1);
            targetList.clear();
            targetList = targets;
        }
    }

    void FilterTargetsEff(std::list<WorldObject*>& targets)
    {
        targets.clear();
        targets = targetList;
>>>>>>> 9f4f8243
    }

    void Register() override
    {
<<<<<<< HEAD
        OnObjectAreaTargetSelect += SpellObjectAreaTargetSelectFn(spell_class_call_handler::FilterTargets, EFFECT_0, TARGET_UNIT_SRC_AREA_ENEMY);

        if (m_scriptSpellId == SPELL_ROGUE)
        {
            OnHit += SpellHitFn(spell_class_call_handler::HandleOnHitRogue);
        }
        else if (m_scriptSpellId == SPELL_WARLOCK)
        {
            OnHit += SpellHitFn(spell_class_call_handler::HandleOnHitWarlock);
        }
    }
};

class aura_class_call_wild_magic : public AuraScript
{
    PrepareAuraScript(aura_class_call_wild_magic);

    bool Validate(SpellInfo const* /*spellInfo*/) override
    {
        return ValidateSpellInfo({ SPELL_POLYMORPH });
    }

    void HandlePeriodic(AuraEffect const* /*aurEff*/)
    {
        if (!GetTarget())
=======
        OnObjectAreaTargetSelect += SpellObjectAreaTargetSelectFn(spell_class_call_polymorph::FilterTargets, EFFECT_0, TARGET_UNIT_SRC_AREA_ALLY);
        OnObjectAreaTargetSelect += SpellObjectAreaTargetSelectFn(spell_class_call_polymorph::FilterTargetsEff, EFFECT_1, TARGET_UNIT_SRC_AREA_ALLY);
        OnObjectAreaTargetSelect += SpellObjectAreaTargetSelectFn(spell_class_call_polymorph::FilterTargetsEff, EFFECT_2, TARGET_UNIT_SRC_AREA_ALLY);
    }
};

class aura_class_call_berserk : public AuraScript
{
    PrepareAuraScript(aura_class_call_berserk);

    bool Validate(SpellInfo const* /*spellInfo*/) override
    {
        return ValidateSpellInfo({ SPELL_WARRIOR_BERSERK });
    }

    void HandleOnEffectRemove(AuraEffect const* /*aurEff*/, AuraEffectHandleModes /*mode*/)
    {
        if (Unit* target = GetTarget())
        {
            target->CastSpell(target, SPELL_WARRIOR_BERSERK);
        }
    }

    void Register() override
    {
        OnEffectRemove += AuraEffectRemoveFn(aura_class_call_berserk::HandleOnEffectRemove, EFFECT_0, SPELL_AURA_MOD_SHAPESHIFT, AURA_EFFECT_HANDLE_REAL);
    }
};

class spell_corrupted_totems : public SpellScript
{
    PrepareSpellScript(spell_corrupted_totems);

    bool Validate(SpellInfo const* /*spellInfo*/) override
    {
        return ValidateSpellInfo({ SPELL_CORRUPTED_FIRE_NOVA_TOTEM, SPELL_CORRUPTED_HEALING_TOTEM, SPELL_CORRUPTED_STONESKIN_TOTEM, SPELL_CORRUPTED_WINDFURY_TOTEM });
    }

    void HandleDummy(SpellEffIndex effIndex)
    {
        PreventHitDefaultEffect(effIndex);
        if (!GetCaster())
>>>>>>> 9f4f8243
        {
            return;
        }

<<<<<<< HEAD
        GetTarget()->CastSpell(GetTarget(), SPELL_POLYMORPH, true);
=======
        std::list<uint32> spellList = { SPELL_CORRUPTED_FIRE_NOVA_TOTEM, SPELL_CORRUPTED_HEALING_TOTEM, SPELL_CORRUPTED_STONESKIN_TOTEM, SPELL_CORRUPTED_WINDFURY_TOTEM };
        uint32 spellId = Acore::Containers::SelectRandomContainerElement(spellList);
        GetCaster()->CastSpell(GetCaster(), spellId);
>>>>>>> 9f4f8243
    }

    void Register() override
    {
<<<<<<< HEAD
        OnEffectPeriodic += AuraEffectPeriodicFn(aura_class_call_wild_magic::HandlePeriodic, EFFECT_0, SPELL_AURA_PERIODIC_TRIGGER_SPELL);
    }
};

class aura_class_call_siphon_blessing : public AuraScript
{
    PrepareAuraScript(aura_class_call_siphon_blessing);

    bool Validate(SpellInfo const* /*spellInfo*/) override
    {
        return ValidateSpellInfo({ SPELL_BLESSING_PROTECTION });
    }

    void HandlePeriodic(AuraEffect const* /*aurEff*/)
    {
        PreventDefaultAction();

        if (Unit* target = GetTarget())
        {
            if (Unit* nefarian = target->FindNearestCreature(NPC_NEFARIAN, 100.f))
            {
                target->CastSpell(nefarian, SPELL_BLESSING_PROTECTION, true);
            }
        }
=======
        OnEffectHitTarget += SpellEffectFn(spell_corrupted_totems::HandleDummy, EFFECT_0, SPELL_EFFECT_DUMMY);
    }
};

enum ShadowblinkRandomSpells
{
    SPELL_SHADOWBLINK_TRIGGERED_1 = 22668,
    SPELL_SHADOWBLINK_TRIGGERED_2 = 22669,
    SPELL_SHADOWBLINK_TRIGGERED_3 = 22670,
    SPELL_SHADOWBLINK_TRIGGERED_4 = 22671,
    SPELL_SHADOWBLINK_TRIGGERED_5 = 22672,
    SPELL_SHADOWBLINK_TRIGGERED_6 = 22673,
    SPELL_SHADOWBLINK_TRIGGERED_7 = 22674,
    SPELL_SHADOWBLINK_TRIGGERED_8 = 22675,
    SPELL_SHADOWBLINK_TRIGGERED_9 = 22676,
};

std::unordered_map<uint32, const Position> const spellPos = {
    { SPELL_SHADOWBLINK_TRIGGERED_1, Position(-7581.11f, -1216.19f) },
    { SPELL_SHADOWBLINK_TRIGGERED_2, Position(-7561.54f, -1244.01f) },
    { SPELL_SHADOWBLINK_TRIGGERED_3, Position(-7542.47f, -1191.92f) },
    { SPELL_SHADOWBLINK_TRIGGERED_4, Position(-7538.63f, -1273.64f) },
    { SPELL_SHADOWBLINK_TRIGGERED_5, Position(-7524.36f, -1219.12f) },
    { SPELL_SHADOWBLINK_TRIGGERED_6, Position(-7506.58f, -1165.26f) },
    { SPELL_SHADOWBLINK_TRIGGERED_7, Position(-7500.70f, -1249.89f) },
    { SPELL_SHADOWBLINK_TRIGGERED_8, Position(-7486.36f, -1194.32f) },
    { SPELL_SHADOWBLINK_TRIGGERED_9, Position(-7469.93f, -1227.93f) },
};

class spell_shadowblink : public SpellScript
{
    PrepareSpellScript(spell_shadowblink);

    bool Validate(SpellInfo const* /*spellInfo*/) override
    {
        return ValidateSpellInfo({ SPELL_SHADOWBLINK_TRIGGERED_1, SPELL_SHADOWBLINK_TRIGGERED_2, SPELL_SHADOWBLINK_TRIGGERED_3, SPELL_SHADOWBLINK_TRIGGERED_4, SPELL_SHADOWBLINK_TRIGGERED_5, SPELL_SHADOWBLINK_TRIGGERED_6, SPELL_SHADOWBLINK_TRIGGERED_7, SPELL_SHADOWBLINK_TRIGGERED_8, SPELL_SHADOWBLINK_TRIGGERED_9 });
    }

    void HandleDummy(SpellEffIndex /*effIndex*/)
    {
        Unit* caster = GetCaster();
        if (!caster || !caster->ToCreature() || !caster->ToCreature()->AI())
        {
            return;
        }

        Unit* target = caster->ToCreature()->AI()->SelectTarget(SelectTargetMethod::Random, 0, 200.f, true);
        if (!target)
        {
            return;
        }

        for (auto itr : spellPos)
        {
            float distTarget = target->GetDistance2d(itr.second.m_positionX, itr.second.m_positionY);
            if (distTarget <= 30.f)
            {
                caster->CastSpell(caster, itr.first, true);
                return;
            }
        }

        // Selected target is not near any known position, randomize
        auto spellId = Acore::Containers::SelectRandomContainerElement(spellPos);
        caster->CastSpell(caster, spellId.first, true);
>>>>>>> 9f4f8243
    }

    void Register() override
    {
<<<<<<< HEAD
        OnEffectPeriodic += AuraEffectPeriodicFn(aura_class_call_siphon_blessing::HandlePeriodic, EFFECT_0, SPELL_AURA_PERIODIC_TRIGGER_SPELL);
    }
};

class spell_class_call_polymorph : public SpellScript
{
    PrepareSpellScript(spell_class_call_polymorph);

    std::list<WorldObject*> targetList;

    void FilterTargets(std::list<WorldObject*>& targets)
    {
        targets.remove_if([&](WorldObject const* target) -> bool
            {
                return target->GetTypeId() != TYPEID_PLAYER || target->ToPlayer()->IsGameMaster() || target->ToPlayer()->HasAura(SPELL_POLYMORPH);
            });

        if (!targets.empty())
        {
            Acore::Containers::RandomResize(targets, 1);
            targetList.clear();
            targetList = targets;
=======
        OnEffectHitTarget += SpellEffectFn(spell_shadowblink::HandleDummy, EFFECT_0, SPELL_EFFECT_DUMMY);
    }
};

// 22659
class spell_spawn_drakonid : public SpellScript
{
    PrepareSpellScript(spell_spawn_drakonid);

    bool Validate(SpellInfo const* /*spellInfo*/) override
    {
        return ValidateSpellInfo({ SPELL_SPAWN_BLACK_DRAKONID, SPELL_SPAWN_BLUE_DRAKONID, SPELL_SPAWN_BRONZE_DRAKONID, SPELL_SPAWN_GREEN_DRAKONID, SPELL_SPAWN_RED_DRAKONID });
    }

    void HandleDummy(SpellEffIndex /*effIndex*/)
    {
        Unit* caster = GetCaster();
        if (!caster)
        {
            return;
>>>>>>> 9f4f8243
        }
    }

<<<<<<< HEAD
    void FilterTargetsEff(std::list<WorldObject*>& targets)
    {
        targets.clear();
        targets = targetList;
    }

    void Register() override
    {
        OnObjectAreaTargetSelect += SpellObjectAreaTargetSelectFn(spell_class_call_polymorph::FilterTargets, EFFECT_0, TARGET_UNIT_SRC_AREA_ALLY);
        OnObjectAreaTargetSelect += SpellObjectAreaTargetSelectFn(spell_class_call_polymorph::FilterTargetsEff, EFFECT_1, TARGET_UNIT_SRC_AREA_ALLY);
        OnObjectAreaTargetSelect += SpellObjectAreaTargetSelectFn(spell_class_call_polymorph::FilterTargetsEff, EFFECT_2, TARGET_UNIT_SRC_AREA_ALLY);
    }
};

class aura_class_call_berserk : public AuraScript
{
    PrepareAuraScript(aura_class_call_berserk);

    bool Validate(SpellInfo const* /*spellInfo*/) override
    {
        return ValidateSpellInfo({ SPELL_WARRIOR_BERSERK });
    }

    void HandleOnEffectRemove(AuraEffect const* /*aurEff*/, AuraEffectHandleModes /*mode*/)
    {
        if (Unit* target = GetTarget())
        {
            target->CastSpell(target, SPELL_WARRIOR_BERSERK);
        }
    }

    void Register() override
    {
        OnEffectRemove += AuraEffectRemoveFn(aura_class_call_berserk::HandleOnEffectRemove, EFFECT_0, SPELL_AURA_MOD_SHAPESHIFT, AURA_EFFECT_HANDLE_REAL);
    }
};

class spell_corrupted_totems : public SpellScript
{
    PrepareSpellScript(spell_corrupted_totems);

    bool Validate(SpellInfo const* /*spellInfo*/) override
    {
        return ValidateSpellInfo({ SPELL_CORRUPTED_FIRE_NOVA_TOTEM, SPELL_CORRUPTED_HEALING_TOTEM, SPELL_CORRUPTED_STONESKIN_TOTEM, SPELL_CORRUPTED_WINDFURY_TOTEM });
    }

    void HandleDummy(SpellEffIndex effIndex)
    {
        PreventHitDefaultEffect(effIndex);
        if (!GetCaster())
        {
            return;
        }

        std::list<uint32> spellList = { SPELL_CORRUPTED_FIRE_NOVA_TOTEM, SPELL_CORRUPTED_HEALING_TOTEM, SPELL_CORRUPTED_STONESKIN_TOTEM, SPELL_CORRUPTED_WINDFURY_TOTEM };
        uint32 spellId = Acore::Containers::SelectRandomContainerElement(spellList);
        GetCaster()->CastSpell(GetCaster(), spellId);
    }

    void Register() override
    {
        OnEffectHitTarget += SpellEffectFn(spell_corrupted_totems::HandleDummy, EFFECT_0, SPELL_EFFECT_DUMMY);
    }
};

enum ShadowblinkRandomSpells
{
    SPELL_SHADOWBLINK_TRIGGERED_1 = 22668,
    SPELL_SHADOWBLINK_TRIGGERED_2 = 22669,
    SPELL_SHADOWBLINK_TRIGGERED_3 = 22670,
    SPELL_SHADOWBLINK_TRIGGERED_4 = 22671,
    SPELL_SHADOWBLINK_TRIGGERED_5 = 22672,
    SPELL_SHADOWBLINK_TRIGGERED_6 = 22673,
    SPELL_SHADOWBLINK_TRIGGERED_7 = 22674,
    SPELL_SHADOWBLINK_TRIGGERED_8 = 22675,
    SPELL_SHADOWBLINK_TRIGGERED_9 = 22676,
};

std::unordered_map<uint32, const Position> const spellPos = {
    { SPELL_SHADOWBLINK_TRIGGERED_1, Position(-7581.11f, -1216.19f) },
    { SPELL_SHADOWBLINK_TRIGGERED_2, Position(-7561.54f, -1244.01f) },
    { SPELL_SHADOWBLINK_TRIGGERED_3, Position(-7542.47f, -1191.92f) },
    { SPELL_SHADOWBLINK_TRIGGERED_4, Position(-7538.63f, -1273.64f) },
    { SPELL_SHADOWBLINK_TRIGGERED_5, Position(-7524.36f, -1219.12f) },
    { SPELL_SHADOWBLINK_TRIGGERED_6, Position(-7506.58f, -1165.26f) },
    { SPELL_SHADOWBLINK_TRIGGERED_7, Position(-7500.70f, -1249.89f) },
    { SPELL_SHADOWBLINK_TRIGGERED_8, Position(-7486.36f, -1194.32f) },
    { SPELL_SHADOWBLINK_TRIGGERED_9, Position(-7469.93f, -1227.93f) },
};

class spell_shadowblink : public SpellScript
{
    PrepareSpellScript(spell_shadowblink);

    bool Validate(SpellInfo const* /*spellInfo*/) override
    {
        return ValidateSpellInfo({ SPELL_SHADOWBLINK_TRIGGERED_1, SPELL_SHADOWBLINK_TRIGGERED_2, SPELL_SHADOWBLINK_TRIGGERED_3, SPELL_SHADOWBLINK_TRIGGERED_4, SPELL_SHADOWBLINK_TRIGGERED_5, SPELL_SHADOWBLINK_TRIGGERED_6, SPELL_SHADOWBLINK_TRIGGERED_7, SPELL_SHADOWBLINK_TRIGGERED_8, SPELL_SHADOWBLINK_TRIGGERED_9 });
    }

    void HandleDummy(SpellEffIndex /*effIndex*/)
    {
        Unit* caster = GetCaster();
        if (!caster || !caster->ToCreature() || !caster->ToCreature()->AI())
        {
            return;
        }

        Unit* target = caster->ToCreature()->AI()->SelectTarget(SelectTargetMethod::Random, 0, 200.f, true);
        if (!target)
        {
            return;
        }

        for (auto itr : spellPos)
        {
            float distTarget = target->GetDistance2d(itr.second.m_positionX, itr.second.m_positionY);
            if (distTarget <= 30.f)
            {
                caster->CastSpell(caster, itr.first, true);
                return;
            }
        }

        // Selected target is not near any known position, randomize
        auto spellId = Acore::Containers::SelectRandomContainerElement(spellPos);
        caster->CastSpell(caster, spellId.first, true);
    }

    void Register() override
    {
        OnEffectHitTarget += SpellEffectFn(spell_shadowblink::HandleDummy, EFFECT_0, SPELL_EFFECT_DUMMY);
=======
        caster->CastSpell(caster, spawnerSpells[caster->GetEntry()], true);
    }

    void Register() override
    {
        OnEffectHitTarget += SpellEffectFn(spell_spawn_drakonid::HandleDummy, EFFECT_0, SPELL_EFFECT_DUMMY);
>>>>>>> 9f4f8243
    }
};

void AddSC_boss_nefarian()
{
    new boss_victor_nefarius();
    RegisterCreatureAI(boss_nefarian);
    RegisterCreatureAI(npc_corrupted_totem);
    RegisterSpellScript(spell_class_call_handler);
    RegisterSpellScript(aura_class_call_wild_magic);
    RegisterSpellScript(aura_class_call_siphon_blessing);
    RegisterSpellScript(spell_class_call_polymorph);
    RegisterSpellScript(aura_class_call_berserk);
    RegisterSpellScript(spell_corrupted_totems);
    RegisterSpellScript(spell_shadowblink);
<<<<<<< HEAD
=======
    RegisterSpellScript(spell_spawn_drakonid);
>>>>>>> 9f4f8243
}<|MERGE_RESOLUTION|>--- conflicted
+++ resolved
@@ -30,12 +30,8 @@
 enum Events
 {
     // Victor Nefarius
-<<<<<<< HEAD
-    EVENT_SPAWN_ADD = 1,
-=======
     EVENT_SPAWN_ADDS = 1,
     EVENT_CHECK_PHASE_2,
->>>>>>> 9f4f8243
     EVENT_START_EVENT,
     EVENT_SHADOW_BOLT,
     EVENT_FEAR,
@@ -58,12 +54,8 @@
     EVENT_SUCCESS_3,
 
     ACTION_RESET = 0,
-<<<<<<< HEAD
-    ACTION_KILLED = 1
-=======
     ACTION_KILLED = 1,
     ACTION_ADD_KILLED = 2
->>>>>>> 9f4f8243
 };
 
 enum Says
@@ -116,16 +108,6 @@
 
 enum Creatures
 {
-<<<<<<< HEAD
-    NPC_BRONZE_DRAKANOID       = 14263,
-    NPC_BLUE_DRAKANOID         = 14261,
-    NPC_RED_DRAKANOID          = 14264,
-    NPC_GREEN_DRAKANOID        = 14262,
-    NPC_BLACK_DRAKANOID        = 14265,
-    NPC_CHROMATIC_DRAKANOID    = 14302,
-    NPC_BONE_CONSTRUCT         = 14605,
-=======
->>>>>>> 9f4f8243
     NPC_TOTEM_C_FIRE_NOVA      = 14662,
     NPC_TOTEM_C_STONESKIN      = 14663,
     NPC_TOTEM_C_HEALING        = 14664,
@@ -149,8 +131,6 @@
     SPELL_SHADOWBLINK               = 22664,
 
     SPELL_NEFARIANS_BARRIER         = 22663,
-<<<<<<< HEAD
-=======
 
     // Drakonid Spawner
     SPELL_SPAWN_BLACK_DRAKONID      = 22654,
@@ -159,7 +139,6 @@
     SPELL_SPAWN_BRONZE_DRAKONID     = 22657,
     SPELL_SPAWN_BLUE_DRAKONID       = 22658,
     SPELL_SPAWN_CHROMATIC_DRAKONID  = 22680,
->>>>>>> 9f4f8243
 
     // Nefarian
     SPELL_SHADOWFLAME_INITIAL       = 22992,
@@ -197,15 +176,11 @@
     MAX_DRAKONID_KILLED = 42
 };
 
-<<<<<<< HEAD
-Position const NefarianSpawn = { -7348.849f, -1495.134f, 552.5152f, 1.798f };
-=======
 Position const spawnerPositions[2] = // drakonid
 {
     {-7599.32f, -1191.72f, 475.545f, 3.05f},
     {-7526.27f, -1135.04f, 473.445f, 5.76f}
 };
->>>>>>> 9f4f8243
 
 Position const NefarianSpawn = { -7348.849f, -1495.134f, 552.5152f, 1.798f };
 
@@ -296,14 +271,11 @@
                 summons.DespawnAll();
             }
 
-<<<<<<< HEAD
-=======
             if (action == ACTION_ADD_KILLED)
             {
                 KilledAdds++;
             }
 
->>>>>>> 9f4f8243
             if (action == ACTION_KILLED)
             {
                 Unit::Kill(me, me);
@@ -330,24 +302,8 @@
             events.ScheduleEvent(EVENT_FEAR, urand(10000, 20000));
             events.ScheduleEvent(EVENT_SILENCE, urand(20000, 25000));
             events.ScheduleEvent(EVENT_MIND_CONTROL, urand(30000, 35000));
-<<<<<<< HEAD
-            events.ScheduleEvent(EVENT_SPAWN_ADD, 10000);
-        }
-
-        void SummonedCreatureDies(Creature* summon, Unit* /*killer*/) override
-        {
-            if (summon->GetEntry() != NPC_NEFARIAN)
-            {
-                summon->UpdateEntry(NPC_BONE_CONSTRUCT);
-                summon->SetFlag(UNIT_FIELD_FLAGS, UNIT_FLAG_NOT_SELECTABLE);
-                summon->SetReactState(REACT_PASSIVE);
-                summon->SetStandState(UNIT_STAND_STATE_DEAD);
-                ++KilledAdds;
-            }
-=======
             events.ScheduleEvent(EVENT_SPAWN_ADDS, 10000);
             events.ScheduleEvent(EVENT_CHECK_PHASE_2, 10000);
->>>>>>> 9f4f8243
         }
 
         void JustSummoned(Creature* summon) override { summons.Summon(summon); }
@@ -420,11 +376,7 @@
             }
 
             // Only do this if we haven't spawned nefarian yet
-<<<<<<< HEAD
-            if (UpdateVictim() && KilledAdds <= 42)
-=======
             if (UpdateVictim() && KilledAdds <= MAX_DRAKONID_KILLED)
->>>>>>> 9f4f8243
             {
                 events.Update(diff);
 
@@ -466,10 +418,6 @@
                             DoCastSelf(SPELL_SHADOWBLINK);
                             events.ScheduleEvent(EVENT_SHADOWBLINK, urand(30000, 40000));
                             break;
-<<<<<<< HEAD
-                        case EVENT_SPAWN_ADD:
-                            for (uint8 i=0; i<2; ++i)
-=======
                         case EVENT_SPAWN_ADDS:
                             // Spawn the spawners.
                             me->SummonCreature(_nefarianLeftTunnel, spawnerPositions[0]);
@@ -477,37 +425,13 @@
                             break;
                         case EVENT_CHECK_PHASE_2:
                             if (KilledAdds >= MAX_DRAKONID_KILLED)
->>>>>>> 9f4f8243
                             {
                                 if (Creature* nefarian = me->SummonCreature(NPC_NEFARIAN, NefarianSpawn))
                                 {
-<<<<<<< HEAD
-                                    dragon->SetFaction(FACTION_DRAGONFLIGHT_BLACK);
-                                    dragon->AI()->AttackStart(me->GetVictim());
-                                }
-
-                                if (KilledAdds >= 42)
-                                {
-                                    if (Creature* nefarian = me->SummonCreature(NPC_NEFARIAN, NefarianSpawn))
-                                    {
-                                        nefarian->setActive(true);
-                                        nefarian->SetCanFly(true);
-                                        nefarian->SetDisableGravity(true);
-                                        nefarian->GetMotionMaster()->MovePath(NEFARIAN_PATH, false);
-                                    }
-                                    events.CancelEvent(EVENT_MIND_CONTROL);
-                                    events.CancelEvent(EVENT_FEAR);
-                                    events.CancelEvent(EVENT_SHADOW_BOLT);
-                                    events.CancelEvent(EVENT_SILENCE);
-                                    DoCastSelf(SPELL_ROOT_SELF, true);
-                                    me->SetVisible(false);
-                                    return;
-=======
                                     nefarian->setActive(true);
                                     nefarian->SetCanFly(true);
                                     nefarian->SetDisableGravity(true);
                                     nefarian->GetMotionMaster()->MovePath(NEFARIAN_PATH, false);
->>>>>>> 9f4f8243
                                 }
                                 events.CancelEvent(EVENT_MIND_CONTROL);
                                 events.CancelEvent(EVENT_FEAR);
@@ -551,11 +475,8 @@
 
         private:
             uint32 KilledAdds;
-<<<<<<< HEAD
-=======
             uint32 _nefarianRightTunnel;
             uint32 _nefarianLeftTunnel;
->>>>>>> 9f4f8243
     };
 
     CreatureAI* GetAI(Creature* creature) const override
@@ -858,21 +779,12 @@
         std::vector<uint32> mobsEntries;
         mobsEntries.push_back(NPC_NEFARIAN);
         mobsEntries.push_back(NPC_BONE_CONSTRUCT);
-<<<<<<< HEAD
-        mobsEntries.push_back(NPC_BRONZE_DRAKANOID);
-        mobsEntries.push_back(NPC_BLUE_DRAKANOID);
-        mobsEntries.push_back(NPC_RED_DRAKANOID);
-        mobsEntries.push_back(NPC_GREEN_DRAKANOID);
-        mobsEntries.push_back(NPC_BLACK_DRAKANOID);
-        mobsEntries.push_back(NPC_CHROMATIC_DRAKANOID);
-=======
         mobsEntries.push_back(NPC_BRONZE_DRAKONID);
         mobsEntries.push_back(NPC_BLUE_DRAKONID);
         mobsEntries.push_back(NPC_RED_DRAKONID);
         mobsEntries.push_back(NPC_GREEN_DRAKONID);
         mobsEntries.push_back(NPC_BLACK_DRAKONID);
         mobsEntries.push_back(NPC_CHROMATIC_DRAKONID);
->>>>>>> 9f4f8243
 
         for (auto& entry : mobsEntries)
         {
@@ -916,7 +828,6 @@
     void IsSummonedBy(Unit* /*summoner*/) override
     {
         me->SetInCombatWithZone();
-<<<<<<< HEAD
 
         _scheduler
             .Schedule(1ms, [this](TaskContext context)
@@ -1004,95 +915,6 @@
                     if (!player || player->getClass() == CLASS_DEATH_KNIGHT) // ignore all death knights from whatever spell, for some reason the condition below is not working x.x
                     {
                         return true;
-=======
-
-        _scheduler
-            .Schedule(1ms, [this](TaskContext context)
-            {
-                if (me->GetEntry() == NPC_TOTEM_C_FIRE_NOVA)
-                {
-                    if (!_auraAdded)
-                    {
-                        context.Schedule(4s, [this](TaskContext /*context*/)
-                            {
-                                if (me->IsAlive())
-                                {
-                                    DoCastAOE(SPELL_FIRE_NOVA_EFFECT, true);
-                                }
-                            });
-                        _auraAdded = true;
-                        return;
->>>>>>> 9f4f8243
-                    }
-                }
-
-                SetAura(true);
-                context.Repeat(1s);
-            })
-            .Schedule(me->GetEntry() == NPC_TOTEM_C_WINDFURY ? 89s : 59s, [this](TaskContext /*context*/)
-            {
-                SetAura(false);
-                me->DespawnOrUnsummon();
-            });
-    }
-
-    void JustDied(Unit* /*killer*/) override
-    {
-        if (me->GetEntry() != NPC_TOTEM_C_FIRE_NOVA)
-        {
-            SetAura(false);
-        }
-
-        _scheduler.CancelAll();
-    }
-
-    void UpdateAI(uint32 diff) override
-    {
-        if (!UpdateVictim())
-        {
-            return;
-        }
-
-        _scheduler.Update(diff);
-    }
-
-    protected:
-        TaskScheduler _scheduler;
-        bool _auraAdded;
-};
-
-std::unordered_map<uint32, uint8> const classCallSpells =
-{
-    { SPELL_MAGE, CLASS_MAGE },
-    { SPELL_WARRIOR, CLASS_WARRIOR },
-    { SPELL_DRUID, CLASS_DRUID },
-    { SPELL_PRIEST, CLASS_PRIEST },
-    { SPELL_PALADIN, CLASS_PALADIN },
-    { SPELL_SHAMAN, CLASS_SHAMAN },
-    { SPELL_WARLOCK, CLASS_WARLOCK },
-    { SPELL_HUNTER, CLASS_HUNTER },
-    { SPELL_ROGUE, CLASS_ROGUE }
-};
-
-class spell_class_call_handler : public SpellScript
-{
-    PrepareSpellScript(spell_class_call_handler);
-
-    bool Validate(SpellInfo const* /*spellInfo*/) override
-    {
-        return ValidateSpellInfo({ SPELL_SUMMON_INFERNALS });
-    }
-
-    void FilterTargets(std::list<WorldObject*>& targets)
-    {
-        if (SpellInfo const* spellInfo = GetSpellInfo())
-        {
-            targets.remove_if([spellInfo](WorldObject const* target) -> bool
-                {
-                    Player const* player = target->ToPlayer();
-                    if (!player || player->getClass() == CLASS_DEATH_KNIGHT) // ignore all death knights from whatever spell, for some reason the condition below is not working x.x
-                    {
-                        return true;
                     }
 
                     auto it = classCallSpells.find(spellInfo->Id);
@@ -1196,45 +1018,6 @@
         }
     }
 
-<<<<<<< HEAD
-                    auto it = classCallSpells.find(spellInfo->Id);
-                    if (it != classCallSpells.end()) // should never happen but only to be sure.
-                    {
-                        return target->ToPlayer()->getClass() != it->second;
-                    }
-
-                    return false;
-                });
-        }
-    }
-
-    void HandleOnHitRogue()
-    {
-        Unit* caster = GetCaster();
-        Unit* target = GetHitUnit();
-
-        if (!caster || !target)
-        {
-            return;
-        }
-
-        float angle = rand_norm() * 2 * M_PI;
-        Position tp = caster->GetPosition();
-        tp.m_positionX += std::cos(angle) * 5.f;
-        tp.m_positionY += std::sin(angle) * 5.f;
-        float z = tp.m_positionZ + 0.5f;
-        caster->UpdateAllowedPositionZ(tp.GetPositionX(), tp.GetPositionY(), z);
-        target->NearTeleportTo(tp.GetPositionX(), tp.GetPositionY(), z, angle - M_PI);
-        target->UpdatePositionData();
-    }
-
-    void HandleOnHitWarlock()
-    {
-        if (GetHitUnit())
-        {
-            GetHitUnit()->CastSpell(GetHitUnit(), SPELL_SUMMON_INFERNALS, true);
-        }
-=======
     void Register() override
     {
         OnEffectPeriodic += AuraEffectPeriodicFn(aura_class_call_siphon_blessing::HandlePeriodic, EFFECT_0, SPELL_AURA_PERIODIC_TRIGGER_SPELL);
@@ -1266,38 +1049,10 @@
     {
         targets.clear();
         targets = targetList;
->>>>>>> 9f4f8243
     }
 
     void Register() override
     {
-<<<<<<< HEAD
-        OnObjectAreaTargetSelect += SpellObjectAreaTargetSelectFn(spell_class_call_handler::FilterTargets, EFFECT_0, TARGET_UNIT_SRC_AREA_ENEMY);
-
-        if (m_scriptSpellId == SPELL_ROGUE)
-        {
-            OnHit += SpellHitFn(spell_class_call_handler::HandleOnHitRogue);
-        }
-        else if (m_scriptSpellId == SPELL_WARLOCK)
-        {
-            OnHit += SpellHitFn(spell_class_call_handler::HandleOnHitWarlock);
-        }
-    }
-};
-
-class aura_class_call_wild_magic : public AuraScript
-{
-    PrepareAuraScript(aura_class_call_wild_magic);
-
-    bool Validate(SpellInfo const* /*spellInfo*/) override
-    {
-        return ValidateSpellInfo({ SPELL_POLYMORPH });
-    }
-
-    void HandlePeriodic(AuraEffect const* /*aurEff*/)
-    {
-        if (!GetTarget())
-=======
         OnObjectAreaTargetSelect += SpellObjectAreaTargetSelectFn(spell_class_call_polymorph::FilterTargets, EFFECT_0, TARGET_UNIT_SRC_AREA_ALLY);
         OnObjectAreaTargetSelect += SpellObjectAreaTargetSelectFn(spell_class_call_polymorph::FilterTargetsEff, EFFECT_1, TARGET_UNIT_SRC_AREA_ALLY);
         OnObjectAreaTargetSelect += SpellObjectAreaTargetSelectFn(spell_class_call_polymorph::FilterTargetsEff, EFFECT_2, TARGET_UNIT_SRC_AREA_ALLY);
@@ -1340,48 +1095,17 @@
     {
         PreventHitDefaultEffect(effIndex);
         if (!GetCaster())
->>>>>>> 9f4f8243
         {
             return;
         }
 
-<<<<<<< HEAD
-        GetTarget()->CastSpell(GetTarget(), SPELL_POLYMORPH, true);
-=======
         std::list<uint32> spellList = { SPELL_CORRUPTED_FIRE_NOVA_TOTEM, SPELL_CORRUPTED_HEALING_TOTEM, SPELL_CORRUPTED_STONESKIN_TOTEM, SPELL_CORRUPTED_WINDFURY_TOTEM };
         uint32 spellId = Acore::Containers::SelectRandomContainerElement(spellList);
         GetCaster()->CastSpell(GetCaster(), spellId);
->>>>>>> 9f4f8243
     }
 
     void Register() override
     {
-<<<<<<< HEAD
-        OnEffectPeriodic += AuraEffectPeriodicFn(aura_class_call_wild_magic::HandlePeriodic, EFFECT_0, SPELL_AURA_PERIODIC_TRIGGER_SPELL);
-    }
-};
-
-class aura_class_call_siphon_blessing : public AuraScript
-{
-    PrepareAuraScript(aura_class_call_siphon_blessing);
-
-    bool Validate(SpellInfo const* /*spellInfo*/) override
-    {
-        return ValidateSpellInfo({ SPELL_BLESSING_PROTECTION });
-    }
-
-    void HandlePeriodic(AuraEffect const* /*aurEff*/)
-    {
-        PreventDefaultAction();
-
-        if (Unit* target = GetTarget())
-        {
-            if (Unit* nefarian = target->FindNearestCreature(NPC_NEFARIAN, 100.f))
-            {
-                target->CastSpell(nefarian, SPELL_BLESSING_PROTECTION, true);
-            }
-        }
-=======
         OnEffectHitTarget += SpellEffectFn(spell_corrupted_totems::HandleDummy, EFFECT_0, SPELL_EFFECT_DUMMY);
     }
 };
@@ -1447,35 +1171,10 @@
         // Selected target is not near any known position, randomize
         auto spellId = Acore::Containers::SelectRandomContainerElement(spellPos);
         caster->CastSpell(caster, spellId.first, true);
->>>>>>> 9f4f8243
     }
 
     void Register() override
     {
-<<<<<<< HEAD
-        OnEffectPeriodic += AuraEffectPeriodicFn(aura_class_call_siphon_blessing::HandlePeriodic, EFFECT_0, SPELL_AURA_PERIODIC_TRIGGER_SPELL);
-    }
-};
-
-class spell_class_call_polymorph : public SpellScript
-{
-    PrepareSpellScript(spell_class_call_polymorph);
-
-    std::list<WorldObject*> targetList;
-
-    void FilterTargets(std::list<WorldObject*>& targets)
-    {
-        targets.remove_if([&](WorldObject const* target) -> bool
-            {
-                return target->GetTypeId() != TYPEID_PLAYER || target->ToPlayer()->IsGameMaster() || target->ToPlayer()->HasAura(SPELL_POLYMORPH);
-            });
-
-        if (!targets.empty())
-        {
-            Acore::Containers::RandomResize(targets, 1);
-            targetList.clear();
-            targetList = targets;
-=======
         OnEffectHitTarget += SpellEffectFn(spell_shadowblink::HandleDummy, EFFECT_0, SPELL_EFFECT_DUMMY);
     }
 };
@@ -1496,150 +1195,14 @@
         if (!caster)
         {
             return;
->>>>>>> 9f4f8243
-        }
-    }
-
-<<<<<<< HEAD
-    void FilterTargetsEff(std::list<WorldObject*>& targets)
-    {
-        targets.clear();
-        targets = targetList;
+        }
+
+        caster->CastSpell(caster, spawnerSpells[caster->GetEntry()], true);
     }
 
     void Register() override
     {
-        OnObjectAreaTargetSelect += SpellObjectAreaTargetSelectFn(spell_class_call_polymorph::FilterTargets, EFFECT_0, TARGET_UNIT_SRC_AREA_ALLY);
-        OnObjectAreaTargetSelect += SpellObjectAreaTargetSelectFn(spell_class_call_polymorph::FilterTargetsEff, EFFECT_1, TARGET_UNIT_SRC_AREA_ALLY);
-        OnObjectAreaTargetSelect += SpellObjectAreaTargetSelectFn(spell_class_call_polymorph::FilterTargetsEff, EFFECT_2, TARGET_UNIT_SRC_AREA_ALLY);
-    }
-};
-
-class aura_class_call_berserk : public AuraScript
-{
-    PrepareAuraScript(aura_class_call_berserk);
-
-    bool Validate(SpellInfo const* /*spellInfo*/) override
-    {
-        return ValidateSpellInfo({ SPELL_WARRIOR_BERSERK });
-    }
-
-    void HandleOnEffectRemove(AuraEffect const* /*aurEff*/, AuraEffectHandleModes /*mode*/)
-    {
-        if (Unit* target = GetTarget())
-        {
-            target->CastSpell(target, SPELL_WARRIOR_BERSERK);
-        }
-    }
-
-    void Register() override
-    {
-        OnEffectRemove += AuraEffectRemoveFn(aura_class_call_berserk::HandleOnEffectRemove, EFFECT_0, SPELL_AURA_MOD_SHAPESHIFT, AURA_EFFECT_HANDLE_REAL);
-    }
-};
-
-class spell_corrupted_totems : public SpellScript
-{
-    PrepareSpellScript(spell_corrupted_totems);
-
-    bool Validate(SpellInfo const* /*spellInfo*/) override
-    {
-        return ValidateSpellInfo({ SPELL_CORRUPTED_FIRE_NOVA_TOTEM, SPELL_CORRUPTED_HEALING_TOTEM, SPELL_CORRUPTED_STONESKIN_TOTEM, SPELL_CORRUPTED_WINDFURY_TOTEM });
-    }
-
-    void HandleDummy(SpellEffIndex effIndex)
-    {
-        PreventHitDefaultEffect(effIndex);
-        if (!GetCaster())
-        {
-            return;
-        }
-
-        std::list<uint32> spellList = { SPELL_CORRUPTED_FIRE_NOVA_TOTEM, SPELL_CORRUPTED_HEALING_TOTEM, SPELL_CORRUPTED_STONESKIN_TOTEM, SPELL_CORRUPTED_WINDFURY_TOTEM };
-        uint32 spellId = Acore::Containers::SelectRandomContainerElement(spellList);
-        GetCaster()->CastSpell(GetCaster(), spellId);
-    }
-
-    void Register() override
-    {
-        OnEffectHitTarget += SpellEffectFn(spell_corrupted_totems::HandleDummy, EFFECT_0, SPELL_EFFECT_DUMMY);
-    }
-};
-
-enum ShadowblinkRandomSpells
-{
-    SPELL_SHADOWBLINK_TRIGGERED_1 = 22668,
-    SPELL_SHADOWBLINK_TRIGGERED_2 = 22669,
-    SPELL_SHADOWBLINK_TRIGGERED_3 = 22670,
-    SPELL_SHADOWBLINK_TRIGGERED_4 = 22671,
-    SPELL_SHADOWBLINK_TRIGGERED_5 = 22672,
-    SPELL_SHADOWBLINK_TRIGGERED_6 = 22673,
-    SPELL_SHADOWBLINK_TRIGGERED_7 = 22674,
-    SPELL_SHADOWBLINK_TRIGGERED_8 = 22675,
-    SPELL_SHADOWBLINK_TRIGGERED_9 = 22676,
-};
-
-std::unordered_map<uint32, const Position> const spellPos = {
-    { SPELL_SHADOWBLINK_TRIGGERED_1, Position(-7581.11f, -1216.19f) },
-    { SPELL_SHADOWBLINK_TRIGGERED_2, Position(-7561.54f, -1244.01f) },
-    { SPELL_SHADOWBLINK_TRIGGERED_3, Position(-7542.47f, -1191.92f) },
-    { SPELL_SHADOWBLINK_TRIGGERED_4, Position(-7538.63f, -1273.64f) },
-    { SPELL_SHADOWBLINK_TRIGGERED_5, Position(-7524.36f, -1219.12f) },
-    { SPELL_SHADOWBLINK_TRIGGERED_6, Position(-7506.58f, -1165.26f) },
-    { SPELL_SHADOWBLINK_TRIGGERED_7, Position(-7500.70f, -1249.89f) },
-    { SPELL_SHADOWBLINK_TRIGGERED_8, Position(-7486.36f, -1194.32f) },
-    { SPELL_SHADOWBLINK_TRIGGERED_9, Position(-7469.93f, -1227.93f) },
-};
-
-class spell_shadowblink : public SpellScript
-{
-    PrepareSpellScript(spell_shadowblink);
-
-    bool Validate(SpellInfo const* /*spellInfo*/) override
-    {
-        return ValidateSpellInfo({ SPELL_SHADOWBLINK_TRIGGERED_1, SPELL_SHADOWBLINK_TRIGGERED_2, SPELL_SHADOWBLINK_TRIGGERED_3, SPELL_SHADOWBLINK_TRIGGERED_4, SPELL_SHADOWBLINK_TRIGGERED_5, SPELL_SHADOWBLINK_TRIGGERED_6, SPELL_SHADOWBLINK_TRIGGERED_7, SPELL_SHADOWBLINK_TRIGGERED_8, SPELL_SHADOWBLINK_TRIGGERED_9 });
-    }
-
-    void HandleDummy(SpellEffIndex /*effIndex*/)
-    {
-        Unit* caster = GetCaster();
-        if (!caster || !caster->ToCreature() || !caster->ToCreature()->AI())
-        {
-            return;
-        }
-
-        Unit* target = caster->ToCreature()->AI()->SelectTarget(SelectTargetMethod::Random, 0, 200.f, true);
-        if (!target)
-        {
-            return;
-        }
-
-        for (auto itr : spellPos)
-        {
-            float distTarget = target->GetDistance2d(itr.second.m_positionX, itr.second.m_positionY);
-            if (distTarget <= 30.f)
-            {
-                caster->CastSpell(caster, itr.first, true);
-                return;
-            }
-        }
-
-        // Selected target is not near any known position, randomize
-        auto spellId = Acore::Containers::SelectRandomContainerElement(spellPos);
-        caster->CastSpell(caster, spellId.first, true);
-    }
-
-    void Register() override
-    {
-        OnEffectHitTarget += SpellEffectFn(spell_shadowblink::HandleDummy, EFFECT_0, SPELL_EFFECT_DUMMY);
-=======
-        caster->CastSpell(caster, spawnerSpells[caster->GetEntry()], true);
-    }
-
-    void Register() override
-    {
         OnEffectHitTarget += SpellEffectFn(spell_spawn_drakonid::HandleDummy, EFFECT_0, SPELL_EFFECT_DUMMY);
->>>>>>> 9f4f8243
     }
 };
 
@@ -1655,8 +1218,5 @@
     RegisterSpellScript(aura_class_call_berserk);
     RegisterSpellScript(spell_corrupted_totems);
     RegisterSpellScript(spell_shadowblink);
-<<<<<<< HEAD
-=======
     RegisterSpellScript(spell_spawn_drakonid);
->>>>>>> 9f4f8243
 }