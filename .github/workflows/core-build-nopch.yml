name: nopch-build
on:
  push:
    branches:
      - 'master'
  pull_request:
    types:
      - opened
      - reopened
      - synchronize

concurrency:
  group: ${{ github.head_ref }} || concat(${{ github.ref }}, ${{ github.workflow }})
  cancel-in-progress: true

jobs:
  build:
    strategy:
      fail-fast: false
      matrix:
        include:
          - os: ubuntu-20.04
            compiler:
              CC: gcc-10
              CXX: g++-10
          - os: ubuntu-20.04
            compiler:
              CC: clang-12
              CXX: clang++-12
          - os: ubuntu-22.04
            compiler:
              CC: clang-15
              CXX: clang++-15
          - os: ubuntu-22.04
            compiler:
              CC: gcc-13
              CXX: g++-13
    runs-on: ${{ matrix.os }}
<<<<<<< HEAD
    name: ${{ matrix.os }}-${{ matrix.compiler }}-nopch
    env:
      COMPILER: ${{ matrix.compiler }}
    if: github.repository == 'liyunfan1223/azerothcore-wotlk'
=======
    name: ${{ matrix.os }}-${{ matrix.compiler.CC }}-nopch
    if: github.repository == 'azerothcore/azerothcore-wotlk'
>>>>>>> 3ff8de20
    steps:
      - uses: actions/checkout@v4
      - uses: ./.github/actions/linux-build
        with:
          CC: ${{ matrix.compiler.CC }}
          CXX: ${{ matrix.compiler.CXX }}
          pch: false<|MERGE_RESOLUTION|>--- conflicted
+++ resolved
@@ -36,15 +36,10 @@
               CC: gcc-13
               CXX: g++-13
     runs-on: ${{ matrix.os }}
-<<<<<<< HEAD
     name: ${{ matrix.os }}-${{ matrix.compiler }}-nopch
     env:
       COMPILER: ${{ matrix.compiler }}
     if: github.repository == 'liyunfan1223/azerothcore-wotlk'
-=======
-    name: ${{ matrix.os }}-${{ matrix.compiler.CC }}-nopch
-    if: github.repository == 'azerothcore/azerothcore-wotlk'
->>>>>>> 3ff8de20
     steps:
       - uses: actions/checkout@v4
       - uses: ./.github/actions/linux-build
