name: nopch-module-build
on:
  push:
    branches:
      - 'master'
  pull_request:
    types:
      - labeled
      - opened
      - reopened
      - synchronize

concurrency:
  group: ${{ github.head_ref }} || concat(${{ github.ref }}, ${{ github.workflow }})
  cancel-in-progress: true

jobs:
  build-modules:
<<<<<<< HEAD
    runs-on: ubuntu-latest
    name: modules build on latest ubuntu
    if: |
      github.repository == 'liyunfan1223/azerothcore-wotlk'
=======
    strategy:
      fail-fast: true
      matrix:
        include:
          - os: ubuntu-24.04
            compiler:
              CC: clang-18
              CXX: clang++-18
    runs-on: ${{ matrix.os }}
    name: ${{ matrix.os }}-${{ matrix.compiler.CC }}-nopch-modules
    if: github.repository == 'azerothcore/azerothcore-wotlk'
>>>>>>> 47580c0f
      && !github.event.pull_request.draft
      && (
        github.ref_name == 'master'
        || contains(github.event.pull_request.labels.*.name, 'file-cpp'
        || github.event.label.name == 'file-cpp'
        || contains(github.event.pull_request.labels.*.name, 'run-build')
        || github.event.label.name == 'run-build')
      )
    steps:
      - uses: actions/checkout@v4
        # This script installs a general list of modules to compile with
        # azerothcore. This is useful for ensuring that module compilation
        # functionality works.
      - name: Checkout modules
        run: bash -x ./apps/ci/ci-install-modules.sh
      - uses: ./.github/actions/linux-build
        with:
          CC: ${{ matrix.compiler.CC }}
          CXX: ${{ matrix.compiler.CXX }}
          modules: true
          pch: false<|MERGE_RESOLUTION|>--- conflicted
+++ resolved
@@ -16,12 +16,6 @@
 
 jobs:
   build-modules:
-<<<<<<< HEAD
-    runs-on: ubuntu-latest
-    name: modules build on latest ubuntu
-    if: |
-      github.repository == 'liyunfan1223/azerothcore-wotlk'
-=======
     strategy:
       fail-fast: true
       matrix:
@@ -32,8 +26,7 @@
               CXX: clang++-18
     runs-on: ${{ matrix.os }}
     name: ${{ matrix.os }}-${{ matrix.compiler.CC }}-nopch-modules
-    if: github.repository == 'azerothcore/azerothcore-wotlk'
->>>>>>> 47580c0f
+    if: github.repository == 'liyunfan1223/azerothcore-wotlk'
       && !github.event.pull_request.draft
       && (
         github.ref_name == 'master'
