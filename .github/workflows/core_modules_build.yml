name: nopch-module-build
on:
  push:
    branches:
      - 'master'
  pull_request:
    types:
      - opened
      - reopened
      - synchronize
    paths:
      - 'src/*'
      - 'src/common/**/*'
      - 'src/genrev/**/*'
      - 'src/server/*'
      - 'src/server/apps/**/*'
      - 'src/server/database/**/*'
      - 'src/server/game/**/*'
      - 'src/server/shared/**/*'
      - 'src/tools/**/*'

concurrency:
  group: ${{ github.head_ref }} || concat(${{ github.ref }}, ${{ github.workflow }})
  cancel-in-progress: true

jobs:
  build-modules:
    strategy:
      fail-fast: true
      matrix:
        include:
          - os: ubuntu-24.04
            compiler:
              CC: clang-18
              CXX: clang++-18
    runs-on: ${{ matrix.os }}
    name: ${{ matrix.os }}-${{ matrix.compiler.CC }}-nopch-modules
<<<<<<< HEAD
    if: github.repository == 'liyunfan1223/azerothcore-wotlk'
      && !github.event.pull_request.draft
      && (
        github.ref_name == 'master'
        || contains(github.event.pull_request.labels.*.name, 'file-cpp'
        || github.event.label.name == 'file-cpp'
        || contains(github.event.pull_request.labels.*.name, 'run-build')
        || github.event.label.name == 'run-build')
      )
=======
    if: github.repository == 'azerothcore/azerothcore-wotlk' && !github.event.pull_request.draft
>>>>>>> d7189cf8
    steps:
      - uses: actions/checkout@v4
        # This script installs a general list of modules to compile with
        # azerothcore. This is useful for ensuring that module compilation
        # functionality works.
      - name: Checkout modules
        run: bash -x ./apps/ci/ci-install-modules.sh
      - uses: ./.github/actions/linux-build
        with:
          CC: ${{ matrix.compiler.CC }}
          CXX: ${{ matrix.compiler.CXX }}
          modules: true
          pch: false
          maxerrors: 0<|MERGE_RESOLUTION|>--- conflicted
+++ resolved
@@ -35,19 +35,7 @@
               CXX: clang++-18
     runs-on: ${{ matrix.os }}
     name: ${{ matrix.os }}-${{ matrix.compiler.CC }}-nopch-modules
-<<<<<<< HEAD
-    if: github.repository == 'liyunfan1223/azerothcore-wotlk'
-      && !github.event.pull_request.draft
-      && (
-        github.ref_name == 'master'
-        || contains(github.event.pull_request.labels.*.name, 'file-cpp'
-        || github.event.label.name == 'file-cpp'
-        || contains(github.event.pull_request.labels.*.name, 'run-build')
-        || github.event.label.name == 'run-build')
-      )
-=======
-    if: github.repository == 'azerothcore/azerothcore-wotlk' && !github.event.pull_request.draft
->>>>>>> d7189cf8
+    if: github.repository == 'liyunfan1223/azerothcore-wotlk' && !github.event.pull_request.draft
     steps:
       - uses: actions/checkout@v4
         # This script installs a general list of modules to compile with
