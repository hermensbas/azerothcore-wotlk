--- conflicted
+++ resolved
@@ -1,87 +1,3 @@
-<<<<<<< HEAD
-#syntax=docker/dockerfile:1.2
-
-#================================================================
-#
-# DEV: Stage used for the development environment
-#      and the locally built services
-#
-#=================================================================
-
-FROM ubuntu:20.04 as base
-ARG USER_ID=1000
-ARG GROUP_ID=1000
-ARG DOCKER_USER=acore
-
-LABEL description="AC base image for dev containers"
-
-# List of timezones: http://en.wikipedia.org/wiki/List_of_tz_database_time_zones
-
-ENV DOCKER=1
-
-# Ensure ac-dev-server can properly pull versions
-ENV GIT_DISCOVERY_ACROSS_FILESYSTEM=1
-
-# set timezone environment variable
-ENV TZ=Etc/UTC
-
-# set noninteractive mode so tzdata doesn't ask to set timezone on install
-ENV DEBIAN_FRONTEND=noninteractive
-
-# Do not use acore dashboard to install
-# since it's not cacheable by docker
-RUN apt-get update && apt-get install -y gdb gdbserver git dos2unix lsb-core sudo curl unzip \
-  make cmake clang libmysqlclient-dev \
-  libboost-system1.7*-dev libboost-filesystem1.7*-dev libboost-program-options1.7*-dev libboost-iostreams1.7*-dev libboost-thread1.7*-dev \
-  build-essential libtool cmake-data openssl libgoogle-perftools-dev google-perftools \
-  libssl-dev libmysql++-dev libreadline6-dev zlib1g-dev libbz2-dev mysql-client \
-  libncurses5-dev ccache \
-  && rm -rf /var/lib/apt/lists/*
-
-# Ensure git will work with the AzerothCore source directory
-RUN git config --global --add safe.directory /azerothcore
-
-# change timezone in container
-RUN ln -snf /usr/share/zoneinfo/$TZ /etc/localtime && echo $TZ > /etc/timezone && dpkg-reconfigure --frontend noninteractive tzdata
-
-# Create a non-root user
-RUN addgroup --gid "$GROUP_ID" "$DOCKER_USER" && \
-    adduser --disabled-password --gecos '' --uid "$USER_ID" --gid "$GROUP_ID" "$DOCKER_USER" && \
-    passwd -d "$DOCKER_USER" && \
-    echo "$DOCKER_USER ALL=(ALL:ALL) NOPASSWD: ALL" >> /etc/sudoers
-
-# must be created to set the correct permissions on them
-RUN mkdir -p /azerothcore/env/dist/bin
-RUN mkdir -p /azerothcore/env/dist/data/Cameras
-RUN mkdir -p /azerothcore/env/dist/data/dbc
-RUN mkdir -p /azerothcore/env/dist/data/maps
-RUN mkdir -p /azerothcore/env/dist/data/mmaps
-RUN mkdir -p /azerothcore/env/dist/data/vmaps
-RUN mkdir -p /azerothcore/env/dist/logs
-RUN mkdir -p /azerothcore/env/dist/temp
-RUN mkdir -p /azerothcore/env/dist/etc
-RUN mkdir -p /azerothcore/var/build/obj
-
-# Correct permissions for non-root operations
-RUN chown -R $DOCKER_USER:$DOCKER_USER /home/acore
-RUN chown -R $DOCKER_USER:$DOCKER_USER /run
-RUN chown -R $DOCKER_USER:$DOCKER_USER /opt
-RUN chown -R $DOCKER_USER:$DOCKER_USER /azerothcore
-
-USER $DOCKER_USER
-
-# copy only necessary files for the acore dashboard
-COPY --chown=$DOCKER_USER:$DOCKER_USER apps /azerothcore/apps
-COPY --chown=$DOCKER_USER:$DOCKER_USER bin /azerothcore/bin
-COPY --chown=$DOCKER_USER:$DOCKER_USER conf /azerothcore/conf
-COPY --chown=$DOCKER_USER:$DOCKER_USER data /azerothcore/data
-COPY --chown=$DOCKER_USER:$DOCKER_USER deps /azerothcore/deps
-COPY --chown=$DOCKER_USER:$DOCKER_USER acore.json /azerothcore/acore.json
-COPY --chown=$DOCKER_USER:$DOCKER_USER acore.sh /azerothcore/acore.sh
-
-# Download deno and make sure the dashboard works
-RUN bash /azerothcore/acore.sh quit
-=======
 ARG UBUNTU_VERSION=22.04 # lts
 ARG TZ=Etc/UTC
 
@@ -112,13 +28,70 @@
         /azerothcore/src                   \
         /azerothcore/build
 
-# Configure Timezone
-RUN apt-get update                                          \
-    && apt-get install -y tzdata ca-certificates            \
-    && ln -snf /usr/share/zoneinfo/$TZ /etc/localtime   \
-    && echo $TZ > /etc/timezone                         \
-    && dpkg-reconfigure --frontend noninteractive tzdata
->>>>>>> 0cc85086
+ENV DOCKER=1
+
+# Ensure ac-dev-server can properly pull versions
+ENV GIT_DISCOVERY_ACROSS_FILESYSTEM=1
+
+# set timezone environment variable
+ENV TZ=Etc/UTC
+
+# set noninteractive mode so tzdata doesn't ask to set timezone on install
+ENV DEBIAN_FRONTEND=noninteractive
+
+# Do not use acore dashboard to install
+# since it's not cacheable by docker
+RUN apt-get update && apt-get install -y gdb gdbserver git dos2unix lsb-core sudo curl unzip \
+  make cmake clang libmysqlclient-dev \
+  libboost-system1.7*-dev libboost-filesystem1.7*-dev libboost-program-options1.7*-dev libboost-iostreams1.7*-dev libboost-thread1.7*-dev \
+  build-essential libtool cmake-data openssl libgoogle-perftools-dev google-perftools \
+  libssl-dev libmysql++-dev libreadline6-dev zlib1g-dev libbz2-dev mysql-client \
+  libncurses5-dev ccache \
+  && rm -rf /var/lib/apt/lists/*
+
+# Ensure git will work with the AzerothCore source directory
+RUN git config --global --add safe.directory /azerothcore
+
+# change timezone in container
+RUN ln -snf /usr/share/zoneinfo/$TZ /etc/localtime && echo $TZ > /etc/timezone && dpkg-reconfigure --frontend noninteractive tzdata
+
+# Create a non-root user
+RUN addgroup --gid "$GROUP_ID" "$DOCKER_USER" && \
+    adduser --disabled-password --gecos '' --uid "$USER_ID" --gid "$GROUP_ID" "$DOCKER_USER" && \
+    passwd -d "$DOCKER_USER" && \
+    echo "$DOCKER_USER ALL=(ALL:ALL) NOPASSWD: ALL" >> /etc/sudoers
+
+# must be created to set the correct permissions on them
+RUN mkdir -p /azerothcore/env/dist/bin
+RUN mkdir -p /azerothcore/env/dist/data/Cameras
+RUN mkdir -p /azerothcore/env/dist/data/dbc
+RUN mkdir -p /azerothcore/env/dist/data/maps
+RUN mkdir -p /azerothcore/env/dist/data/mmaps
+RUN mkdir -p /azerothcore/env/dist/data/vmaps
+RUN mkdir -p /azerothcore/env/dist/logs
+RUN mkdir -p /azerothcore/env/dist/temp
+RUN mkdir -p /azerothcore/env/dist/etc
+RUN mkdir -p /azerothcore/var/build/obj
+
+# Correct permissions for non-root operations
+RUN chown -R $DOCKER_USER:$DOCKER_USER /home/acore
+RUN chown -R $DOCKER_USER:$DOCKER_USER /run
+RUN chown -R $DOCKER_USER:$DOCKER_USER /opt
+RUN chown -R $DOCKER_USER:$DOCKER_USER /azerothcore
+
+USER $DOCKER_USER
+
+# copy only necessary files for the acore dashboard
+COPY --chown=$DOCKER_USER:$DOCKER_USER apps /azerothcore/apps
+COPY --chown=$DOCKER_USER:$DOCKER_USER bin /azerothcore/bin
+COPY --chown=$DOCKER_USER:$DOCKER_USER conf /azerothcore/conf
+COPY --chown=$DOCKER_USER:$DOCKER_USER data /azerothcore/data
+COPY --chown=$DOCKER_USER:$DOCKER_USER deps /azerothcore/deps
+COPY --chown=$DOCKER_USER:$DOCKER_USER acore.json /azerothcore/acore.json
+COPY --chown=$DOCKER_USER:$DOCKER_USER acore.sh /azerothcore/acore.sh
+
+# Download deno and make sure the dashboard works
+RUN bash /azerothcore/acore.sh quit
 
 WORKDIR /azerothcore
 
@@ -159,6 +132,193 @@
 COPY src /azerothcore/src
 COPY modules /azerothcore/modules
 
+#================================================================
+#
+# SERVICE BASE: prepare the OS for the production-ready services
+#
+#=================================================================
+
+FROM ubuntu:20.04 as servicebase
+
+ARG USER_ID=1000
+ARG GROUP_ID=1000
+ARG DOCKER_USER=acore
+
+LABEL description="AC service image for server applications"
+
+# List of timezones: http://en.wikipedia.org/wiki/List_of_tz_database_time_zones
+
+# set timezone environment variable
+ENV TZ=Etc/UTC
+
+# set noninteractive mode so tzdata doesn't ask to set timezone on install
+ENV DEBIAN_FRONTEND=noninteractive
+
+# Create a non-root user
+RUN addgroup --gid "$GROUP_ID" "$DOCKER_USER" && \
+    adduser --disabled-password --gecos '' --uid "$USER_ID" --gid "$GROUP_ID" "$DOCKER_USER" && \
+    passwd -d "$DOCKER_USER" && \
+    echo "$DOCKER_USER ALL=(ALL:ALL) NOPASSWD: ALL" >> /etc/sudoers
+
+# install the required dependencies to run the server
+RUN apt-get update && apt-get install -y dos2unix gdb gdbserver google-perftools libgoogle-perftools-dev net-tools \
+    libboost-system1.7*-dev libboost-filesystem1.7*-dev libboost-program-options1.7*-dev libboost-iostreams1.7*-dev libboost-thread1.7*-dev \
+    tzdata libmysqlclient-dev mysql-client curl unzip && rm -rf /var/lib/apt/lists/* ;
+
+# change timezone in container
+RUN ln -snf /usr/share/zoneinfo/$TZ /etc/localtime && echo $TZ > /etc/timezone && dpkg-reconfigure --frontend noninteractive tzdata
+
+# Correct permissions for non-root operations
+RUN chown -R $DOCKER_USER:$DOCKER_USER /home/acore
+RUN chown -R $DOCKER_USER:$DOCKER_USER /run
+RUN chown -R $DOCKER_USER:$DOCKER_USER /opt
+
+COPY --chown=$DOCKER_USER:$DOCKER_USER --from=base /azerothcore /azerothcore
+
+USER $DOCKER_USER
+
+# must be created to avoid permissions errors
+RUN mkdir -p /azerothcore/env/dist/data/Cameras
+RUN mkdir -p /azerothcore/env/dist/data/dbc
+RUN mkdir -p /azerothcore/env/dist/data/maps
+RUN mkdir -p /azerothcore/env/dist/data/mmaps
+RUN mkdir -p /azerothcore/env/dist/data/vmaps
+RUN mkdir -p /azerothcore/env/dist/logs
+RUN mkdir -p /azerothcore/env/dist/etc
+RUN mkdir -p /azerothcore/env/dist/bin
+
+# Download deno and make sure the dashboard works
+RUN bash /azerothcore/acore.sh quit
+
+WORKDIR /azerothcore/
+
+#================================================================
+#
+# AUTH & WORLD local: images used for local services
+# These images don't include binaries by default
+#
+#=================================================================
+
+FROM servicebase as authserver-local
+
+LABEL description="AC authserver image for local environment"
+
+CMD ./acore.sh run-authserver
+
+USER $DOCKER_USER
+
+FROM servicebase as worldserver-local
+
+LABEL description="AC worldserver image for local environment"
+
+CMD ./acore.sh run-worldserver
+
+USER $DOCKER_USER
+
+#================================================================
+#
+# BUILD: compile sources
+#
+#=================================================================
+FROM base as build
+
+ARG DOCKER_USER=acore
+USER $DOCKER_USER
+
+LABEL description="AC Image used by the build stage to generate production images"
+
+RUN mkdir -p /azerothcore/env/etc/
+
+# .git is needed by the compiler
+COPY --chown=$DOCKER_USER:$DOCKER_USER ./.git /azerothcore/.git
+COPY --chown=$DOCKER_USER:$DOCKER_USER ./CMakeLists.txt /azerothcore/CMakeLists.txt
+COPY --chown=$DOCKER_USER:$DOCKER_USER ./deps /azerothcore/deps
+COPY --chown=$DOCKER_USER:$DOCKER_USER ./src /azerothcore/src
+COPY --chown=$DOCKER_USER:$DOCKER_USER ./modules /azerothcore/modules
+# check if we have ccache files available outside
+RUN rm -rf /azerothcore/var/ccache/*
+COPY --chown=$DOCKER_USER:$DOCKER_USER var/docker/ccache /azerothcore/var/ccache
+
+# install eluna
+RUN git clone --depth=1 --branch=master https://github.com/azerothcore/mod-eluna.git /azerothcore/modules/mod-eluna
+
+ENV USER_CONF_PATH=/azerothcore/apps/docker/config-docker.sh
+ENV CTYPE=RelWithDebInfo
+ENV AC_CCACHE=true
+ENV CCACHE_CPP2=true
+ENV CSCRIPTPCH=OFF
+ENV CCOREPCH=OFF
+ENV CTOOLS_BUILD=all
+# ENV CTOOLS_BUILD=maps-only
+ENV CSCRIPTS=static
+RUN bash apps/docker/docker-build-prod.sh
+
+#================================================================
+#
+# AUTH SERVICE: create a ready-to-use authserver image
+# with binaries included
+#
+#=================================================================
+FROM authserver-local as authserver
+
+LABEL description="AC Production: authserver"
+
+ARG DOCKER_USER=acore
+USER $DOCKER_USER
+
+COPY --chown=$DOCKER_USER:$DOCKER_USER --from=build /azerothcore/env/dist/etc /azerothcore/env/dist/etc
+COPY --chown=$DOCKER_USER:$DOCKER_USER --from=build /azerothcore/env/dist/bin/authserver /azerothcore/env/dist/bin/authserver
+
+#================================================================
+#
+# WORLD SERVICE: create a ready-to-use worldserver image
+# with binaries and data included
+#
+#=================================================================
+FROM worldserver-local as worldserver
+
+LABEL description="AC Production: worldserver"
+
+ARG DOCKER_USER=acore
+USER $DOCKER_USER
+
+RUN mkdir -p /azerothcore/env/dist/bin/lua_scripts
+COPY --chown=$DOCKER_USER:$DOCKER_USER --from=build /azerothcore/env/dist/etc /azerothcore/env/dist/etc
+COPY --chown=$DOCKER_USER:$DOCKER_USER --from=build /azerothcore/env/dist/bin/worldserver /azerothcore/env/dist/bin/worldserver
+COPY --chown=$DOCKER_USER:$DOCKER_USER --from=build /azerothcore/env/dist/bin/lua_scripts /azerothcore/env/dist/bin/lua_scripts
+COPY --chown=$DOCKER_USER:$DOCKER_USER --from=build /azerothcore/env/dist/bin/dbimport /azerothcore/env/dist/bin/dbimport
+
+#================================================================
+#
+# CLIENT DATA
+#
+#=================================================================
+
+FROM ubuntu:20.04 as client-data
+ARG USER_ID=1000
+ARG GROUP_ID=1000
+ARG DOCKER_USER=acore
+
+LABEL description="AC Production: client-data"
+
+RUN apt-get update && apt-get install -y tzdata curl unzip && rm -rf /var/lib/apt/lists/* ;
+
+# set timezone environment variable
+ENV TZ=Etc/UTC
+
+# set noninteractive mode so tzdata doesn't ask to set timezone on install
+ENV DEBIAN_FRONTEND=noninteractive
+
+RUN addgroup --gid "$GROUP_ID" "$DOCKER_USER" && \
+    adduser --disabled-password --gecos '' --uid "$USER_ID" --gid "$GROUP_ID" "$DOCKER_USER" && \
+    passwd -d "$DOCKER_USER" && \
+    echo "$DOCKER_USER ALL=(ALL:ALL) NOPASSWD: ALL" >> /etc/sudoers
+
+# ENV DATAPATH=/azerothcore/env/dist/data-temp
+ENV DATAPATH=/azerothcore/env/dist/data
+ENV DATAPATH_ZIP=/tmp/data.zip
+
+RUN mkdir -p "$DATAPATH"
 ARG CACHEBUST=1
 
 WORKDIR /azerothcore/build
@@ -210,27 +370,14 @@
 
 VOLUME /azerothcore/env/dist/etc
 
-ENV PATH="/azerothcore/env/dist/bin:$PATH"
-
-<<<<<<< HEAD
-# install the required dependencies to run the server
-RUN apt-get update && apt-get install -y dos2unix gdb gdbserver google-perftools libgoogle-perftools-dev net-tools \
+RUN apt-get update && apt-get install -y libmysqlclient-dev libssl-dev libbz2-dev \
     libboost-system1.7*-dev libboost-filesystem1.7*-dev libboost-program-options1.7*-dev libboost-iostreams1.7*-dev libboost-thread1.7*-dev \
-    tzdata libmysqlclient-dev mysql-client curl unzip && rm -rf /var/lib/apt/lists/* ;
-
-# change timezone in container
-RUN ln -snf /usr/share/zoneinfo/$TZ /etc/localtime && echo $TZ > /etc/timezone && dpkg-reconfigure --frontend noninteractive tzdata
-
-# Correct permissions for non-root operations
-RUN chown -R $DOCKER_USER:$DOCKER_USER /home/acore
-RUN chown -R $DOCKER_USER:$DOCKER_USER /run
-RUN chown -R $DOCKER_USER:$DOCKER_USER /opt
-=======
+    sudo && rm -rf /var/lib/apt/lists/* ;
+
 RUN groupadd --gid "$GROUP_ID"  "$DOCKER_USER" && \
     useradd -d /azerothcore --uid "$USER_ID"  --gid "$GROUP_ID"  "$DOCKER_USER" && \
     passwd -d "$DOCKER_USER" && \
     chown -R "$DOCKER_USER:$DOCKER_USER" /azerothcore
->>>>>>> 0cc85086
 
 COPY apps/docker/entrypoint.sh /entrypoint.sh
 RUN chmod -v +x /entrypoint.sh
@@ -332,13 +479,7 @@
 
 FROM runtime as tools
 
-<<<<<<< HEAD
-RUN apt-get update && apt-get install -y libmysqlclient-dev libssl-dev libbz2-dev \
-    libboost-system1.7*-dev libboost-filesystem1.7*-dev libboost-program-options1.7*-dev libboost-iostreams1.7*-dev libboost-thread1.7*-dev \
-    sudo && rm -rf /var/lib/apt/lists/* ;
-=======
 LABEL description "AzerothCore Tools"
->>>>>>> 0cc85086
 
 WORKDIR /azerothcore/env/dist/
 
